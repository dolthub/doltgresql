import { Database } from "./database.js";
import { assertQueryResult, getConfig } from "./helpers.js";
import {
  doltAddFields,
  doltCheckoutFields,
  doltCommitFields,
  countFields,
} from "./fields.js";

const tests = [
  {
    q: "create table test (pk int, value int, primary key(pk))",
    res: {
      command: "CREATE",
      rowCount: null,
      oid: null,
      rows: [],
      fields: [],
    },
  },
  {
    q: "select * from test",
    res: {
      command: "SELECT",
      rowCount: 0,
      oid: null,
      rows: [],
      fields: [
        {
          name: "pk",
          tableID: 0, // TODO: need to be filled? Got 16859 from Postgres
          columnID: 0, // TODO: need to be filled? Got 1 from Postgres
          dataTypeID: 23,
          dataTypeSize: 4,
          dataTypeModifier: -1,
          format: "text",
        },
        {
          name: "value",
          tableID: 0, // TODO: need to be filled? Got 16859 from Postgres
          columnID: 0, // TODO: need to be filled? Got 2 from Postgres
          dataTypeID: 23,
          dataTypeSize: 4,
          dataTypeModifier: -1,
          format: "text",
        },
      ],
    },
  },
  {
    q: "insert into test (pk, value) values (0,0)",
    res: {
      command: "INSERT",
      rowCount: 1,
      oid: 0,
      rows: [],
      fields: [],
    },
  },
  {
    q: "select * from test",
    res: {
      command: "SELECT",
      rowCount: 1,
      oid: null,
      rows: [{ pk: 0, value: 0 }],
      fields: [
        {
          name: "pk",
          tableID: 0,
          columnID: 0,
          dataTypeID: 23,
          dataTypeSize: 4,
          dataTypeModifier: -1,
          format: "text",
        },
        {
          name: "value",
          tableID: 0,
          columnID: 0,
          dataTypeID: 23,
          dataTypeSize: 4,
          dataTypeModifier: -1,
          format: "text",
        },
      ],
    },
  },
  {
    q: "select dolt_add('-A');",
    res: {
      command: "SELECT",
      rowCount: 1,
      oid: null,
      rows: [{ dolt_add: "{0}" }],
      fields: doltAddFields,
    },
  },
  {
    q: "select dolt_commit('-m', 'my commit')",
    res: {
      command: "SELECT",
      rowCount: 1,
      oid: null,
      rows: [{ dolt_commit: "" }],
      fields: doltCommitFields,
    },
  },
  {
    q: "select COUNT(*) FROM dolt_log",
    res: {
      command: "SELECT",
      rowCount: 1,
      oid: null,
<<<<<<< HEAD
      rows: [{ count: "2" }],
      fields: countFields,
=======
      rows: [{ count: "3" }],
      fields: [
        {
          name: "count",
          tableID: 0,
          columnID: 0,
          dataTypeID: 20,
          dataTypeSize: 8,
          dataTypeModifier: -1,
          format: "text",
        },
      ],
>>>>>>> 9c980069
    },
  },
  {
    q: "select dolt_checkout('-b', 'mybranch')",
    res: {
      command: "SELECT",
      rowCount: 1,
      oid: null,
      rows: [{ dolt_checkout: `{0,"Switched to branch 'mybranch'"}` }],
      fields: doltCheckoutFields,
    },
  },
  {
    q: "insert into test (pk, value) values (1,1),(2,3)",
    res: {
      command: "INSERT",
      rowCount: 2,
      oid: 0,
      rows: [],
      fields: [],
    },
  },
  {
    q: "select dolt_commit('-a', '-m', 'my commit2')",
    res: {
      command: "CALL",
      rowCount: null,
      oid: null,
      rows: [],
      fields: [],
    },
  },
  {
    q: "select dolt_checkout('main')",
    res: {
      command: "SELECT",
      rowCount: 1,
      oid: null,
      rows: [{ dolt_checkout: `{0,"Switched to branch 'main'"}` }],
      fields: doltCheckoutFields,
    },
  },
  {
    q: "select dolt_merge('mybranch')",
    res: {
      fastForward: "1",
      conflicts: "0",
      message: `"merge successful"`,
    },
  },
  {
    q: "select COUNT(*) FROM dolt_log",
    res: {
      command: "SELECT",
      rowCount: 1,
      oid: null,
<<<<<<< HEAD
      rows: [{ count: "3" }],
      fields: countFields,
=======
      rows: [{ count: "4" }],
      fields: [
        {
          name: "count",
          tableID: 0,
          columnID: 0,
          dataTypeID: 20,
          dataTypeSize: 8,
          dataTypeModifier: -1,
          format: "text",
        },
      ],
>>>>>>> 9c980069
    },
  },
];

async function main() {
  const database = new Database(getConfig());

  await Promise.all(
    tests.map((test) => {
      const expected = test.res;
      return database
        .query(test.q)
        .then((data) => {
          const resultStr = JSON.stringify(data);
          const result = JSON.parse(resultStr);
          if (!assertQueryResult(test.q, resultStr, expected, data)) {
            console.log("Query:", test.q);
            console.log("Results:", result);
            console.log("Expected:", expected);
            throw new Error("Query failed");
          } else {
            console.log("Query succeeded:", test.q);
          }
        })
        .catch((err) => {
          console.error(err);
          process.exit(1);
        });
    })
  );

  database.close();
  process.exit(0);
}

main();<|MERGE_RESOLUTION|>--- conflicted
+++ resolved
@@ -112,23 +112,8 @@
       command: "SELECT",
       rowCount: 1,
       oid: null,
-<<<<<<< HEAD
-      rows: [{ count: "2" }],
+      rows: [{ count: "3" }],
       fields: countFields,
-=======
-      rows: [{ count: "3" }],
-      fields: [
-        {
-          name: "count",
-          tableID: 0,
-          columnID: 0,
-          dataTypeID: 20,
-          dataTypeSize: 8,
-          dataTypeModifier: -1,
-          format: "text",
-        },
-      ],
->>>>>>> 9c980069
     },
   },
   {
@@ -185,23 +170,8 @@
       command: "SELECT",
       rowCount: 1,
       oid: null,
-<<<<<<< HEAD
-      rows: [{ count: "3" }],
+      rows: [{ count: "4" }],
       fields: countFields,
-=======
-      rows: [{ count: "4" }],
-      fields: [
-        {
-          name: "count",
-          tableID: 0,
-          columnID: 0,
-          dataTypeID: 20,
-          dataTypeSize: 8,
-          dataTypeModifier: -1,
-          format: "text",
-        },
-      ],
->>>>>>> 9c980069
     },
   },
 ];
