--- conflicted
+++ resolved
@@ -783,13 +783,8 @@
 		case uint32(oid.T_bool):
 			colVal := gosql.NullBool{}
 			columnVals = append(columnVals, &colVal)
-<<<<<<< HEAD
 			schema = append(schema, &sql.Column{Name: field.Name, Type: gmstypes.Int8, Nullable: true})
-		case uint32(oid.T_text), uint32(oid.T_varchar):
-=======
-			schema = append(schema, &sql.Column{Name: columnType.Name(), Type: gmstypes.Int8, Nullable: true})
-		case "TEXT", "VARCHAR", "MEDIUMTEXT", "CHAR", "TINYTEXT", "NAME", "BYTEA", "_TEXT":
->>>>>>> e54956ef
+		case uint32(oid.T_text), uint32(oid.T_varchar), uint32(oid.T_name), uint32(oid.T__text):
 			colVal := gosql.NullString{}
 			columnVals = append(columnVals, &colVal)
 			schema = append(schema, &sql.Column{Name: field.Name, Type: gmstypes.LongText, Nullable: true})
@@ -806,7 +801,7 @@
 			columnVals = append(columnVals, &colVal)
 			schema = append(schema, &sql.Column{Name: field.Name, Type: gmstypes.Timestamp, Nullable: true})
 		default:
-			return nil, nil, fmt.Errorf("Unhandled type %s", field.Name)
+			return nil, nil, fmt.Errorf("Unhandled OID %d", field.DataTypeOID)
 		}
 	}
 
