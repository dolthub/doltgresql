// Copyright 2023 Dolthub, Inc.
//
// Licensed under the Apache License, Version 2.0 (the "License");
// you may not use this file except in compliance with the License.
// You may obtain a copy of the License at
//
//     http://www.apache.org/licenses/LICENSE-2.0
//
// Unless required by applicable law or agreed to in writing, software
// distributed under the License is distributed on an "AS IS" BASIS,
// WITHOUT WARRANTIES OR CONDITIONS OF ANY KIND, either express or implied.
// See the License for the specific language governing permissions and
// limitations under the License.

package _go

import (
	"testing"

	"github.com/dolthub/go-mysql-server/sql"
)

// https://www.postgresql.org/docs/15/functions-math.html
func TestFunctionsMath(t *testing.T) {
	RunScripts(t, []ScriptTest{
		{
			Name: "cbrt",
			SetUpScript: []string{
				`CREATE TABLE test (pk INT primary key, v1 INT, v2 FLOAT4, v3 FLOAT8, v4 VARCHAR(255));`,
				`INSERT INTO test VALUES (1, -1, -2, -3, '-5'), (2, 7, 11, 13, '17'), (3, 19, -23, 29, '-31');`,
			},
			Assertions: []ScriptTestAssertion{
				{
					Query: `SELECT cbrt(v1), cbrt(v2), cbrt(v3) FROM test ORDER BY pk;`,
					Skip:  true, // Our values are slightly different
					Expected: []sql.Row{
						{-1.0, -1.259921049894873, -1.4422495703074083},
						{1.9129311827723892, 2.2239800905693157, 2.3513346877207573},
						{2.668401648721945, -2.8438669798515654, 3.0723168256858475},
					},
				},
				{
					Query: `SELECT round(cbrt(v1)::numeric, 10), round(cbrt(v2)::numeric, 10), round(cbrt(v3)::numeric, 10) FROM test ORDER BY pk;`,
					Cols:  []string{"round", "round", "round"},
					Expected: []sql.Row{
						{-1.0000000000, -1.2599210499, -1.4422495703},
						{1.9129311828, 2.2239800906, 2.3513346877},
						{2.6684016487, -2.8438669799, 3.0723168257},
					},
				},
				{
					Query:       `SELECT cbrt(v4) FROM test ORDER BY pk;`,
					ExpectedErr: "function cbrt(varchar(255)) does not exist",
				},
				{
					Query: `SELECT cbrt('64');`,
					Cols:  []string{"cbrt"},
					Expected: []sql.Row{
						{4.0},
					},
				},
				{
					Query: `SELECT round(cbrt('64'));`,
					Cols:  []string{"round"},
					Expected: []sql.Row{
						{4.0},
					},
				},
			},
		},
		{
			Name: "gcd",
			SetUpScript: []string{
				`CREATE TABLE test (pk INT primary key, v1 INT4, v2 INT8, v3 FLOAT8, v4 VARCHAR(255));`,
				`INSERT INTO test VALUES (1, -2, -4, -6, '-8'), (2, 10, 12, 14.14, '16.16'), (3, 18, -20, 22.22, '-24.24');`,
			},
			Assertions: []ScriptTestAssertion{
				{
					Query: `SELECT gcd(v1, 10), gcd(v2, 20) FROM test ORDER BY pk;`,
					Cols:  []string{"gcd", "gcd"},
					Expected: []sql.Row{
						{2, 4},
						{10, 4},
						{2, 20},
					},
				},
				{
					Query:       `SELECT gcd(v3, 10) FROM test ORDER BY pk;`,
					ExpectedErr: "function gcd(double precision, integer)",
				},
				{
					Query:       `SELECT gcd(v4, 10) FROM test ORDER BY pk;`,
					ExpectedErr: "function gcd(varchar(255), integer) does not exist",
				},
				{
					Query: `SELECT gcd(36, '48');`,
					Cols:  []string{"gcd"},
					Expected: []sql.Row{
						{12},
					},
				},
				{
					Query: `SELECT gcd('36', 48);`,
					Cols:  []string{"gcd"},
					Expected: []sql.Row{
						{12},
					},
				},
				{
					Query: `SELECT gcd(1, 0), gcd(0, 1), gcd(0, 0);`,
					Cols:  []string{"gcd", "gcd", "gcd"},
					Expected: []sql.Row{
						{1, 1, 0},
					},
				},
			},
		},
		{
			Name: "lcm",
			SetUpScript: []string{
				`CREATE TABLE test (pk INT primary key, v1 INT4, v2 INT8, v3 FLOAT8, v4 VARCHAR(255));`,
				`INSERT INTO test VALUES (1, -2, -4, -6, '-8'), (2, 10, 12, 14.14, '16.16'), (3, 18, -20, 22.22, '-24.24');`,
			},
			Assertions: []ScriptTestAssertion{
				{
					Query: `SELECT lcm(v1, 10), lcm(v2, 20) FROM test ORDER BY pk;`,
					Cols:  []string{"lcm", "lcm"},
					Expected: []sql.Row{
						{10, 20},
						{10, 60},
						{90, 20},
					},
				},
				{
					Query:       `SELECT lcm(v3, 10) FROM test ORDER BY pk;`,
					ExpectedErr: "function lcm(double precision, integer)",
				},
				{
					Query:       `SELECT lcm(v4, 10) FROM test ORDER BY pk;`,
					ExpectedErr: "function lcm(varchar(255), integer) does not exist",
				},
				{
					Query: `SELECT lcm(36, '48');`,
					Expected: []sql.Row{
						{144},
					},
				},
				{
					Query: `SELECT lcm('36', 48);`,
					Expected: []sql.Row{
						{144},
					},
				},
				{
					Query: `SELECT lcm(1, 0), lcm(0, 1), lcm(0, 0);`,
					Expected: []sql.Row{
						{0, 0, 0},
					},
				},
			},
		},
	})
}

func TestFunctionsOID(t *testing.T) {
	RunScripts(t, []ScriptTest{
		{
			Name: "to_regclass",
			SetUpScript: []string{
				`CREATE TABLE testing (pk INT primary key, v1 INT UNIQUE);`,
				`CREATE TABLE "Testing2" (pk INT primary key, v1 INT);`,
			},
			Assertions: []ScriptTestAssertion{
				{
					Query: `SELECT to_regclass('testing');`,
					Cols:  []string{"to_regclass"},
					Expected: []sql.Row{
						{"testing"},
					},
				},
				{
					Query: `SELECT to_regclass('Testing2');`,
					Expected: []sql.Row{
						{nil},
					},
				},
				{
					Query: `SELECT to_regclass('"Testing2"');`,
					Expected: []sql.Row{
						{"Testing2"},
					},
				},
				{
					Query: `SELECT to_regclass(('testing'::regclass)::text);`,
					Expected: []sql.Row{
						{"testing"},
					},
				},
				{
					Query: `SELECT to_regclass((('testing'::regclass)::oid)::text);`,
					Expected: []sql.Row{
						{nil},
					},
				},
			},
		},
		{
			Name: "to_regproc",
			Assertions: []ScriptTestAssertion{
				{
					Query: `SELECT to_regproc('acos');`,
					Cols:  []string{"to_regproc"},
					Expected: []sql.Row{
						{"acos"},
					},
				},
				{
					Query: `SELECT to_regproc('acos"');`,
					Expected: []sql.Row{
						{nil},
					},
				},
				{
					Query: `SELECT to_regproc(('acos'::regproc)::text);`,
					Expected: []sql.Row{
						{"acos"},
					},
				},
				{
					Query: `SELECT to_regproc((('acos'::regproc)::oid)::text);`,
					Expected: []sql.Row{
						{nil},
					},
				},
			},
		},
		{
			Name: "to_regtype",
			Assertions: []ScriptTestAssertion{
				{
					Query: `SELECT to_regtype('integer');`,
					Cols:  []string{"to_regtype"},
					Expected: []sql.Row{
						{"integer"},
					},
				},
				{
					Query: `SELECT to_regtype('integer[]');`,
					Expected: []sql.Row{
						{"integer[]"},
					},
				},
				{
					Query: `SELECT to_regtype('int4');`,
					Expected: []sql.Row{
						{"integer"},
					},
				},
				{
					Query: `SELECT to_regtype('varchar');`,
					Expected: []sql.Row{
						{"character varying"},
					},
				},
				{
					Query: `SELECT to_regtype('pg_catalog.varchar');`,
					Expected: []sql.Row{
						{"character varying"},
					},
				},
				{
					Query: `SELECT to_regtype('varchar(10)');`,
					Expected: []sql.Row{
						{"character varying"},
					},
				},
				{
					Query: `SELECT to_regtype('char');`,
					Expected: []sql.Row{
						{"character"},
					},
				},
				{
					Query: `SELECT to_regtype('pg_catalog.char');`,
					Expected: []sql.Row{
						{`"char"`},
					},
				},
				{
					Query: `SELECT to_regtype('char(10)');`,
					Expected: []sql.Row{
						{"character"},
					},
				},
				{
					Query: `SELECT to_regtype('"char"');`,
					Expected: []sql.Row{
						{`"char"`},
					},
				},
				{
					Query: `SELECT to_regtype('pg_catalog."char"');`,
					Expected: []sql.Row{
						{`"char"`},
					},
				},
				{
					Query: `SELECT to_regtype('otherschema.char');`,
					Expected: []sql.Row{
						{nil},
					},
				},
				{
					Query: `SELECT to_regtype('timestamp');`,
					Expected: []sql.Row{
						{"timestamp without time zone"},
					},
				},
				{
					Query: `SELECT to_regtype('timestamp without time zone');`,
					Expected: []sql.Row{
						{"timestamp without time zone"},
					},
				},
				{
					Query: `SELECT to_regtype('integer"');`,
					Expected: []sql.Row{
						{nil},
					},
				},
				{
					Query: `SELECT to_regtype(('integer'::regtype)::text);`,
					Expected: []sql.Row{
						{"integer"},
					},
				},
				{
					Query: `SELECT to_regtype((('integer'::regtype)::oid)::text);`,
					Expected: []sql.Row{
						{nil},
					},
				},
			},
		},
	})
}

func TestSystemInformationFunctions(t *testing.T) {
	RunScripts(t, []ScriptTest{
		{
			Name:     "current_database",
			Database: "test",
			Assertions: []ScriptTestAssertion{
				{
					Query: `SELECT current_database();`,
					Cols:  []string{"current_database"},
					Expected: []sql.Row{
						{"test"},
					},
				},
				{
					Query:       `SELECT current_database;`,
					ExpectedErr: `column "current_database" could not be found in any table in scope`,
				},
				// TODO: Implement table function for current_database
				{
					Query: `SELECT * FROM current_database();`,
					Skip:  true,
					Expected: []sql.Row{
						{"test"},
					},
				},
				{
					Query:       `SELECT * FROM current_database;`,
					ExpectedErr: "table not found: current_database",
				},
			},
		},
		{
			Name:     "current_catalog",
			Database: "test",
			Assertions: []ScriptTestAssertion{
				{
					Skip:  true, // TODO: current_catalog currently returns current_database column name
					Query: `SELECT current_catalog;`,
					Cols:  []string{"current_catalog"},
					Expected: []sql.Row{
						{"test"},
					},
				},
				{
					Query: `SELECT current_catalog;`,
					Expected: []sql.Row{
						{"test"},
					},
				},
				{
					Query:       `SELECT current_catalog();`,
					ExpectedErr: `ERROR: at or near "(": syntax error (SQLSTATE XX000)`,
				},
				// // TODO: Implement table function for current_catalog
				{
					Query: `SELECT * FROM current_catalog;`,
					Skip:  true,
					Expected: []sql.Row{
						{"test"},
					},
				},
				{
					Query:       `SELECT * FROM current_catalog();`,
					ExpectedErr: `ERROR: at or near "(": syntax error (SQLSTATE XX000)`,
				},
			},
		},
		{
			Name: "current_schema",
			Assertions: []ScriptTestAssertion{
				{
					Skip:  true, // TODO: current_schema currently returns column name in quotes
					Query: `SELECT current_schema();`,
					Cols:  []string{"\"current_schema\""},
					Expected: []sql.Row{
						{"postgres"},
					},
				},
				{
					Query: `SELECT current_schema();`,
					Expected: []sql.Row{
						{"postgres"},
					},
				},
				{
					Query:    "CREATE SCHEMA test_schema;",
					Expected: []sql.Row{},
				},
				{
					Query:    `SET SEARCH_PATH TO test_schema;`,
					Expected: []sql.Row{},
				},
				{
					Query: `SELECT current_schema();`,
					Expected: []sql.Row{
						{"test_schema"},
					},
				},
				{
					Query:    `SET SEARCH_PATH TO public;`,
					Expected: []sql.Row{},
				},
				{
					Query: `SELECT current_schema();`,
					Expected: []sql.Row{
						{"public"},
					},
				},
				{
					Query: `SELECT current_schema;`,
					Expected: []sql.Row{
						{"public"},
					},
				},
				// TODO: Implement table function for current_schema
				{
					Query: `SELECT * FROM current_schema();`,
					Skip:  true,
					Expected: []sql.Row{
						{"public"},
					},
				},
				{
					Query: `SELECT * FROM current_schema;`,
					Skip:  true,
					Expected: []sql.Row{
						{"public"},
					},
				},
			},
		},
		{
			Name: "current_schemas",
			Assertions: []ScriptTestAssertion{
				{ // TODO: Not sure why Postgres does not display "$user", which is postgres here
					Query: `SELECT current_schemas(true);`,
					Cols:  []string{"current_schemas"},
					Expected: []sql.Row{
						{"{pg_catalog,postgres,public}"},
					},
				},
				{ // TODO: Not sure why Postgres does not display "$user" here
					Query: `SELECT current_schemas(false);`,
					Expected: []sql.Row{
						{"{postgres,public}"},
					},
				},
				{
					Query:    "CREATE SCHEMA test_schema;",
					Expected: []sql.Row{},
				},
				{
					Query:    `SET SEARCH_PATH TO test_schema;`,
					Expected: []sql.Row{},
				},
				{
					Query: `SELECT current_schemas(true);`,
					Expected: []sql.Row{
						{"{pg_catalog,test_schema}"},
					},
				},
				{
					Query: `SELECT current_schemas(false);`,
					Expected: []sql.Row{
						{"{test_schema}"},
					},
				},
				{
					Query:    `SET SEARCH_PATH TO public, test_schema;`,
					Expected: []sql.Row{},
				},
				{
					Query: `SELECT current_schemas(true);`,
					Expected: []sql.Row{
						{"{pg_catalog,public,test_schema}"},
					},
				},
				{
					Query: `SELECT current_schemas(false);`,
					Expected: []sql.Row{
						{"{public,test_schema}"},
					},
				},
			},
		},
		{
			Name: "version",
			Assertions: []ScriptTestAssertion{
				{
					Query: `SELECT version();`,
					Cols:  []string{"version"},
					Expected: []sql.Row{
						{"PostgreSQL 15.5"},
					},
				},
			},
		},
		{
			Name: "col_description",
			Assertions: []ScriptTestAssertion{
				{
					Query: `SELECT col_description(100, 1);`,
					Cols:  []string{"col_description"},
					Expected: []sql.Row{
						{""},
					},
				},
				{
					Query:       `SELECT col_description('not_a_table'::regclass, 1);`,
					ExpectedErr: `relation "not_a_table" does not exist`,
				},
				{
					Query:    `CREATE TABLE test_table (id INT);`,
					Expected: []sql.Row{},
				},
				{
					Skip:     true, // TODO: Implement column comments
					Query:    `COMMENT ON COLUMN test_table.id IS 'This is col id';`,
					Expected: []sql.Row{},
				},
				{
					Skip:  true, // TODO: Implement column object comments
					Query: `SELECT col_description('test_table'::regclass, 1);`,
					Cols:  []string{"col_description"},
					Expected: []sql.Row{
						{"This is col id"},
					},
				},
			},
		},
		{
			Name: "obj_description",
			Assertions: []ScriptTestAssertion{
				{
					Query: `SELECT obj_description(100, 'pg_class');`,
					Cols:  []string{"obj_description"},
					Expected: []sql.Row{
						{""},
					},
				},
				{
					Query:       `SELECT obj_description('does-not-exist'::regproc, 'pg_class');`,
					ExpectedErr: `function "does-not-exist" does not exist`,
				},
				{
					Skip:  true, // TODO: Implement database object comments
					Query: `SELECT obj_description('sinh'::regproc, 'pg_proc');`,
					Cols:  []string{"col_description"},
					Expected: []sql.Row{
						{"hyperbolic sine"},
					},
				},
			},
		},
		{
			Name: "shobj_description",
			Assertions: []ScriptTestAssertion{
				{
					Query: `SELECT shobj_description(100, 'pg_class');`,
					Cols:  []string{"shobj_description"},
					Expected: []sql.Row{
						{""},
					},
				},
				{
					Query:       `SELECT shobj_description('does-not-exist'::regproc, 'pg_class');`,
					ExpectedErr: `function "does-not-exist" does not exist`,
				},
				{
					Skip:     true, // TODO: Implement tablespaces
					Query:    `CREATE TABLESPACE tblspc_2 LOCATION '/';`,
					Expected: []sql.Row{},
				},
				{
					Skip:     true, // TODO: Implement shared database object comments
					Query:    `COMMENT ON TABLESPACE tblspc_2 IS 'Store a few of the things';`,
					Expected: []sql.Row{},
				},
				{
					Skip: true, // TODO: Implement shared database object comments
					Query: `SELECT shobj_description(
                 (SELECT oid FROM pg_tablespace WHERE spcname = 'tblspc_2'),
                 'pg_tablespace');`,
					Cols: []string{"shobj_description"},
					Expected: []sql.Row{
						{"Store a few of the things"},
					},
				},
			},
		},
		{
			Name: "format_type",
			Assertions: []ScriptTestAssertion{
				// Without typemod
				{
					Query: `SELECT format_type('integer'::regtype, null);`,
					Cols:  []string{"format_type"},
					Expected: []sql.Row{
						{"integer"},
					},
				},
				{
					Query: `SELECT format_type('character varying'::regtype, null);`,
					Expected: []sql.Row{
						{"character varying"},
					},
				},
				{
					Query: `SELECT format_type('varchar'::regtype, null);`,
					Expected: []sql.Row{
						{"character varying"},
					},
				},
				{
					Query: `SELECT format_type('date'::regtype, null);`,
					Expected: []sql.Row{
						{"date"},
					},
				},
				{
					Query: `SELECT format_type('timestamptz'::regtype, null);`,
					Expected: []sql.Row{
						{"timestamp with time zone"},
					},
				},
				{
					Query: `SELECT format_type('bool'::regtype, null);`,
					Expected: []sql.Row{
						{"boolean"},
					},
				},
				{
					Query: `SELECT format_type(1007, null);`,
					Expected: []sql.Row{
						{"integer[]"},
					},
				},
				{
					Query: `SELECT format_type('"char"'::regtype, null);`,
					Expected: []sql.Row{
						{`"char"`},
					},
				},
				{
					Query: `SELECT format_type('"char"[]'::regtype, null);`,
					Expected: []sql.Row{
						{"\"char\"[]"},
					},
				},
				{
					Query: `SELECT format_type(1002, null);`,
					Expected: []sql.Row{
						{"\"char\"[]"},
					},
				},
				{
					Query: `SELECT format_type('real[]'::regtype, null);`,
					Expected: []sql.Row{
						{"real[]"},
					},
				},
				// With typemod
				{
					Query: `SELECT format_type('character varying'::regtype, 100);`,
					Expected: []sql.Row{
						{"character varying(96)"},
					},
				},
				{
					Query: `SELECT format_type('text'::regtype, 0);`,
					Expected: []sql.Row{
						{"text(0)"},
					},
				},
				{
					Query: `SELECT format_type('text'::regtype, 4);`,
					Expected: []sql.Row{
						{"text(4)"},
					},
				},
				{
					Query: `SELECT format_type('text'::regtype, -1);`,
					Expected: []sql.Row{
						{"text"},
					},
				},
				{
					Query: `SELECT format_type('name'::regtype, 0);`,
					Expected: []sql.Row{
						{"name(0)"},
					},
				},
				{
					Query: `SELECT format_type('bpchar'::regtype, -1);`,
					Expected: []sql.Row{
						{"bpchar"},
					},
				},
				{
					Query: `SELECT format_type('bpchar'::regtype, 10);`,
					Expected: []sql.Row{
						{"character(6)"},
					},
				},
				{
					Query: `SELECT format_type('bpchar'::regtype, 10);`,
					Expected: []sql.Row{
						{"character(6)"},
					},
				},
				{
					Query: `SELECT format_type('character'::regtype, 4);`,
					Expected: []sql.Row{
						{"character"},
					},
				},
				{
					Query: `SELECT format_type('varchar'::regtype, 0);`,
					Expected: []sql.Row{
						{"character varying"},
					},
				},
				{
					Query: `SELECT format_type('"char"'::regtype, 0);`,
					Expected: []sql.Row{
						{"\"char\"(0)"},
					},
				},
				{
					Query: `SELECT format_type('numeric'::regtype, 12);`,
					Expected: []sql.Row{
						{"numeric(0,8)"},
					},
				},
				// OID does not exist
				{
					Query: `SELECT format_type(874938247, 20);`,
					Cols:  []string{"format_type"},
					Expected: []sql.Row{
						{"???"},
					},
				},
				{
					Query: `SELECT format_type(874938247, null);`,
					Cols:  []string{"format_type"},
					Expected: []sql.Row{
						{"???"},
					},
				},
			},
		},
		{
			Name: "pg_get_constraintdef",
			SetUpScript: []string{
				`CREATE TABLE testing (pk INT primary key, v1 INT UNIQUE);`,
				`CREATE TABLE testing2 (pk INT primary key, pktesting INT REFERENCES testing(pk), v1 TEXT);`,
				`CREATE TABLE testing3 (pk1 INT, pk2 INT, PRIMARY KEY (pk1, pk2));`,
				// TODO: Uncomment when check constraints supported
				// `ALTER TABLE testing2 ADD CONSTRAINT v1_check CHECK (v1 != '');`,
			},
			Assertions: []ScriptTestAssertion{
				{
					Query:    `SELECT pg_get_constraintdef(845743985);`,
					Cols:     []string{"pg_get_constraintdef"},
					Expected: []sql.Row{{""}},
				},
				{
					Query: `SELECT pg_get_constraintdef(oid) FROM pg_catalog.pg_constraint WHERE conrelid='testing'::regclass;`,
					Cols:  []string{"pg_get_constraintdef"},
					Expected: []sql.Row{
						{"PRIMARY KEY (pk)"},
						{"UNIQUE (v1)"},
					},
				},
				{
					Query: `SELECT pg_get_constraintdef(oid) FROM pg_catalog.pg_constraint WHERE conrelid='testing2'::regclass LIMIT 1;`,
					Expected: []sql.Row{
						{"PRIMARY KEY (pk)"},
					},
				},
				{
					Skip:  true, // TODO: Foreign keys don't work
					Query: `SELECT pg_get_constraintdef(oid) FROM pg_catalog.pg_constraint WHERE conrelid='testing2'::regclass;`,
					Expected: []sql.Row{
						{"PRIMARY KEY (pk)"},
						{"FOREIGN KEY (pktesting) REFERENCES testing(pk)"},
					},
				},
				{
					Query: `SELECT pg_get_constraintdef(oid) FROM pg_catalog.pg_constraint WHERE conrelid='testing3'::regclass;`,
					Expected: []sql.Row{
						{"PRIMARY KEY (pk1, pk2)"},
					},
				},
				{
					Query:       `SELECT pg_get_constraintdef(oid, true) FROM pg_catalog.pg_constraint WHERE conrelid='testing3'::regclass;`,
					ExpectedErr: "pretty printing is not yet supported",
				},
				{
					Query: `SELECT pg_get_constraintdef(oid, false) FROM pg_catalog.pg_constraint WHERE conrelid='testing3'::regclass;`,
					Expected: []sql.Row{
						{"PRIMARY KEY (pk1, pk2)"},
					},
				},
			},
		},
		{
			Name: "pg_get_expr",
			SetUpScript: []string{
				`CREATE TABLE testing (id INT primary key);`,
				`CREATE TABLE temperature (celsius SMALLINT NOT NULL, fahrenheit SMALLINT NOT NULL GENERATED ALWAYS AS ((celsius * 9/5) + 32) STORED);`,
			},
			Assertions: []ScriptTestAssertion{
				{
					Skip:     true, // TODO: pg_attrdef.adbin not implemented
					Query:    `SELECT pg_get_expr(adbin, adrelid) FROM pg_catalog.pg_attrdef WHERE adrelid = 'temperature'::regclass;`,
					Cols:     []string{"pg_get_expr"},
					Expected: []sql.Row{{"(celsius * 9 / 5 + 32)"}},
				},
				{
					Query:    `SELECT indexrelid, pg_get_expr(indpred, indrelid) FROM pg_catalog.pg_index WHERE indrelid='testing'::regclass;`,
					Cols:     []string{"indexrelid", "pg_get_expr"},
					Expected: []sql.Row{{1611661312, nil}},
				},
				{
					Query:    `SELECT indexrelid, pg_get_expr(indpred, indrelid, true) FROM pg_catalog.pg_index WHERE indrelid='testing'::regclass;`,
					Expected: []sql.Row{{1611661312, nil}},
				},
				{
					Query:    `SELECT indexrelid, pg_get_expr(indpred, indrelid, NULL) FROM pg_catalog.pg_index WHERE indrelid='testing'::regclass;`,
					Expected: []sql.Row{{1611661312, nil}},
				},
			},
		},
	})
}

func TestArrayFunctions(t *testing.T) {
	RunScripts(t, []ScriptTest{
		{
			Name: "unnest",
			SetUpScript: []string{
				`CREATE TABLE testing (id INT primary key, val1 smallint[]);`,
				`INSERT INTO testing VALUES (1, '{}'), (2, '{1}'), (3, '{1, 2}');`,
			},
			Assertions: []ScriptTestAssertion{
				{
					Skip:     true, // TODO: Should return no rows instead of empty row
					Query:    `SELECT unnest(val1) FROM testing WHERE id=1;`,
					Cols:     []string{"unnest"},
					Expected: []sql.Row{},
				},
				{
					Query:    `SELECT unnest(val1) FROM testing WHERE id=2;`,
					Cols:     []string{"unnest"},
					Expected: []sql.Row{{1}},
				},
				{
					Skip:     true, // TODO: Support unnesting multiple values
					Query:    `SELECT unnest(val1) FROM testing WHERE id=3;`,
					Expected: []sql.Row{{1}, {2}},
				},
			},
		},
	})
}

func TestSchemaVisibilityInquiryFunctions(t *testing.T) {
	RunScripts(t, []ScriptTest{
		{
			Skip:        true, // TODO: not supported
			Name:        "pg_function_is_visible",
			SetUpScript: []string{},
			Assertions: []ScriptTestAssertion{
				{
					Query:    `SELECT pg_function_is_visible(1342177280);`,
					Expected: []sql.Row{{"t"}},
				},
				{
					Query:    `SELECT pg_function_is_visible(22);`, // invalid
					Expected: []sql.Row{{"f"}},
				},
			},
		},
		{
			Name: "pg_table_is_visible",
			SetUpScript: []string{
				"CREATE SCHEMA myschema;",
				"SET search_path TO myschema;",
				"CREATE TABLE mytable (id int, name text);",
				"INSERT INTO mytable VALUES (1,'desk'), (2,'chair');",
				"CREATE VIEW myview AS SELECT name FROM mytable;",
				"CREATE SCHEMA testschema;",
				"SET search_path TO testschema;",
				`CREATE TABLE test_table (pk INT primary key, v1 INT UNIQUE);`,
				"INSERT INTO test_table VALUES (1,5), (2,7);",
				"CREATE INDEX test_index ON test_table(v1);",
				"CREATE SEQUENCE test_seq START 39;",
			},
			Assertions: []ScriptTestAssertion{
				{
					Query: `SELECT c.oid, c.relname AS table_name, n.nspname AS table_schema FROM pg_catalog.pg_class c JOIN pg_namespace n ON n.oid = c.relnamespace WHERE n.nspname='myschema' OR n.nspname='testschema';`,
					Expected: []sql.Row{
						{2952790016, "myview", "myschema"},
						{2684354560, "mytable", "myschema"},
						{2419064832, "test_seq", "testschema"},
						{1613758464, "test_table_pkey", "testschema"},
						{1613758465, "test_index", "testschema"},
						{1613758466, "v1", "testschema"},
						{2687500288, "test_table", "testschema"},
					},
				},
				{
					Query: `SHOW search_path;`,
					Expected: []sql.Row{
						{"testschema"},
					},
				},
				{
					Query: `select pg_table_is_visible(1613758465);`, // index from testschema
					Expected: []sql.Row{
						{"t"},
					},
				},
				{
					Query: `select pg_table_is_visible(2687500288);`, // table from testschema
					Expected: []sql.Row{
						{"t"},
					},
				},
				{
					Query: `select pg_table_is_visible(2419064832);`, // sequence from testschema
					Expected: []sql.Row{
						{"t"},
					},
				},
				{
					Query: `select pg_table_is_visible(2952790016);`, // view from myschema
					Expected: []sql.Row{
						{"f"},
					},
				},
				{
					Query:    `SET search_path = 'myschema';`,
					Expected: []sql.Row{},
				},
				{
					Query: `SHOW search_path;`,
					Expected: []sql.Row{
						{"myschema"},
					},
				},
				{
					Query: `select pg_table_is_visible(2952790016);`, // view from myschema
					Expected: []sql.Row{
						{"t"},
					},
				},
				{
					Query: `select pg_table_is_visible(2684354560);`, // table from myschema
					Expected: []sql.Row{
						{"t"},
					},
				},
			},
		},
	})
}

func TestSystemCatalogInformationFunctions(t *testing.T) {
	RunScripts(t, []ScriptTest{
		{
			Name:        "pg_encoding_to_char",
			SetUpScript: []string{},
			Assertions: []ScriptTestAssertion{
				{
					Query: `SELECT pg_encoding_to_char(encoding) FROM pg_database WHERE datname = 'doltgres';`,
					Expected: []sql.Row{
						{"UTF8"},
					},
				},
			},
		},
		{
			Name:        "pg_get_functiondef",
			SetUpScript: []string{},
			Assertions: []ScriptTestAssertion{
				{
					// TODO: not supported yet
					Query: `SELECT pg_get_functiondef(22)`,
					Expected: []sql.Row{
						{""},
					},
				},
			},
		},
		{
			Name:        "pg_get_triggerdef",
			SetUpScript: []string{},
			Assertions: []ScriptTestAssertion{
				{
					// TODO: triggers are not supported yet
					Query: `SELECT pg_get_triggerdef(22)`,
					Expected: []sql.Row{
						{""},
					},
				},
			},
		},
		{
			Name:        "pg_get_userbyid",
			SetUpScript: []string{},
			Assertions: []ScriptTestAssertion{
				{
					// TODO: users and roles are not supported yet
					Query: `SELECT pg_get_userbyid(22)`,
					Expected: []sql.Row{
						{"unknown OID()"},
					},
				},
			},
		},
		{
			Name: "pg_get_viewdef",
			SetUpScript: []string{
				"CREATE TABLE test (id int, name text)",
				"INSERT INTO test VALUES (1,'desk'), (2,'chair')",
				"CREATE VIEW test_view AS SELECT name FROM test",
			},
			Assertions: []ScriptTestAssertion{
				{
					Query: `SELECT c.oid, c.relname AS table_name, n.nspname AS table_schema FROM pg_catalog.pg_class c JOIN pg_namespace n ON n.oid = c.relnamespace WHERE n.nspname='myschema' OR n.nspname='public';`,
					Expected: []sql.Row{
						{2953838592, "test_view", "public"},
						{2685403136, "test", "public"},
					},
				},
				{
					Query:    `select pg_get_viewdef(2953838592);`,
					Expected: []sql.Row{{"SELECT name FROM test"}},
				},
			},
		},
	})
}

func TestArrayFunction(t *testing.T) {
	RunScripts(t, []ScriptTest{
		{
			Name:        "array_to_string",
			SetUpScript: []string{},
			Assertions: []ScriptTestAssertion{
				{
					Query:    `SELECT array_to_string(ARRAY[1, 2, 3, NULL, 5], ',', '*')`,
					Expected: []sql.Row{{"1,2,3,*,5"}},
				},
				{
					Query:    `SELECT array_to_string(ARRAY[1, 2, 3, NULL, 5], ',')`,
					Expected: []sql.Row{{"1,2,3,5"}},
				},
				{
					Query:    `SELECT array_to_string(ARRAY[37.89, 1.2], '_');`,
					Expected: []sql.Row{{"37.89_1.2"}},
				},
				{
					Skip:     true, // TODO: we currently return "37_1"
					Query:    `SELECT array_to_string(ARRAY[37.89::int4, 1.2::int4], '_');`,
					Expected: []sql.Row{{"38_1"}},
				},
			},
		},
	})
}

func TestDateAndTimeFunction(t *testing.T) {
	RunScripts(t, []ScriptTest{
		{
			Name:        "extract",
			SetUpScript: []string{},
			Assertions: []ScriptTestAssertion{
				{
					Query:    `SELECT EXTRACT(CENTURY FROM TIMESTAMP '2000-12-16 12:21:13');`,
					Expected: []sql.Row{{float64(20)}},
				},
				{
					Query:    `SELECT EXTRACT(CENTURY FROM TIMESTAMP '2001-02-16 20:38:40');`,
					Expected: []sql.Row{{float64(21)}},
				},
				{
					Skip:     true, // TODO: cannot parse calendar era
					Query:    `SELECT EXTRACT(CENTURY FROM DATE '0001-01-01 AD');`,
					Expected: []sql.Row{{float64(1)}},
				},
				{
					Skip:     true, // TODO: cannot parse calendar era
					Query:    `SELECT EXTRACT(CENTURY FROM DATE '0001-12-31 BC');`,
					Expected: []sql.Row{{float64(-1)}},
				},
				{
					Query:    `SELECT EXTRACT(DAY FROM TIMESTAMP '2001-02-16 20:38:40');`,
					Expected: []sql.Row{{float64(16)}},
				},
				{
					Query:    `SELECT EXTRACT(DECADE FROM TIMESTAMP '2001-02-16 20:38:40');`,
					Expected: []sql.Row{{float64(200)}},
				},
				{
					Query:    `SELECT EXTRACT(DOW FROM TIMESTAMP '2001-02-16 20:38:40');`,
					Expected: []sql.Row{{float64(5)}},
				},
				{
					Query:    `SELECT EXTRACT(DOY FROM TIMESTAMP '2001-02-16 20:38:40');`,
					Expected: []sql.Row{{float64(47)}},
				},
				{
					Query:    `SELECT EXTRACT(EPOCH FROM TIMESTAMP WITH TIME ZONE '2001-02-16 20:38:40.12-08');`,
					Expected: []sql.Row{{float64(982384720.120000)}},
				},
				{
					Query:    `SELECT EXTRACT(EPOCH FROM TIMESTAMP '2001-02-16 20:38:40.12');`,
					Expected: []sql.Row{{float64(982355920.120000)}},
				},
				{
					Query:    `SELECT EXTRACT(HOUR FROM TIMESTAMP '2001-02-16 20:38:40');`,
					Expected: []sql.Row{{float64(20)}},
				},
				{
					Query:    `SELECT EXTRACT(ISODOW FROM TIMESTAMP '2001-02-18 20:38:40');`,
					Expected: []sql.Row{{float64(7)}},
				},
				{
					Query:    `SELECT EXTRACT(ISOYEAR FROM DATE '2006-01-01');`,
					Expected: []sql.Row{{float64(2005)}},
				},
				{
					Query:    `SELECT EXTRACT(ISOYEAR FROM DATE '2006-01-02');`,
					Expected: []sql.Row{{float64(2006)}},
				},
				{
					Skip:     true, // TODO: not supported yet
					Query:    `SELECT EXTRACT(JULIAN FROM DATE '2006-01-01');`,
					Expected: []sql.Row{{float64(2453737)}},
				},
				{
					Skip:     true, // TODO: not supported yet
					Query:    `SELECT EXTRACT(JULIAN FROM TIMESTAMP '2006-01-01 12:00');`,
					Expected: []sql.Row{{float64(2453737.50000000000000000000)}},
				},
				{
					Query:    `SELECT EXTRACT(MICROSECONDS FROM TIME '17:12:28.5');`,
					Expected: []sql.Row{{float64(28500000)}},
				},
				{
					Query:    `SELECT EXTRACT(MILLENNIUM FROM TIMESTAMP '2001-02-16 20:38:40');`,
					Expected: []sql.Row{{float64(3)}},
				},
				{
<<<<<<< HEAD
=======
					Query:    `SELECT EXTRACT(MILLENNIUM FROM TIMESTAMP '2000-02-16 20:38:40');`,
					Expected: []sql.Row{{float64(2)}},
				},
				{
>>>>>>> aaadf3fd
					Query:    `SELECT EXTRACT(MILLISECONDS FROM TIME '17:12:28.5');`,
					Expected: []sql.Row{{float64(28500.000)}},
				},
				{
					Query:    `SELECT EXTRACT(MINUTE FROM TIMESTAMP '2001-02-16 20:38:40');`,
					Expected: []sql.Row{{float64(38)}},
				},
				{
					Query:    `SELECT EXTRACT(MONTH FROM TIMESTAMP '2001-02-16 20:38:40');`,
					Expected: []sql.Row{{float64(2)}},
				},
				{
					Query:    `SELECT EXTRACT(QUARTER FROM TIMESTAMP '2001-02-16 20:38:40');`,
					Expected: []sql.Row{{float64(1)}},
				},
				{
					Query:    `SELECT EXTRACT(SECOND FROM TIMESTAMP '2001-02-16 20:38:40');`,
					Expected: []sql.Row{{float64(40.000000)}},
				},
				{
					Query:    `SELECT EXTRACT(SECOND FROM TIME '17:12:28.5');`,
					Expected: []sql.Row{{float64(28.500000)}},
				},
				{
					Query:    `SELECT EXTRACT(WEEK FROM TIMESTAMP '2001-02-16 20:38:40');`,
					Expected: []sql.Row{{float64(7)}},
				},
				{
					Query:    `SELECT EXTRACT(YEAR FROM TIMESTAMP '2001-02-16 20:38:40');`,
					Expected: []sql.Row{{float64(2001)}},
				},
			},
		},
		{
			Name:        "extract interval",
			SetUpScript: []string{},
			Assertions: []ScriptTestAssertion{
				{
					Query:    `SELECT EXTRACT(CENTURY FROM INTERVAL '2001 years');`,
					Expected: []sql.Row{{float64(20)}},
				},
				{
					Query:    `SELECT EXTRACT(DAY FROM INTERVAL '40 days 1 minute');`,
					Expected: []sql.Row{{float64(40)}},
				},
				{
					Query:    `select extract(decades from interval '1000 months');`,
					Expected: []sql.Row{{float64(8)}},
				},
				{
					Query:    `SELECT EXTRACT(EPOCH FROM INTERVAL '5 days 3 hours');`,
					Expected: []sql.Row{{float64(442800.000000)}},
				},
				{
					Query:    `select extract(epoch from interval '10 months 10 seconds');`,
					Expected: []sql.Row{{float64(25920010.000000)}},
				},
				{
					Query:    `select extract(hours from interval '10 months 65 minutes 10 seconds');`,
					Expected: []sql.Row{{float64(1)}},
				},
				{
					Query:    `select extract(microsecond from interval '10 months 65 minutes 10 seconds');`,
					Expected: []sql.Row{{float64(10000000)}},
				},
				{
					Query:    `SELECT EXTRACT(MILLENNIUM FROM INTERVAL '2001 years');`,
					Expected: []sql.Row{{float64(2)}},
				},
				{
					Query:    `select extract(millenniums from interval '3000 years 65 minutes 10 seconds');`,
					Expected: []sql.Row{{float64(3)}},
				},
				{
					Query:    `select extract(millisecond from interval '10 months 65 minutes 10 seconds');`,
					Expected: []sql.Row{{float64(10000.000)}},
				},
				{
					Query:    `select extract(minutes from interval '10 months 65 minutes 10 seconds');`,
					Expected: []sql.Row{{float64(5)}},
				},
				{
					Query:    `SELECT EXTRACT(MONTH FROM INTERVAL '2 years 3 months');`,
					Expected: []sql.Row{{float64(3)}},
				},
				{
					Query:    `SELECT EXTRACT(MONTH FROM INTERVAL '2 years 13 months');`,
					Expected: []sql.Row{{float64(1)}},
				},
				{
					Query:    `select extract(months from interval '20 months 65 minutes 10 seconds');`,
					Expected: []sql.Row{{float64(8)}},
				},
				{
					Query:    `select extract(quarter from interval '20 months 65 minutes 10 seconds');`,
					Expected: []sql.Row{{float64(3)}},
				},
				{
					Query:    `select extract(seconds from interval '65 minutes 10 seconds 5 millisecond');`,
					Expected: []sql.Row{{float64(10.005000)}},
				},
				{
					Query:    `select extract(years from interval '20 months 65 minutes 10 seconds');`,
					Expected: []sql.Row{{float64(1)}},
				},
			},
		},
		{
			Name:        "age",
			SetUpScript: []string{},
			Assertions: []ScriptTestAssertion{
				{
					Query:    `SELECT age(timestamp '2001-04-10', timestamp '1957-06-13');`,
					Expected: []sql.Row{{"43 years 9 mons 27 days"}},
				},
				{
					Query:    `SELECT age(timestamp '1957-06-13', timestamp '2001-04-10');`,
					Expected: []sql.Row{{"-43 years -9 mons -27 days"}},
				},
				{
					Query:    `SELECT age(timestamp '2001-06-13', timestamp '2001-04-10');`,
					Expected: []sql.Row{{"2 mons 3 days"}},
				},
				{
					Query:    `SELECT age(timestamp '2001-04-10', timestamp '2001-06-13');`,
					Expected: []sql.Row{{"-2 mons -3 days"}},
				},
				{
					Query:    `SELECT age(timestamp '2001-04-10 12:23:33', timestamp '1957-06-13 13:23:34.4');`,
					Expected: []sql.Row{{"43 years 9 mons 26 days 22:59:58.6"}},
				},
				{
					Query:    `SELECT age(timestamp '1957-06-13 13:23:34.4', timestamp '2001-04-10 12:23:33');`,
					Expected: []sql.Row{{"-43 years -9 mons -26 days -22:59:58.6"}},
				},
				{
					Skip:     true, // TODO: current_date should return timestamp, not text
					Query:    `SELECT age(current_date);`,
					Expected: []sql.Row{{"00:00:00"}},
				},
				{
					Query:    `SELECT age(current_date::timestamp);`,
					Expected: []sql.Row{{"00:00:00"}},
				},
			},
		},
	})
}<|MERGE_RESOLUTION|>--- conflicted
+++ resolved
@@ -1202,13 +1202,10 @@
 					Expected: []sql.Row{{float64(3)}},
 				},
 				{
-<<<<<<< HEAD
-=======
 					Query:    `SELECT EXTRACT(MILLENNIUM FROM TIMESTAMP '2000-02-16 20:38:40');`,
 					Expected: []sql.Row{{float64(2)}},
 				},
 				{
->>>>>>> aaadf3fd
 					Query:    `SELECT EXTRACT(MILLISECONDS FROM TIME '17:12:28.5');`,
 					Expected: []sql.Row{{float64(28500.000)}},
 				},
