--- conflicted
+++ resolved
@@ -4367,7 +4367,29 @@
 			},
 		},
 		{
-<<<<<<< HEAD
+			Name:        "left join with nil left result",
+			SetUpScript: sharedSetupScript,
+			Assertions: []ScriptTestAssertion{
+				{
+					Query: `SELECT n.nspname as "Schema",
+  c.relname as "Name",
+  pg_catalog.pg_get_userbyid(c.relowner) as "Owner",
+ c2.oid::pg_catalog.regclass as "Table"
+FROM pg_catalog.pg_class c
+     LEFT JOIN pg_catalog.pg_namespace n ON n.oid = c.relnamespace
+     LEFT JOIN pg_catalog.pg_index i ON i.indexrelid = c.oid
+     LEFT JOIN pg_catalog.pg_class c2 ON i.indrelid = c2.oid
+WHERE c.relkind IN ('I','')
+ AND NOT c.relispartition
+      AND n.nspname <> 'pg_catalog'
+      AND n.nspname !~ '^pg_toast'
+      AND n.nspname <> 'information_schema'
+  AND pg_catalog.pg_table_is_visible(c.oid)
+ORDER BY "Schema", "Name"`,
+				},
+			},
+		},
+		{
 			Name:        "pg_index index lookup",
 			SetUpScript: sharedSetupScript,
 			Assertions: []ScriptTestAssertion{
@@ -4463,27 +4485,6 @@
 						{"             ├─ index: [pg_index.indrelid]"},
 						{"             └─ filters: [{[{Table:[\"public\",\"t1\"]}, {Table:[\"public\",\"t1\"]}]}, {[{Table:[\"public\",\"t2\"]}, {Table:[\"public\",\"t2\"]}]}]"},
 					},
-=======
-			Name:        "left join with nil left result",
-			SetUpScript: sharedSetupScript,
-			Assertions: []ScriptTestAssertion{
-				{
-					Query: `SELECT n.nspname as "Schema",
-  c.relname as "Name",
-  pg_catalog.pg_get_userbyid(c.relowner) as "Owner",
- c2.oid::pg_catalog.regclass as "Table"
-FROM pg_catalog.pg_class c
-     LEFT JOIN pg_catalog.pg_namespace n ON n.oid = c.relnamespace
-     LEFT JOIN pg_catalog.pg_index i ON i.indexrelid = c.oid
-     LEFT JOIN pg_catalog.pg_class c2 ON i.indrelid = c2.oid
-WHERE c.relkind IN ('I','')
- AND NOT c.relispartition
-      AND n.nspname <> 'pg_catalog'
-      AND n.nspname !~ '^pg_toast'
-      AND n.nspname <> 'information_schema'
-  AND pg_catalog.pg_table_is_visible(c.oid)
-ORDER BY "Schema", "Name"`,
->>>>>>> 55782005
 				},
 			},
 		},
