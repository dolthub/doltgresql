package _go

import (
	"testing"

	"github.com/dolthub/go-mysql-server/sql"
)

func TestPgAggregate(t *testing.T) {
	RunScripts(t, []ScriptTest{
		{
			Name: "pg_aggregate",
			Assertions: []ScriptTestAssertion{
				{
					Query:    `SELECT * FROM "pg_catalog"."pg_aggregate";`,
					Expected: []sql.Row{},
				},
				{ // Different cases and quoted, so it fails
					Query:       `SELECT * FROM "PG_catalog"."pg_aggregate";`,
					ExpectedErr: "not",
				},
				{ // Different cases and quoted, so it fails
					Query:       `SELECT * FROM "pg_catalog"."PG_aggregate";`,
					ExpectedErr: "not",
				},
				{ // Different cases but non-quoted, so it works
					Query:    "SELECT aggfnoid FROM PG_catalog.pg_AGGREGATE ORDER BY aggfnoid;",
					Expected: []sql.Row{},
				},
			},
		},
	})
}

func TestPgAm(t *testing.T) {
	RunScripts(t, []ScriptTest{
		{
			Name: "pg_am",
			Assertions: []ScriptTestAssertion{
				{
					Query:    `SELECT * FROM "pg_catalog"."pg_am";`,
					Expected: []sql.Row{},
				},
				{ // Different cases and quoted, so it fails
					Query:       `SELECT * FROM "PG_catalog"."pg_am";`,
					ExpectedErr: "not",
				},
				{ // Different cases and quoted, so it fails
					Query:       `SELECT * FROM "pg_catalog"."PG_am";`,
					ExpectedErr: "not",
				},
				{ // Different cases but non-quoted, so it works
					Query:    "SELECT amname FROM PG_catalog.pg_AM ORDER BY amname;",
					Expected: []sql.Row{},
				},
			},
		},
	})
}

func TestPgAmop(t *testing.T) {
	RunScripts(t, []ScriptTest{
		{
			Name: "pg_amop",
			Assertions: []ScriptTestAssertion{
				{
					Query:    `SELECT * FROM "pg_catalog"."pg_amop";`,
					Expected: []sql.Row{},
				},
				{ // Different cases and quoted, so it fails
					Query:       `SELECT * FROM "PG_catalog"."pg_amop";`,
					ExpectedErr: "not",
				},
				{ // Different cases and quoted, so it fails
					Query:       `SELECT * FROM "pg_catalog"."PG_amop";`,
					ExpectedErr: "not",
				},
				{ // Different cases but non-quoted, so it works
					Query:    "SELECT oid FROM PG_catalog.pg_AMOP ORDER BY oid;",
					Expected: []sql.Row{},
				},
			},
		},
	})
}

func TestPgAmproc(t *testing.T) {
	RunScripts(t, []ScriptTest{
		{
			Name: "pg_amproc",
			Assertions: []ScriptTestAssertion{
				{
					Query:    `SELECT * FROM "pg_catalog"."pg_amproc";`,
					Expected: []sql.Row{},
				},
				{ // Different cases and quoted, so it fails
					Query:       `SELECT * FROM "PG_catalog"."pg_amproc";`,
					ExpectedErr: "not",
				},
				{ // Different cases and quoted, so it fails
					Query:       `SELECT * FROM "pg_catalog"."PG_amproc";`,
					ExpectedErr: "not",
				},
				{ // Different cases but non-quoted, so it works
					Query:    "SELECT oid FROM PG_catalog.pg_AMPROC ORDER BY oid;",
					Expected: []sql.Row{},
				},
			},
		},
	})
}

func TestPgAttribute(t *testing.T) {
	RunScripts(t, []ScriptTest{
		{
			Name: "pg_attribute",
			Assertions: []ScriptTestAssertion{
				{
					Query:    `SELECT * FROM "pg_catalog"."pg_attribute";`,
					Expected: []sql.Row{},
				},
				{ // Different cases and quoted, so it fails
					Query:       `SELECT * FROM "PG_catalog"."pg_attribute";`,
					ExpectedErr: "not",
				},
				{ // Different cases and quoted, so it fails
					Query:       `SELECT * FROM "pg_catalog"."PG_attribute";`,
					ExpectedErr: "not",
				},
				{ // Different cases but non-quoted, so it works
					Query:    "SELECT attname FROM PG_catalog.pg_ATTRIBUTE ORDER BY attname;",
					Expected: []sql.Row{},
				},
			},
		},
	})
}

func TestPgAttrdef(t *testing.T) {
	RunScripts(t, []ScriptTest{
		{
			Name: "pg_attrdef",
			Assertions: []ScriptTestAssertion{
				{
					Query:    `SELECT * FROM "pg_catalog"."pg_attrdef";`,
					Expected: []sql.Row{},
				},
				{ // Different cases and quoted, so it fails
					Query:       `SELECT * FROM "PG_catalog"."pg_attrdef";`,
					ExpectedErr: "not",
				},
				{ // Different cases and quoted, so it fails
					Query:       `SELECT * FROM "pg_catalog"."PG_attrdef";`,
					ExpectedErr: "not",
				},
				{ // Different cases but non-quoted, so it works
					Query:    "SELECT oid FROM PG_catalog.pg_ATTRDEF ORDER BY oid;",
					Expected: []sql.Row{},
				},
			},
		},
	})
}

func TestPgAuthMembers(t *testing.T) {
	RunScripts(t, []ScriptTest{
		{
			Name: "pg_auth_members",
			Assertions: []ScriptTestAssertion{
				{
					Query:    `SELECT * FROM "pg_catalog"."pg_auth_members";`,
					Expected: []sql.Row{},
				},
				{ // Different cases and quoted, so it fails
					Query:       `SELECT * FROM "PG_catalog"."pg_auth_members";`,
					ExpectedErr: "not",
				},
				{ // Different cases and quoted, so it fails
					Query:       `SELECT * FROM "pg_catalog"."PG_auth_members";`,
					ExpectedErr: "not",
				},
				{ // Different cases but non-quoted, so it works
					Query:    "SELECT member FROM PG_catalog.pg_AUTH_MEMBERS ORDER BY member;",
					Expected: []sql.Row{},
				},
			},
		},
	})
}

func TestPgAuthid(t *testing.T) {
	RunScripts(t, []ScriptTest{
		{
			Name: "pg_authid",
			Assertions: []ScriptTestAssertion{
				{
					Query:    `SELECT * FROM "pg_catalog"."pg_authid";`,
					Expected: []sql.Row{},
				},
				{ // Different cases and quoted, so it fails
					Query:       `SELECT * FROM "PG_catalog"."pg_authid";`,
					ExpectedErr: "not",
				},
				{ // Different cases and quoted, so it fails
					Query:       `SELECT * FROM "pg_catalog"."PG_authid";`,
					ExpectedErr: "not",
				},
				{ // Different cases but non-quoted, so it works
					Query:    "SELECT rolname FROM PG_catalog.pg_AUTHID ORDER BY rolname;",
					Expected: []sql.Row{},
				},
			},
		},
	})
}

func TestPgCast(t *testing.T) {
	RunScripts(t, []ScriptTest{
		{
			Name: "pg_cast",
			Assertions: []ScriptTestAssertion{
				{
					Query:    `SELECT * FROM "pg_catalog"."pg_cast";`,
					Expected: []sql.Row{},
				},
				{ // Different cases and quoted, so it fails
					Query:       `SELECT * FROM "PG_catalog"."pg_cast";`,
					ExpectedErr: "not",
				},
				{ // Different cases and quoted, so it fails
					Query:       `SELECT * FROM "pg_catalog"."PG_cast";`,
					ExpectedErr: "not",
				},
				{ // Different cases but non-quoted, so it works
					Query:    "SELECT oid FROM PG_catalog.pg_CAST ORDER BY oid;",
					Expected: []sql.Row{},
				},
			},
		},
	})
}

func TestPgClass(t *testing.T) {
	RunScripts(t, []ScriptTest{
		{
			Name: "pg_class",
			Assertions: []ScriptTestAssertion{
				{
					Query:    `SELECT * FROM "pg_catalog"."pg_class";`,
					Expected: []sql.Row{},
				},
				{ // Different cases and quoted, so it fails
					Query:       `SELECT * FROM "PG_catalog"."pg_class";`,
					ExpectedErr: "not",
				},
				{ // Different cases and quoted, so it fails
					Query:       `SELECT * FROM "pg_catalog"."PG_class";`,
					ExpectedErr: "not",
				},
				{ // Different cases but non-quoted, so it works
					Query:    "SELECT relname FROM PG_catalog.pg_CLASS ORDER BY relname;",
					Expected: []sql.Row{},
				},
			},
		},
	})
}

func TestPgCollation(t *testing.T) {
	RunScripts(t, []ScriptTest{
		{
			Name: "pg_collation",
			Assertions: []ScriptTestAssertion{
				{
					Query:    `SELECT * FROM "pg_catalog"."pg_collation";`,
					Expected: []sql.Row{},
				},
				{ // Different cases and quoted, so it fails
					Query:       `SELECT * FROM "PG_catalog"."pg_collation";`,
					ExpectedErr: "not",
				},
				{ // Different cases and quoted, so it fails
					Query:       `SELECT * FROM "pg_catalog"."PG_collation";`,
					ExpectedErr: "not",
				},
				{ // Different cases but non-quoted, so it works
					Query:    "SELECT collname FROM PG_catalog.pg_COLLATION ORDER BY collname;",
					Expected: []sql.Row{},
				},
			},
		},
	})
}

func TestPgConstraint(t *testing.T) {
	RunScripts(t, []ScriptTest{
		{
			Name: "pg_constraint",
			Assertions: []ScriptTestAssertion{
				{
					Query:    `SELECT * FROM "pg_catalog"."pg_constraint";`,
					Expected: []sql.Row{},
				},
				{ // Different cases and quoted, so it fails
					Query:       `SELECT * FROM "PG_catalog"."pg_constraint";`,
					ExpectedErr: "not",
				},
				{ // Different cases and quoted, so it fails
					Query:       `SELECT * FROM "pg_catalog"."PG_constraint";`,
					ExpectedErr: "not",
				},
				{ // Different cases but non-quoted, so it works
					Query:    "SELECT conname FROM PG_catalog.pg_CONSTRAINT ORDER BY conname;",
					Expected: []sql.Row{},
				},
			},
		},
	})
}

func TestPgConversion(t *testing.T) {
	RunScripts(t, []ScriptTest{
		{
			Name: "pg_conversion",
			Assertions: []ScriptTestAssertion{
				{
					Query:    `SELECT * FROM "pg_catalog"."pg_conversion";`,
					Expected: []sql.Row{},
				},
				{ // Different cases and quoted, so it fails
					Query:       `SELECT * FROM "PG_catalog"."pg_conversion";`,
					ExpectedErr: "not",
				},
				{ // Different cases and quoted, so it fails
					Query:       `SELECT * FROM "pg_catalog"."PG_conversion";`,
					ExpectedErr: "not",
				},
				{ // Different cases but non-quoted, so it works
					Query:    "SELECT conname FROM PG_catalog.pg_CONVERSION ORDER BY conname;",
					Expected: []sql.Row{},
				},
			},
		},
	})
}

// TODO: Figure out why there is not a doltgres database when running these tests locally
func TestPgDatabase(t *testing.T) {
	RunScripts(t, []ScriptTest{
		{
			Name: "pg_database",
			SetUpScript: []string{
				`CREATE DATABASE test;`,
				`CREATE TABLE test (pk INT primary key, v1 INT);`,
			},
			Assertions: []ScriptTestAssertion{
				{
					Query: `SELECT datname FROM "pg_catalog"."pg_database";`,
					Expected: []sql.Row{
						{"doltgres"},
						{"postgres"},
						{"test"},
					},
				},
				{
					Query: `SELECT datname FROM "pg_catalog"."pg_database" ORDER BY oid DESC;`,
					Expected: []sql.Row{
						{"test"},
						{"postgres"},
						{"doltgres"},
					},
				},
				{ // Different cases and quoted, so it fails
					Query:       `SELECT * FROM "PG_catalog"."pg_database";`,
					ExpectedErr: "not",
				},
				{ // Different cases and quoted, so it fails
					Query:       `SELECT * FROM "pg_catalog"."PG_database";`,
					ExpectedErr: "not",
				},
				{ // Different cases but non-quoted, so it works
					Query: "SELECT datname FROM PG_catalog.pg_DATABASE ORDER BY datname;",
					Expected: []sql.Row{
						{"doltgres"},
						{"postgres"},
						{"test"},
					},
				},
				{
					Query: "SELECT * FROM pg_catalog.pg_database WHERE datname='test';",
					Expected: []sql.Row{
						{3, "test", 0, 0, "i", "f", "t", -1, 0, 0, 0, "", "", nil, "", nil, nil},
					},
				},
			},
		},
	})
}

func TestPgDbRoleSetting(t *testing.T) {
	RunScripts(t, []ScriptTest{
		{
			Name: "pg_db_role_setting",
			Assertions: []ScriptTestAssertion{
				{
					Query:    `SELECT * FROM "pg_catalog"."pg_db_role_setting";`,
					Expected: []sql.Row{},
				},
				{ // Different cases and quoted, so it fails
					Query:       `SELECT * FROM "PG_catalog"."pg_db_role_setting";`,
					ExpectedErr: "not",
				},
				{ // Different cases and quoted, so it fails
					Query:       `SELECT * FROM "pg_catalog"."PG_db_role_setting";`,
					ExpectedErr: "not",
				},
				{ // Different cases but non-quoted, so it works
					Query:    "SELECT setdatabase FROM PG_catalog.pg_DB_ROLE_SETTING ORDER BY setdatabase;",
					Expected: []sql.Row{},
				},
			},
		},
	})
}

func TestPgDefaultAcl(t *testing.T) {
	RunScripts(t, []ScriptTest{
		{
			Name: "pg_default_acl",
			Assertions: []ScriptTestAssertion{
				{
					Query:    `SELECT * FROM "pg_catalog"."pg_default_acl";`,
					Expected: []sql.Row{},
				},
				{ // Different cases and quoted, so it fails
					Query:       `SELECT * FROM "PG_catalog"."pg_default_acl";`,
					ExpectedErr: "not",
				},
				{ // Different cases and quoted, so it fails
					Query:       `SELECT * FROM "pg_catalog"."PG_default_acl";`,
					ExpectedErr: "not",
				},
				{ // Different cases but non-quoted, so it works
					Query:    "SELECT oid FROM PG_catalog.pg_DEFAULT_ACL ORDER BY oid;",
					Expected: []sql.Row{},
				},
			},
		},
	})
}

func TestPgDepend(t *testing.T) {
	RunScripts(t, []ScriptTest{
		{
			Name: "pg_depend",
			Assertions: []ScriptTestAssertion{
				{
					Query:    `SELECT * FROM "pg_catalog"."pg_depend";`,
					Expected: []sql.Row{},
				},
				{ // Different cases and quoted, so it fails
					Query:       `SELECT * FROM "PG_catalog"."pg_depend";`,
					ExpectedErr: "not",
				},
				{ // Different cases and quoted, so it fails
					Query:       `SELECT * FROM "pg_catalog"."PG_depend";`,
					ExpectedErr: "not",
				},
				{ // Different cases but non-quoted, so it works
					Query:    "SELECT classid FROM PG_catalog.pg_DEPEND ORDER BY classid;",
					Expected: []sql.Row{},
				},
			},
		},
	})
}

func TestPgDescription(t *testing.T) {
	RunScripts(t, []ScriptTest{
		{
			Name: "pg_description",
			Assertions: []ScriptTestAssertion{
				{
					Query:    `SELECT * FROM "pg_catalog"."pg_description";`,
					Expected: []sql.Row{},
				},
				{ // Different cases and quoted, so it fails
					Query:       `SELECT * FROM "PG_catalog"."pg_description";`,
					ExpectedErr: "not",
				},
				{ // Different cases and quoted, so it fails
					Query:       `SELECT * FROM "pg_catalog"."PG_description";`,
					ExpectedErr: "not",
				},
				{ // Different cases but non-quoted, so it works
					Query:    "SELECT objoid FROM PG_catalog.pg_DESCRIPTION ORDER BY objoid;",
					Expected: []sql.Row{},
				},
			},
		},
	})
}

func TestPgEnum(t *testing.T) {
	RunScripts(t, []ScriptTest{
		{
			Name: "pg_enum",
			Assertions: []ScriptTestAssertion{
				{
					Query:    `SELECT * FROM "pg_catalog"."pg_enum";`,
					Expected: []sql.Row{},
				},
				{ // Different cases and quoted, so it fails
					Query:       `SELECT * FROM "PG_catalog"."pg_enum";`,
					ExpectedErr: "not",
				},
				{ // Different cases and quoted, so it fails
					Query:       `SELECT * FROM "pg_catalog"."PG_enum";`,
					ExpectedErr: "not",
				},
				{ // Different cases but non-quoted, so it works
					Query:    "SELECT enumlabel FROM PG_catalog.pg_ENUM ORDER BY enumlabel;",
					Expected: []sql.Row{},
				},
			},
		},
	})
}

func TestPgEventTrigger(t *testing.T) {
	RunScripts(t, []ScriptTest{
		{
			Name: "pg_event_trigger",
			Assertions: []ScriptTestAssertion{
				{
					Query:    `SELECT * FROM "pg_catalog"."pg_event_trigger";`,
					Expected: []sql.Row{},
				},
				{ // Different cases and quoted, so it fails
					Query:       `SELECT * FROM "PG_catalog"."pg_event_trigger";`,
					ExpectedErr: "not",
				},
				{ // Different cases and quoted, so it fails
					Query:       `SELECT * FROM "pg_catalog"."PG_event_trigger";`,
					ExpectedErr: "not",
				},
				{ // Different cases but non-quoted, so it works
					Query:    "SELECT evtname FROM PG_catalog.pg_EVENT_TRIGGER ORDER BY evtname;",
					Expected: []sql.Row{},
				},
			},
		},
	})
}

func TestPgExtension(t *testing.T) {
	RunScripts(t, []ScriptTest{
		{
			Name: "pg_extension",
			Assertions: []ScriptTestAssertion{
				{
					Query:    `SELECT * FROM "pg_catalog"."pg_extension";`,
					Expected: []sql.Row{},
				},
				{ // Different cases and quoted, so it fails
					Query:       `SELECT * FROM "PG_catalog"."pg_extension";`,
					ExpectedErr: "not",
				},
				{ // Different cases and quoted, so it fails
					Query:       `SELECT * FROM "pg_catalog"."PG_extension";`,
					ExpectedErr: "not",
				},
				{ // Different cases but non-quoted, so it works
					Query:    "SELECT extname FROM PG_catalog.pg_EXTENSION ORDER BY extname;",
					Expected: []sql.Row{},
				},
			},
		},
	})
}

func TestPgForeignDataWrapper(t *testing.T) {
	RunScripts(t, []ScriptTest{
		{
			Name: "pg_foreign_data_wrapper",
			Assertions: []ScriptTestAssertion{
				{
					Query:    `SELECT * FROM "pg_catalog"."pg_foreign_data_wrapper";`,
					Expected: []sql.Row{},
				},
				{ // Different cases and quoted, so it fails
					Query:       `SELECT * FROM "PG_catalog"."pg_foreign_data_wrapper";`,
					ExpectedErr: "not",
				},
				{ // Different cases and quoted, so it fails
					Query:       `SELECT * FROM "pg_catalog"."PG_foreign_data_wrapper";`,
					ExpectedErr: "not",
				},
				{ // Different cases but non-quoted, so it works
					Query:    "SELECT fdwname FROM PG_catalog.pg_FOREIGN_DATA_WRAPPER ORDER BY fdwname;",
					Expected: []sql.Row{},
				},
			},
		},
	})
}

func TestPgForeignServer(t *testing.T) {
	RunScripts(t, []ScriptTest{
		{
			Name: "pg_foreign_server",
			Assertions: []ScriptTestAssertion{
				{
					Query:    `SELECT * FROM "pg_catalog"."pg_foreign_server";`,
					Expected: []sql.Row{},
				},
				{ // Different cases and quoted, so it fails
					Query:       `SELECT * FROM "PG_catalog"."pg_foreign_server";`,
					ExpectedErr: "not",
				},
				{ // Different cases and quoted, so it fails
					Query:       `SELECT * FROM "pg_catalog"."PG_foreign_server";`,
					ExpectedErr: "not",
				},
				{ // Different cases but non-quoted, so it works
					Query:    "SELECT srvname FROM PG_catalog.pg_FOREIGN_SERVER ORDER BY srvname;",
					Expected: []sql.Row{},
				},
			},
		},
	})
}

func TestPgForeignTable(t *testing.T) {
	RunScripts(t, []ScriptTest{
		{
			Name: "pg_foreign_table",
			Assertions: []ScriptTestAssertion{
				{
					Query:    `SELECT * FROM "pg_catalog"."pg_foreign_table";`,
					Expected: []sql.Row{},
				},
				{ // Different cases and quoted, so it fails
					Query:       `SELECT * FROM "PG_catalog"."pg_foreign_table";`,
					ExpectedErr: "not",
				},
				{ // Different cases and quoted, so it fails
					Query:       `SELECT * FROM "pg_catalog"."PG_foreign_table";`,
					ExpectedErr: "not",
				},
				{ // Different cases but non-quoted, so it works
					Query:    "SELECT ftrelid FROM PG_catalog.pg_FOREIGN_TABLE ORDER BY ftrelid;",
					Expected: []sql.Row{},
				},
			},
		},
	})
}

func TestPgIndex(t *testing.T) {
	RunScripts(t, []ScriptTest{
		{
			Name: "pg_index",
			Assertions: []ScriptTestAssertion{
				{
					Query:    `SELECT * FROM "pg_catalog"."pg_index";`,
					Expected: []sql.Row{},
				},
				{ // Different cases and quoted, so it fails
					Query:       `SELECT * FROM "PG_catalog"."pg_index";`,
					ExpectedErr: "not",
				},
				{ // Different cases and quoted, so it fails
					Query:       `SELECT * FROM "pg_catalog"."PG_index";`,
					ExpectedErr: "not",
				},
				{ // Different cases but non-quoted, so it works
					Query:    "SELECT indexrelid FROM PG_catalog.pg_INDEX ORDER BY indexrelid;",
					Expected: []sql.Row{},
				},
			},
		},
	})
}

func TestPgInherits(t *testing.T) {
	RunScripts(t, []ScriptTest{
		{
			Name: "pg_inherits",
			Assertions: []ScriptTestAssertion{
				{
					Query:    `SELECT * FROM "pg_catalog"."pg_inherits";`,
					Expected: []sql.Row{},
				},
				{ // Different cases and quoted, so it fails
					Query:       `SELECT * FROM "PG_catalog"."pg_inherits";`,
					ExpectedErr: "not",
				},
				{ // Different cases and quoted, so it fails
					Query:       `SELECT * FROM "pg_catalog"."PG_inherits";`,
					ExpectedErr: "not",
				},
				{ // Different cases but non-quoted, so it works
					Query:    "SELECT inhrelid FROM PG_catalog.pg_INHERITS ORDER BY inhrelid;",
					Expected: []sql.Row{},
				},
			},
		},
	})
}

func TestPgInitPrivs(t *testing.T) {
	RunScripts(t, []ScriptTest{
		{
			Name: "pg_init_privs",
			Assertions: []ScriptTestAssertion{
				{
					Query:    `SELECT * FROM "pg_catalog"."pg_init_privs";`,
					Expected: []sql.Row{},
				},
				{ // Different cases and quoted, so it fails
					Query:       `SELECT * FROM "PG_catalog"."pg_init_privs";`,
					ExpectedErr: "not",
				},
				{ // Different cases and quoted, so it fails
					Query:       `SELECT * FROM "pg_catalog"."PG_init_privs";`,
					ExpectedErr: "not",
				},
				{ // Different cases but non-quoted, so it works
					Query:    "SELECT objoid FROM PG_catalog.pg_INIT_PRIVS ORDER BY objoid;",
					Expected: []sql.Row{},
				},
			},
		},
	})
}

func TestPgLanguage(t *testing.T) {
	RunScripts(t, []ScriptTest{
		{
			Name: "pg_language",
			Assertions: []ScriptTestAssertion{
				{
					Query:    `SELECT * FROM "pg_catalog"."pg_language";`,
					Expected: []sql.Row{},
				},
				{ // Different cases and quoted, so it fails
					Query:       `SELECT * FROM "PG_catalog"."pg_language";`,
					ExpectedErr: "not",
				},
				{ // Different cases and quoted, so it fails
					Query:       `SELECT * FROM "pg_catalog"."PG_language";`,
					ExpectedErr: "not",
				},
				{ // Different cases but non-quoted, so it works
					Query:    "SELECT lanname FROM PG_catalog.pg_LANGUAGE ORDER BY lanname;",
					Expected: []sql.Row{},
				},
			},
		},
	})
}

func TestPgLargeobject(t *testing.T) {
	RunScripts(t, []ScriptTest{
		{
			Name: "pg_largeobject",
			Assertions: []ScriptTestAssertion{
				{
					Query:    `SELECT * FROM "pg_catalog"."pg_largeobject";`,
					Expected: []sql.Row{},
				},
				{ // Different cases and quoted, so it fails
					Query:       `SELECT * FROM "PG_catalog"."pg_largeobject";`,
					ExpectedErr: "not",
				},
				{ // Different cases and quoted, so it fails
					Query:       `SELECT * FROM "pg_catalog"."PG_largeobject";`,
					ExpectedErr: "not",
				},
				{ // Different cases but non-quoted, so it works
					Query:    "SELECT loid FROM PG_catalog.pg_LARGEOBJECT ORDER BY loid;",
					Expected: []sql.Row{},
				},
			},
		},
	})
}

func TestPgLargeobjectMetadata(t *testing.T) {
	RunScripts(t, []ScriptTest{
		{
			Name: "pg_largeobject_metadata",
			Assertions: []ScriptTestAssertion{
				{
					Query:    `SELECT * FROM "pg_catalog"."pg_largeobject_metadata";`,
					Expected: []sql.Row{},
				},
				{ // Different cases and quoted, so it fails
					Query:       `SELECT * FROM "PG_catalog"."pg_largeobject_metadata";`,
					ExpectedErr: "not",
				},
				{ // Different cases and quoted, so it fails
					Query:       `SELECT * FROM "pg_catalog"."PG_largeobject_metadata";`,
					ExpectedErr: "not",
				},
				{ // Different cases but non-quoted, so it works
					Query:    "SELECT oid FROM PG_catalog.pg_LARGEOBJECT_METADATA ORDER BY oid;",
					Expected: []sql.Row{},
				},
			},
		},
	})
}

func TestPgNamespace(t *testing.T) {
	RunScripts(t, []ScriptTest{
		{
			Name: "pg_namespace",
			Assertions: []ScriptTestAssertion{
				{
					Query:    `SELECT * FROM "pg_catalog"."pg_namespace";`,
					Expected: []sql.Row{},
				},
				{ // Different cases and quoted, so it fails
					Query:       `SELECT * FROM "PG_catalog"."pg_namespace";`,
					ExpectedErr: "not",
				},
				{ // Different cases and quoted, so it fails
					Query:       `SELECT * FROM "pg_catalog"."PG_namespace";`,
					ExpectedErr: "not",
				},
				{ // Different cases but non-quoted, so it works
					Query:    "SELECT nspname FROM PG_catalog.pg_NAMESPACE ORDER BY nspname;",
					Expected: []sql.Row{},
				},
			},
		},
	})
}

func TestPgOpclass(t *testing.T) {
	RunScripts(t, []ScriptTest{
		{
			Name: "pg_opclass",
			Assertions: []ScriptTestAssertion{
				{
					Query:    `SELECT * FROM "pg_catalog"."pg_opclass";`,
					Expected: []sql.Row{},
				},
				{ // Different cases and quoted, so it fails
					Query:       `SELECT * FROM "PG_catalog"."pg_opclass";`,
					ExpectedErr: "not",
				},
				{ // Different cases and quoted, so it fails
					Query:       `SELECT * FROM "pg_catalog"."PG_opclass";`,
					ExpectedErr: "not",
				},
				{ // Different cases but non-quoted, so it works
					Query:    "SELECT opcname FROM PG_catalog.pg_OPCLASS ORDER BY opcname;",
					Expected: []sql.Row{},
				},
			},
		},
	})
}

func TestPgOpfamily(t *testing.T) {
	RunScripts(t, []ScriptTest{
		{
			Name: "pg_opfamily",
			Assertions: []ScriptTestAssertion{
				{
					Query:    `SELECT * FROM "pg_catalog"."pg_opfamily";`,
					Expected: []sql.Row{},
				},
				{ // Different cases and quoted, so it fails
					Query:       `SELECT * FROM "PG_catalog"."pg_opfamily";`,
					ExpectedErr: "not",
				},
				{ // Different cases and quoted, so it fails
					Query:       `SELECT * FROM "pg_catalog"."PG_opfamily";`,
					ExpectedErr: "not",
				},
				{ // Different cases but non-quoted, so it works
					Query:    "SELECT opfname FROM PG_catalog.pg_OPFAMILY ORDER BY opfname;",
					Expected: []sql.Row{},
				},
			},
		},
	})
}

func TestPgParameterAcl(t *testing.T) {
	RunScripts(t, []ScriptTest{
		{
			Name: "pg_parameter_acl",
			Assertions: []ScriptTestAssertion{
				{
					Query:    `SELECT * FROM "pg_catalog"."pg_parameter_acl";`,
					Expected: []sql.Row{},
				},
				{ // Different cases and quoted, so it fails
					Query:       `SELECT * FROM "PG_catalog"."pg_parameter_acl";`,
					ExpectedErr: "not",
				},
				{ // Different cases and quoted, so it fails
					Query:       `SELECT * FROM "pg_catalog"."PG_parameter_acl";`,
					ExpectedErr: "not",
				},
				{ // Different cases but non-quoted, so it works
					Query:    "SELECT parname FROM PG_catalog.pg_PARAMETER_ACL ORDER BY parname;",
					Expected: []sql.Row{},
				},
			},
		},
	})
}

func TestPgPartitionedTable(t *testing.T) {
	RunScripts(t, []ScriptTest{
		{
			Name: "pg_partitioned_table",
			Assertions: []ScriptTestAssertion{
				{
					Query:    `SELECT * FROM "pg_catalog"."pg_partitioned_table";`,
					Expected: []sql.Row{},
				},
				{ // Different cases and quoted, so it fails
					Query:       `SELECT * FROM "PG_catalog"."pg_partitioned_table";`,
					ExpectedErr: "not",
				},
				{ // Different cases and quoted, so it fails
					Query:       `SELECT * FROM "pg_catalog"."PG_partitioned_table";`,
					ExpectedErr: "not",
				},
				{ // Different cases but non-quoted, so it works
					Query:    "SELECT partrelid FROM PG_catalog.pg_PARTITIONED_TABLE ORDER BY partrelid;",
					Expected: []sql.Row{},
				},
			},
		},
	})
}

func TestPgPolicy(t *testing.T) {
	RunScripts(t, []ScriptTest{
		{
			Name: "pg_policy",
			Assertions: []ScriptTestAssertion{
				{
					Query:    `SELECT * FROM "pg_catalog"."pg_policy";`,
					Expected: []sql.Row{},
				},
				{ // Different cases and quoted, so it fails
					Query:       `SELECT * FROM "PG_catalog"."pg_policy";`,
					ExpectedErr: "not",
				},
				{ // Different cases and quoted, so it fails
					Query:       `SELECT * FROM "pg_catalog"."PG_policy";`,
					ExpectedErr: "not",
				},
				{ // Different cases but non-quoted, so it works
					Query:    "SELECT polname FROM PG_catalog.pg_POLICY ORDER BY polname;",
					Expected: []sql.Row{},
				},
			},
		},
	})
}

func TestPgProc(t *testing.T) {
	RunScripts(t, []ScriptTest{
		{
			Name: "pg_proc",
			Assertions: []ScriptTestAssertion{
				{
					Query:    `SELECT * FROM "pg_catalog"."pg_proc";`,
					Expected: []sql.Row{},
				},
				{ // Different cases and quoted, so it fails
					Query:       `SELECT * FROM "PG_catalog"."pg_proc";`,
					ExpectedErr: "not",
				},
				{ // Different cases and quoted, so it fails
					Query:       `SELECT * FROM "pg_catalog"."PG_proc";`,
					ExpectedErr: "not",
				},
				{ // Different cases but non-quoted, so it works
					Query:    "SELECT proname FROM PG_catalog.pg_PROC ORDER BY proname;",
					Expected: []sql.Row{},
				},
			},
		},
	})
}

func TestPgPublication(t *testing.T) {
	RunScripts(t, []ScriptTest{
		{
			Name: "pg_publication",
			Assertions: []ScriptTestAssertion{
				{
					Query:    `SELECT * FROM "pg_catalog"."pg_publication";`,
					Expected: []sql.Row{},
				},
				{ // Different cases and quoted, so it fails
					Query:       `SELECT * FROM "PG_catalog"."pg_publication";`,
					ExpectedErr: "not",
				},
				{ // Different cases and quoted, so it fails
					Query:       `SELECT * FROM "pg_catalog"."PG_publication";`,
					ExpectedErr: "not",
				},
				{ // Different cases but non-quoted, so it works
					Query:    "SELECT pubname FROM PG_catalog.pg_PUBLICATION ORDER BY pubname;",
					Expected: []sql.Row{},
				},
			},
		},
	})
}

func TestPgPublicationNamespace(t *testing.T) {
	RunScripts(t, []ScriptTest{
		{
			Name: "pg_publication_namespace",
			Assertions: []ScriptTestAssertion{
				{
					Query:    `SELECT * FROM "pg_catalog"."pg_publication_namespace";`,
					Expected: []sql.Row{},
				},
				{ // Different cases and quoted, so it fails
					Query:       `SELECT * FROM "PG_catalog"."pg_publication_namespace";`,
					ExpectedErr: "not",
				},
				{ // Different cases and quoted, so it fails
					Query:       `SELECT * FROM "pg_catalog"."PG_publication_namespace";`,
					ExpectedErr: "not",
				},
				{ // Different cases but non-quoted, so it works
					Query:    "SELECT oid FROM PG_catalog.pg_PUBLICATION_NAMESPACE ORDER BY oid;",
					Expected: []sql.Row{},
				},
			},
		},
	})
}

func TestPgPublicationRel(t *testing.T) {
	RunScripts(t, []ScriptTest{
		{
			Name: "pg_publication_rel",
			Assertions: []ScriptTestAssertion{
				{
					Query:    `SELECT * FROM "pg_catalog"."pg_publication_rel";`,
					Expected: []sql.Row{},
				},
				{ // Different cases and quoted, so it fails
					Query:       `SELECT * FROM "PG_catalog"."pg_publication_rel";`,
					ExpectedErr: "not",
				},
				{ // Different cases and quoted, so it fails
					Query:       `SELECT * FROM "pg_catalog"."PG_publication_rel";`,
					ExpectedErr: "not",
				},
				{ // Different cases but non-quoted, so it works
					Query:    "SELECT oid FROM PG_catalog.pg_PUBLICATION_REL ORDER BY oid;",
					Expected: []sql.Row{},
				},
			},
		},
	})
}

func TestPgRange(t *testing.T) {
	RunScripts(t, []ScriptTest{
		{
			Name: "pg_range",
			Assertions: []ScriptTestAssertion{
				{
					Query:    `SELECT * FROM "pg_catalog"."pg_range";`,
					Expected: []sql.Row{},
				},
				{ // Different cases and quoted, so it fails
					Query:       `SELECT * FROM "PG_catalog"."pg_range";`,
					ExpectedErr: "not",
				},
				{ // Different cases and quoted, so it fails
					Query:       `SELECT * FROM "pg_catalog"."PG_range";`,
					ExpectedErr: "not",
				},
				{ // Different cases but non-quoted, so it works
					Query:    "SELECT rngtypid FROM PG_catalog.pg_RANGE ORDER BY rngtypid;",
					Expected: []sql.Row{},
				},
			},
		},
	})
}

func TestPgReplicationOrigin(t *testing.T) {
	RunScripts(t, []ScriptTest{
		{
			Name: "pg_replication_origin",
			Assertions: []ScriptTestAssertion{
				{
					Query:    `SELECT * FROM "pg_catalog"."pg_replication_origin";`,
					Expected: []sql.Row{},
				},
				{ // Different cases and quoted, so it fails
					Query:       `SELECT * FROM "PG_catalog"."pg_replication_origin";`,
					ExpectedErr: "not",
				},
				{ // Different cases and quoted, so it fails
					Query:       `SELECT * FROM "pg_catalog"."PG_replication_origin";`,
					ExpectedErr: "not",
				},
				{ // Different cases but non-quoted, so it works
					Query:    "SELECT roname FROM PG_catalog.pg_REPLICATION_ORIGIN ORDER BY roname;",
					Expected: []sql.Row{},
				},
			},
		},
	})
}

func TestPgRewrite(t *testing.T) {
	RunScripts(t, []ScriptTest{
		{
			Name: "pg_rewrite",
			Assertions: []ScriptTestAssertion{
				{
					Query:    `SELECT * FROM "pg_catalog"."pg_rewrite";`,
					Expected: []sql.Row{},
				},
				{ // Different cases and quoted, so it fails
					Query:       `SELECT * FROM "PG_catalog"."pg_rewrite";`,
					ExpectedErr: "not",
				},
				{ // Different cases and quoted, so it fails
					Query:       `SELECT * FROM "pg_catalog"."PG_rewrite";`,
					ExpectedErr: "not",
				},
				{ // Different cases but non-quoted, so it works
					Query:    "SELECT oid FROM PG_catalog.pg_REWRITE ORDER BY oid;",
					Expected: []sql.Row{},
				},
			},
		},
	})
}

func TestPgSeclabel(t *testing.T) {
	RunScripts(t, []ScriptTest{
		{
			Name: "pg_seclabel",
			Assertions: []ScriptTestAssertion{
				{
					Query:    `SELECT * FROM "pg_catalog"."pg_seclabel";`,
					Expected: []sql.Row{},
				},
				{ // Different cases and quoted, so it fails
					Query:       `SELECT * FROM "PG_catalog"."pg_seclabel";`,
					ExpectedErr: "not",
				},
				{ // Different cases and quoted, so it fails
					Query:       `SELECT * FROM "pg_catalog"."PG_seclabel";`,
					ExpectedErr: "not",
				},
				{ // Different cases but non-quoted, so it works
					Query:    "SELECT objoid FROM PG_catalog.pg_SECLABEL ORDER BY objoid;",
					Expected: []sql.Row{},
				},
			},
		},
	})
}

<<<<<<< HEAD
func TestPgShdepend(t *testing.T) {
	RunScripts(t, []ScriptTest{
		{
			Name: "pg_shdepend",
			Assertions: []ScriptTestAssertion{
				{
					Query:    `SELECT * FROM "pg_catalog"."pg_shdepend";`,
					Expected: []sql.Row{},
				},
				{ // Different cases and quoted, so it fails
					Query:       `SELECT * FROM "PG_catalog"."pg_shdepend";`,
					ExpectedErr: "not",
				},
				{ // Different cases and quoted, so it fails
					Query:       `SELECT * FROM "pg_catalog"."PG_shdepend";`,
					ExpectedErr: "not",
				},
				{ // Different cases but non-quoted, so it works
					Query:    "SELECT dbid FROM PG_catalog.pg_SHDEPEND ORDER BY dbid;",
					Expected: []sql.Row{},
				},
			},
		},
	})
}

func TestPgShdescription(t *testing.T) {
	RunScripts(t, []ScriptTest{
		{
			Name: "pg_shdescription",
			Assertions: []ScriptTestAssertion{
				{
					Query:    `SELECT * FROM "pg_catalog"."pg_shdescription";`,
					Expected: []sql.Row{},
				},
				{ // Different cases and quoted, so it fails
					Query:       `SELECT * FROM "PG_catalog"."pg_shdescription";`,
					ExpectedErr: "not",
				},
				{ // Different cases and quoted, so it fails
					Query:       `SELECT * FROM "pg_catalog"."PG_shdescription";`,
					ExpectedErr: "not",
				},
				{ // Different cases but non-quoted, so it works
					Query:    "SELECT objoid FROM PG_catalog.pg_SHDESCRIPTION ORDER BY objoid;",
					Expected: []sql.Row{},
				},
			},
		},
	})
}

func TestPgShseclabel(t *testing.T) {
	RunScripts(t, []ScriptTest{
		{
			Name: "pg_shseclabel",
			Assertions: []ScriptTestAssertion{
				{
					Query:    `SELECT * FROM "pg_catalog"."pg_shseclabel";`,
					Expected: []sql.Row{},
				},
				{ // Different cases and quoted, so it fails
					Query:       `SELECT * FROM "PG_catalog"."pg_shseclabel";`,
					ExpectedErr: "not",
				},
				{ // Different cases and quoted, so it fails
					Query:       `SELECT * FROM "pg_catalog"."PG_shseclabel";`,
					ExpectedErr: "not",
				},
				{ // Different cases but non-quoted, so it works
					Query:    "SELECT objoid FROM PG_catalog.pg_SHSECLABEL ORDER BY objoid;",
					Expected: []sql.Row{},
				},
			},
		},
	})
}

func TestPgStatistic(t *testing.T) {
	RunScripts(t, []ScriptTest{
		{
			Name: "pg_statistic",
			Assertions: []ScriptTestAssertion{
				{
					Query:    `SELECT * FROM "pg_catalog"."pg_statistic";`,
					Expected: []sql.Row{},
				},
				{ // Different cases and quoted, so it fails
					Query:       `SELECT * FROM "PG_catalog"."pg_statistic";`,
					ExpectedErr: "not",
				},
				{ // Different cases and quoted, so it fails
					Query:       `SELECT * FROM "pg_catalog"."PG_statistic";`,
					ExpectedErr: "not",
				},
				{ // Different cases but non-quoted, so it works
					Query:    "SELECT starelid FROM PG_catalog.pg_STATISTIC ORDER BY starelid;",
					Expected: []sql.Row{},
				},
			},
		},
	})
}

func TestPgStatisticExt(t *testing.T) {
	RunScripts(t, []ScriptTest{
		{
			Name: "pg_statistic_ext",
			Assertions: []ScriptTestAssertion{
				{
					Query:    `SELECT * FROM "pg_catalog"."pg_statistic_ext";`,
					Expected: []sql.Row{},
				},
				{ // Different cases and quoted, so it fails
					Query:       `SELECT * FROM "PG_catalog"."pg_statistic_ext";`,
					ExpectedErr: "not",
				},
				{ // Different cases and quoted, so it fails
					Query:       `SELECT * FROM "pg_catalog"."PG_statistic_ext";`,
					ExpectedErr: "not",
				},
				{ // Different cases but non-quoted, so it works
					Query:    "SELECT stxname FROM PG_catalog.pg_STATISTIC_EXT ORDER BY stxname;",
					Expected: []sql.Row{},
				},
			},
		},
	})
}

func TestPgStatisticExtData(t *testing.T) {
	RunScripts(t, []ScriptTest{
		{
			Name: "pg_statistic_ext_data",
			Assertions: []ScriptTestAssertion{
				{
					Query:    `SELECT * FROM "pg_catalog"."pg_statistic_ext_data";`,
					Expected: []sql.Row{},
				},
				{ // Different cases and quoted, so it fails
					Query:       `SELECT * FROM "PG_catalog"."pg_statistic_ext_data";`,
					ExpectedErr: "not",
				},
				{ // Different cases and quoted, so it fails
					Query:       `SELECT * FROM "pg_catalog"."PG_statistic_ext_data";`,
					ExpectedErr: "not",
				},
				{ // Different cases but non-quoted, so it works
					Query:    "SELECT stxoid FROM PG_catalog.pg_STATISTIC_EXT_DATA ORDER BY stxoid;",
					Expected: []sql.Row{},
				},
			},
		},
	})
}

=======
>>>>>>> 4b6aa3ee
func TestPgTrigger(t *testing.T) {
	RunScripts(t, []ScriptTest{
		{
			Name: "pg_trigger",
			Assertions: []ScriptTestAssertion{
				{
					Query:    `SELECT * FROM "pg_catalog"."pg_trigger";`,
					Expected: []sql.Row{},
				},
				{ // Different cases and quoted, so it fails
					Query:       `SELECT * FROM "PG_catalog"."pg_trigger";`,
					ExpectedErr: "not",
				},
				{ // Different cases and quoted, so it fails
					Query:       `SELECT * FROM "pg_catalog"."PG_trigger";`,
					ExpectedErr: "not",
				},
				{ // Different cases but non-quoted, so it works
					Query:    "SELECT tgname FROM PG_catalog.pg_TRIGGER ORDER BY tgname;",
					Expected: []sql.Row{},
				},
			},
		},
	})
}

func TestPgType(t *testing.T) {
	RunScripts(t, []ScriptTest{
		{
			Name: "pg_type",
			Assertions: []ScriptTestAssertion{
				{
					Query:    `SELECT * FROM "pg_catalog"."pg_type";`,
					Expected: []sql.Row{},
				},
				{ // Different cases and quoted, so it fails
					Query:       `SELECT * FROM "PG_catalog"."pg_type";`,
					ExpectedErr: "not",
				},
				{ // Different cases and quoted, so it fails
					Query:       `SELECT * FROM "pg_catalog"."PG_type";`,
					ExpectedErr: "not",
				},
				{ // Different cases but non-quoted, so it works
					Query:    "SELECT typname FROM PG_catalog.pg_TYPE ORDER BY typname;",
					Expected: []sql.Row{},
				},
			},
		},
	})
}<|MERGE_RESOLUTION|>--- conflicted
+++ resolved
@@ -1177,7 +1177,6 @@
 	})
 }
 
-<<<<<<< HEAD
 func TestPgShdepend(t *testing.T) {
 	RunScripts(t, []ScriptTest{
 		{
@@ -1334,8 +1333,7 @@
 	})
 }
 
-=======
->>>>>>> 4b6aa3ee
+
 func TestPgTrigger(t *testing.T) {
 	RunScripts(t, []ScriptTest{
 		{
