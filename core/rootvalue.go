// Copyright 2024 Dolthub, Inc.
//
// Licensed under the Apache License, Version 2.0 (the "License");
// you may not use this file except in compliance with the License.
// You may obtain a copy of the License at
//
//     http://www.apache.org/licenses/LICENSE-2.0
//
// Unless required by applicable law or agreed to in writing, software
// distributed under the License is distributed on an "AS IS" BASIS,
// WITHOUT WARRANTIES OR CONDITIONS OF ANY KIND, either express or implied.
// See the License for the specific language governing permissions and
// limitations under the License.

package core

import (
	"bytes"
	"context"
	"fmt"
	"io"
	"sort"
	"strings"

	"github.com/dolthub/dolt/go/libraries/doltcore/doltdb"
	"github.com/dolthub/dolt/go/libraries/doltcore/doltdb/durable"
	"github.com/dolthub/dolt/go/libraries/doltcore/schema"
	"github.com/dolthub/dolt/go/store/hash"
	"github.com/dolthub/dolt/go/store/prolly/tree"
	"github.com/dolthub/dolt/go/store/types"
	"github.com/dolthub/go-mysql-server/sql"

	"github.com/dolthub/doltgresql/core/sequences"
)

const (
	ddbRootStructName = "dolt_db_root"
	tablesKey         = "tables"
	foreignKeyKey     = "foreign_key"
	featureVersKey    = "feature_ver"
)

// DoltgresFeatureVersion is Doltgres' feature version. We use Dolt's feature version added to our own.
var DoltgresFeatureVersion = doltdb.DoltFeatureVersion + 0

// RootValue is Doltgres' implementation of doltdb.RootValue.
type RootValue struct {
	vrw  types.ValueReadWriter
	ns   tree.NodeStore
	st   rootStorage
	fkc  *doltdb.ForeignKeyCollection // cache the first load
	hash hash.Hash                    // cache the first load
}

<<<<<<< HEAD
func (root *rootValue) HandlePostMerge(ctx context.Context, ourRoot, theirRoot, ancRoot doltdb.RootValue) (doltdb.RootValue, error) {
	// TODO implement me
	panic("implement me")
}
=======
var _ doltdb.RootValue = (*RootValue)(nil)
>>>>>>> edadbcde

type tableEdit struct {
	name doltdb.TableName
	ref  *types.Ref

	// Used for rename.
	old_name string
}

// CreateDatabaseSchema implements the interface doltdb.RootValue.
func (root *RootValue) CreateDatabaseSchema(ctx context.Context, dbSchema schema.DatabaseSchema) (doltdb.RootValue, error) {
	existingSchemas, err := root.st.GetSchemas(ctx)
	if err != nil {
		return nil, err
	}

	for _, s := range existingSchemas {
		if strings.EqualFold(s.Name, dbSchema.Name) {
			return nil, fmt.Errorf("A schema with the name %s already exists", dbSchema.Name)
		}
	}

	existingSchemas = append(existingSchemas, dbSchema)
	sort.Slice(existingSchemas, func(i, j int) bool {
		return existingSchemas[i].Name < existingSchemas[j].Name
	})

	r, err := root.st.SetSchemas(ctx, existingSchemas)
	if err != nil {
		return nil, err
	}

	return root.withStorage(r), nil
}

// DebugString implements the interface doltdb.RootValue.
func (root *RootValue) DebugString(ctx context.Context, transitive bool) string {
	var buf bytes.Buffer
	buf.WriteString(root.st.DebugString(ctx))

	if transitive {
		buf.WriteString("\nTables:")
		root.IterTables(ctx, func(name string, table *doltdb.Table, sch schema.Schema) (stop bool, err error) {
			buf.WriteString("\nTable ")
			buf.WriteString(name)
			buf.WriteString(":\n")

			buf.WriteString(table.DebugString(ctx, root.ns))

			return false, nil
		})
	}

	return buf.String()
}

// GetCollation implements the interface doltdb.RootValue.
func (root *RootValue) GetCollation(ctx context.Context) (schema.Collation, error) {
	return root.st.GetCollation(ctx)
}

// GetDatabaseSchemas implements the interface doltdb.RootValue.
func (root *RootValue) GetDatabaseSchemas(ctx context.Context) ([]schema.DatabaseSchema, error) {
	existingSchemas, err := root.st.GetSchemas(ctx)
	if err != nil {
		return nil, err
	}

	return existingSchemas, nil
}

// GetFeatureVersion implements the interface doltdb.RootValue.
func (root *RootValue) GetFeatureVersion(ctx context.Context) (ver doltdb.FeatureVersion, ok bool, err error) {
	return root.st.GetFeatureVersion(), true, nil
}

// GetForeignKeyCollection implements the interface doltdb.RootValue.
func (root *RootValue) GetForeignKeyCollection(ctx context.Context) (*doltdb.ForeignKeyCollection, error) {
	if root.fkc == nil {
		fkMap, ok, err := root.st.GetForeignKeys(ctx, root.vrw)
		if err != nil {
			return nil, err
		}
		if !ok {
			return doltdb.NewForeignKeyCollection()
		}

		root.fkc, err = doltdb.DeserializeForeignKeys(ctx, root.vrw.Format(), fkMap)
		if err != nil {
			return nil, err
		}
	}
	return root.fkc.Copy(), nil
}

// GetSequences returns all sequences that are on the root.
func (root *RootValue) GetSequences(ctx context.Context) (*sequences.Collection, error) {
	h := root.st.GetSequences()
	if h.IsEmpty() {
		return sequences.Deserialize(ctx, nil)
	}
	dataValue, err := root.vrw.ReadValue(ctx, h)
	if err != nil {
		return nil, err
	}
	dataBlob := dataValue.(types.Blob)
	dataBlobLength := dataBlob.Len()
	data := make([]byte, dataBlobLength)
	n, err := dataBlob.ReadAt(context.Background(), data, 0)
	if err != nil && err != io.EOF {
		return nil, err
	}
	if uint64(n) != dataBlobLength {
		return nil, fmt.Errorf("wanted %d bytes from blob for sequences, got %d", dataBlobLength, n)
	}
	return sequences.Deserialize(ctx, data)
}

// GetTable implements the interface doltdb.RootValue.
func (root *RootValue) GetTable(ctx context.Context, tName doltdb.TableName) (*doltdb.Table, bool, error) {
	tableMap, err := root.getTableMap(ctx, tName.Schema)
	if err != nil {
		return nil, false, err
	}

	addr, err := tableMap.Get(ctx, tName.Name)
	if err != nil {
		return nil, false, err
	}

	return doltdb.GetTable(ctx, root, addr)
}

// GetTableHash implements the interface doltdb.RootValue.
func (root *RootValue) GetTableHash(ctx context.Context, tName string) (hash.Hash, bool, error) {
	tableMap, err := root.getTableMap(ctx, doltdb.DefaultSchemaName)
	if err != nil {
		return hash.Hash{}, false, err
	}

	tVal, err := tableMap.Get(ctx, tName)
	if err != nil {
		return hash.Hash{}, false, err
	}

	return tVal, !tVal.IsEmpty(), nil
}

// GetTableNames implements the interface doltdb.RootValue.
func (root *RootValue) GetTableNames(ctx context.Context, schemaName string) ([]string, error) {
	tableMap, err := root.getTableMap(ctx, schemaName)
	if err != nil {
		return nil, err
	}

	var names []string
	err = tableMap.Iter(ctx, func(name string, _ hash.Hash) (bool, error) {
		names = append(names, name)
		return false, nil
	})
	if err != nil {
		return nil, err
	}

	return names, nil
}

// HandlePostMerge implements the interface doltdb.RootValue.
func (root *RootValue) HandlePostMerge(ctx context.Context, ourRoot, theirRoot, ancRoot doltdb.RootValue) (doltdb.RootValue, error) {
	// Handle sequences
	ourSequence, err := ourRoot.(*RootValue).GetSequences(ctx)
	if err != nil {
		return nil, err
	}
	theirSequence, err := theirRoot.(*RootValue).GetSequences(ctx)
	if err != nil {
		return nil, err
	}
	ancSequence, err := ancRoot.(*RootValue).GetSequences(ctx)
	if err != nil {
		return nil, err
	}
	mergedSequence, err := sequences.Merge(ctx, ourSequence, theirSequence, ancSequence)
	if err != nil {
		return nil, err
	}
	return root.PutSequences(ctx, mergedSequence)
}

// HashOf implements the interface doltdb.RootValue.
func (root *RootValue) HashOf() (hash.Hash, error) {
	if root.hash.IsEmpty() {
		var err error
		root.hash, err = root.st.nomsValue().Hash(root.vrw.Format())
		if err != nil {
			return hash.Hash{}, nil
		}
	}
	return root.hash, nil
}

// HasTable implements the interface doltdb.RootValue.
func (root *RootValue) HasTable(ctx context.Context, tName string) (bool, error) {
	tableMap, err := root.st.GetTablesMap(ctx, root.vrw, root.ns, doltdb.DefaultSchemaName)
	if err != nil {
		return false, err
	}
	a, err := tableMap.Get(ctx, tName)
	if err != nil {
		return false, err
	}
	return !a.IsEmpty(), nil
}

// IterTables implements the interface doltdb.RootValue.
func (root *RootValue) IterTables(ctx context.Context, cb func(name string, table *doltdb.Table, sch schema.Schema) (stop bool, err error)) error {
	// TODO: schema name
	tm, err := root.getTableMap(ctx, doltdb.DefaultSchemaName)
	if err != nil {
		return err
	}

	return tm.Iter(ctx, func(name string, addr hash.Hash) (bool, error) {
		nt, err := durable.TableFromAddr(ctx, root.VRW(), root.ns, addr)
		if err != nil {
			return true, err
		}
		tbl := doltdb.NewTableFromDurable(nt)

		sch, err := tbl.GetSchema(ctx)
		if err != nil {
			return true, err
		}

		return cb(name, tbl, sch)
	})
}

// NodeStore implements the interface doltdb.RootValue.
func (root *RootValue) NodeStore() tree.NodeStore {
	return root.ns
}

// NomsValue implements the interface doltdb.RootValue.
func (root *RootValue) NomsValue() types.Value {
	return root.st.nomsValue()
}

// PutForeignKeyCollection implements the interface doltdb.RootValue.
func (root *RootValue) PutForeignKeyCollection(ctx context.Context, fkc *doltdb.ForeignKeyCollection) (doltdb.RootValue, error) {
	value, err := doltdb.SerializeForeignKeys(ctx, root.vrw, fkc)
	if err != nil {
		return nil, err
	}
	newStorage, err := root.st.SetForeignKeyMap(ctx, root.vrw, value)
	if err != nil {
		return nil, err
	}
	return root.withStorage(newStorage), nil
}

// PutSequences writes the given sequences to the returned root value.
func (root *RootValue) PutSequences(ctx context.Context, seq *sequences.Collection) (*RootValue, error) {
	data, err := seq.Serialize(ctx)
	if err != nil {
		return nil, err
	}
	dataBlob, err := types.NewBlob(ctx, root.vrw, bytes.NewReader(data))
	if err != nil {
		return nil, err
	}
	ref, err := root.vrw.WriteValue(ctx, dataBlob)
	if err != nil {
		return nil, err
	}
	newStorage, err := root.st.SetSequences(ctx, ref.TargetHash())
	if err != nil {
		return nil, err
	}
	return root.withStorage(newStorage), nil
}

// PutTable implements the interface doltdb.RootValue.
func (root *RootValue) PutTable(ctx context.Context, tName doltdb.TableName, table *doltdb.Table) (doltdb.RootValue, error) {
	// TODO: modify owned sequences based on schema changes
	err := doltdb.ValidateTagUniqueness(ctx, root, tName.Name, table)
	if err != nil {
		return nil, err
	}

	tableRef, err := doltdb.RefFromNomsTable(ctx, table)
	if err != nil {
		return nil, err
	}

	return root.putTable(ctx, tName, tableRef)
}

// RemoveTables implements the interface doltdb.RootValue.
func (root *RootValue) RemoveTables(ctx context.Context, skipFKHandling bool, allowDroppingFKReferenced bool, tables ...string) (doltdb.RootValue, error) {
	// TODO: schema name
	tableMap, err := root.getTableMap(ctx, doltdb.DefaultSchemaName)
	if err != nil {
		return nil, err
	}

	edits := make([]tableEdit, len(tables))
	for i, name := range tables {
		a, err := tableMap.Get(ctx, name)
		if err != nil {
			return nil, err
		}
		if a.IsEmpty() {
			return nil, fmt.Errorf("%w: '%s'", doltdb.ErrTableNotFound, name)
		}
		edits[i].name = doltdb.TableName{
			Name: name,
		}
	}

	newStorage, err := root.st.EditTablesMap(ctx, root.vrw, root.ns, edits)
	if err != nil {
		return nil, err
	}
	newRoot := root.withStorage(newStorage)

	// TODO: determine the correct schema
	sequenceSchema := GetCurrentSchema(ctx.(*sql.Context))
	collection, err := newRoot.GetSequences(ctx)
	if err != nil {
		return nil, err
	}
	for _, tableName := range tables {
		for _, seq := range collection.GetSequencesWithTable(doltdb.TableName{Name: tableName, Schema: sequenceSchema}) {
			if err = collection.DropSequence(doltdb.TableName{Name: seq.Name, Schema: sequenceSchema}); err != nil {
				return nil, err
			}
		}
	}
	newRoot, err = newRoot.PutSequences(ctx, collection)
	if err != nil {
		return nil, err
	}

	if skipFKHandling {
		return newRoot, nil
	}
	fkc, err := newRoot.GetForeignKeyCollection(ctx)
	if err != nil {
		return nil, err
	}
	if allowDroppingFKReferenced {
		err = fkc.RemoveAndUnresolveTables(ctx, root, tables...)
	} else {
		err = fkc.RemoveTables(ctx, tables...)
	}
	if err != nil {
		return nil, err
	}

	return newRoot.PutForeignKeyCollection(ctx, fkc)
}

// RenameTable implements the interface doltdb.RootValue.
func (root *RootValue) RenameTable(ctx context.Context, oldName, newName string) (doltdb.RootValue, error) {
	newStorage, err := root.st.EditTablesMap(ctx, root.vrw, root.ns, []tableEdit{{old_name: oldName, name: doltdb.TableName{Name: newName}}})
	if err != nil {
		return nil, err
	}
	newRoot := root.withStorage(newStorage)

	// TODO: determine the correct schema
	sequenceSchema := GetCurrentSchema(ctx.(*sql.Context))
	collection, err := newRoot.GetSequences(ctx)
	if err != nil {
		return nil, err
	}
	for _, seq := range collection.GetSequencesWithTable(doltdb.TableName{Name: oldName, Schema: sequenceSchema}) {
		seq.OwnerTable = newName
	}
	newRoot, err = newRoot.PutSequences(ctx, collection)
	if err != nil {
		return nil, err
	}

	return newRoot, nil
}

// ResolveRootValue implements the interface doltdb.RootValue.
func (root *RootValue) ResolveRootValue(ctx context.Context) (doltdb.RootValue, error) {
	return root, nil
}

// ResolveTableName implements the interface doltdb.RootValue.
func (root *RootValue) ResolveTableName(ctx context.Context, tName string) (string, bool, error) {
	tableMap, err := root.getTableMap(ctx, doltdb.DefaultSchemaName)
	if err != nil {
		return "", false, err
	}

	a, err := tableMap.Get(ctx, tName)
	if err != nil {
		return "", false, err
	}
	if !a.IsEmpty() {
		return tName, true, nil
	}

	found := false
	err = tableMap.Iter(ctx, func(name string, addr hash.Hash) (bool, error) {
		if !found && strings.EqualFold(tName, name) {
			tName = name
			found = true
		}
		return false, nil
	})
	if err != nil {
		return "", false, nil
	}
	return tName, found, nil
}

// SetCollation implements the interface doltdb.RootValue.
func (root *RootValue) SetCollation(ctx context.Context, collation schema.Collation) (doltdb.RootValue, error) {
	newStorage, err := root.st.SetCollation(ctx, collation)
	if err != nil {
		return nil, err
	}
	return root.withStorage(newStorage), nil
}

// SetFeatureVersion implements the interface doltdb.RootValue.
func (root *RootValue) SetFeatureVersion(v doltdb.FeatureVersion) (doltdb.RootValue, error) {
	newStorage, err := root.st.SetFeatureVersion(v)
	if err != nil {
		return nil, err
	}
	return root.withStorage(newStorage), nil
}

// SetTableHash implements the interface doltdb.RootValue.
func (root *RootValue) SetTableHash(ctx context.Context, tName string, h hash.Hash) (doltdb.RootValue, error) {
	val, err := root.vrw.ReadValue(ctx, h)

	if err != nil {
		return nil, err
	}

	ref, err := types.NewRef(val, root.vrw.Format())

	if err != nil {
		return nil, err
	}

	// TODO: schema
	return root.putTable(ctx, doltdb.TableName{Name: tName}, ref)
}

// VRW implements the interface doltdb.RootValue.
func (root *RootValue) VRW() types.ValueReadWriter {
	return root.vrw
}

// getTableMap returns the tableMap for this root.
func (root *RootValue) getTableMap(ctx context.Context, schemaName string) (rootTableMap, error) {
	if schemaName == "" {
		schemaName = doltdb.DefaultSchemaName
	}
	return root.st.GetTablesMap(ctx, root.vrw, root.ns, schemaName)
}

// putTable provides an inner implementation that is called from multiple other functions.
func (root *RootValue) putTable(ctx context.Context, tName doltdb.TableName, ref types.Ref) (doltdb.RootValue, error) {
	if !doltdb.IsValidTableName(tName.Name) {
		panic("Don't attempt to put a table with a name that fails the IsValidTableName check")
	}

	newStorage, err := root.st.EditTablesMap(ctx, root.VRW(), root.NodeStore(), []tableEdit{{name: tName, ref: &ref}})
	if err != nil {
		return nil, err
	}

	return root.withStorage(newStorage), nil
}

// withStorage returns a new root value with the given storage.
func (root *RootValue) withStorage(st rootStorage) *RootValue {
	return &RootValue{root.vrw, root.ns, st, nil, hash.Hash{}}
}<|MERGE_RESOLUTION|>--- conflicted
+++ resolved
@@ -52,14 +52,7 @@
 	hash hash.Hash                    // cache the first load
 }
 
-<<<<<<< HEAD
-func (root *rootValue) HandlePostMerge(ctx context.Context, ourRoot, theirRoot, ancRoot doltdb.RootValue) (doltdb.RootValue, error) {
-	// TODO implement me
-	panic("implement me")
-}
-=======
 var _ doltdb.RootValue = (*RootValue)(nil)
->>>>>>> edadbcde
 
 type tableEdit struct {
 	name doltdb.TableName
