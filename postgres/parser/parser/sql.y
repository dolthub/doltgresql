// Portions Copyright (c) 1996-2015, PostgreSQL Global Development Group
// Portions Copyright (c) 1994, Regents of the University of California
// Portions Copyright 2023 Dolthub, Inc.

// Portions of this file are additionally subject to the following
// license and copyright.
//
// Licensed under the Apache License, Version 2.0 (the "License");
// you may not use this file except in compliance with the License.
// You may obtain a copy of the License at
//
//     http://www.apache.org/licenses/LICENSE-2.0
//
// Unless required by applicable law or agreed to in writing, software
// distributed under the License is distributed on an "AS IS" BASIS,
// WITHOUT WARRANTIES OR CONDITIONS OF ANY KIND, either express or
// implied. See the License for the specific language governing
// permissions and limitations under the License.

%{
package parser

import (
    "fmt"
    "strings"

    "go/constant"

    "github.com/dolthub/doltgresql/postgres/parser/geo/geopb"
    "github.com/dolthub/doltgresql/postgres/parser/roachpb"
    "github.com/dolthub/doltgresql/postgres/parser/lex"
    "github.com/dolthub/doltgresql/postgres/parser/privilege"
    "github.com/dolthub/doltgresql/postgres/parser/roleoption"
    "github.com/dolthub/doltgresql/postgres/parser/sem/tree"
    "github.com/dolthub/doltgresql/postgres/parser/types"
    "github.com/lib/pq/oid"
)

// MaxUint is the maximum value of an uint.
const MaxUint = ^uint(0)
// MaxInt is the maximum value of an int.
const MaxInt = int(MaxUint >> 1)

func unimplemented(sqllex sqlLexer, feature string) int {
    sqllex.(*lexer).Unimplemented(feature)
    return 1
}

func purposelyUnimplemented(sqllex sqlLexer, feature string, reason string) int {
    sqllex.(*lexer).PurposelyUnimplemented(feature, reason)
    return 1
}

func setErr(sqllex sqlLexer, err error) int {
    sqllex.(*lexer).setErr(err)
    return 1
}

func unimplementedWithIssue(sqllex sqlLexer, issue int) int {
    sqllex.(*lexer).UnimplementedWithIssue(issue)
    return 1
}

func unimplementedWithIssueDetail(sqllex sqlLexer, issue int, detail string) int {
    sqllex.(*lexer).UnimplementedWithIssueDetail(issue, detail)
    return 1
}
%}

%{
// sqlSymUnion represents a union of types, providing accessor methods
// to retrieve the underlying type stored in the union's empty interface.
// The purpose of the sqlSymUnion struct is to reduce the memory footprint of
// the sqlSymType because only one value (of a variety of types) is ever needed
// to be stored in the union field at a time.
//
// By using an empty interface, we lose the type checking previously provided
// by yacc and the Go compiler when dealing with union values. Instead, runtime
// type assertions must be relied upon in the methods below, and as such, the
// parser should be thoroughly tested whenever new syntax is added.
//
// It is important to note that when assigning values to sqlSymUnion.val, all
// nil values should be typed so that they are stored as nil instances in the
// empty interface, instead of setting the empty interface to nil. This means
// that:
//     $$ = []String(nil)
// should be used, instead of:
//     $$ = nil
// to assign a nil string slice to the union.
type sqlSymUnion struct {
    val interface{}
}

// The following accessor methods come in three forms, depending on the
// type of the value being accessed and whether a nil value is admissible
// for the corresponding grammar rule.
// - Values and pointers are directly type asserted from the empty
//   interface, regardless of whether a nil value is admissible or
//   not. A panic occurs if the type assertion is incorrect; no panic occurs
//   if a nil is not expected but present. (TODO(knz): split this category of
//   accessor in two; with one checking for unexpected nils.)
//   Examples: bool(), tableIndexName().
//
// - Interfaces where a nil is admissible are handled differently
//   because a nil instance of an interface inserted into the empty interface
//   becomes a nil instance of the empty interface and therefore will fail a
//   direct type assertion. Instead, a guarded type assertion must be used,
//   which returns nil if the type assertion fails.
//   Examples: expr(), stmt().
//
// - Interfaces where a nil is not admissible are implemented as a direct
//   type assertion, which causes a panic to occur if an unexpected nil
//   is encountered.
//   Examples: tblDef().
//
func (u *sqlSymUnion) numVal() *tree.NumVal {
    return u.val.(*tree.NumVal)
}
func (u *sqlSymUnion) strVal() *tree.StrVal {
    if stmt, ok := u.val.(*tree.StrVal); ok {
        return stmt
    }
    return nil
}
func (u *sqlSymUnion) placeholder() *tree.Placeholder {
    return u.val.(*tree.Placeholder)
}
func (u *sqlSymUnion) bool() bool {
    return u.val.(bool)
}
func (u *sqlSymUnion) strPtr() *string {
    return u.val.(*string)
}
func (u *sqlSymUnion) strs() []string {
    return u.val.([]string)
}
func (u *sqlSymUnion) newTableIndexName() *tree.TableIndexName {
    tn := u.val.(tree.TableIndexName)
    return &tn
}
func (u *sqlSymUnion) tableIndexName() tree.TableIndexName {
    return u.val.(tree.TableIndexName)
}
func (u *sqlSymUnion) newTableIndexNames() tree.TableIndexNames {
    return u.val.(tree.TableIndexNames)
}
func (u *sqlSymUnion) nameList() tree.NameList {
    return u.val.(tree.NameList)
}
func (u *sqlSymUnion) unresolvedName() *tree.UnresolvedName {
    return u.val.(*tree.UnresolvedName)
}
func (u *sqlSymUnion) unresolvedObjectName() *tree.UnresolvedObjectName {
    return u.val.(*tree.UnresolvedObjectName)
}
func (u *sqlSymUnion) unresolvedObjectNames() []*tree.UnresolvedObjectName {
    return u.val.([]*tree.UnresolvedObjectName)
}
func (u *sqlSymUnion) functionReference() tree.FunctionReference {
    return u.val.(tree.FunctionReference)
}
func (u *sqlSymUnion) tablePatterns() tree.TablePatterns {
    return u.val.(tree.TablePatterns)
}
func (u *sqlSymUnion) tableNames() tree.TableNames {
    return u.val.(tree.TableNames)
}
func (u *sqlSymUnion) indexFlags() *tree.IndexFlags {
    return u.val.(*tree.IndexFlags)
}
func (u *sqlSymUnion) arraySubscript() *tree.ArraySubscript {
    return u.val.(*tree.ArraySubscript)
}
func (u *sqlSymUnion) arraySubscripts() tree.ArraySubscripts {
    if as, ok := u.val.(tree.ArraySubscripts); ok {
        return as
    }
    return nil
}
func (u *sqlSymUnion) stmt() tree.Statement {
    if stmt, ok := u.val.(tree.Statement); ok {
        return stmt
    }
    return nil
}
func (u *sqlSymUnion) stmts() []tree.Statement {
    if stmt, ok := u.val.([]tree.Statement); ok {
        return stmt
    }
    return nil
}
func (u *sqlSymUnion) cte() *tree.CTE {
    if cte, ok := u.val.(*tree.CTE); ok {
        return cte
    }
    return nil
}
func (u *sqlSymUnion) ctes() []*tree.CTE {
    return u.val.([]*tree.CTE)
}
func (u *sqlSymUnion) with() *tree.With {
    if with, ok := u.val.(*tree.With); ok {
        return with
    }
    return nil
}
func (u *sqlSymUnion) slct() *tree.Select {
    return u.val.(*tree.Select)
}
func (u *sqlSymUnion) selectStmt() tree.SelectStatement {
    return u.val.(tree.SelectStatement)
}
func (u *sqlSymUnion) colDef() *tree.ColumnTableDef {
    return u.val.(*tree.ColumnTableDef)
}
func (u *sqlSymUnion) constraintDef() tree.ConstraintTableDef {
    return u.val.(tree.ConstraintTableDef)
}
func (u *sqlSymUnion) tblDef() tree.TableDef {
    return u.val.(tree.TableDef)
}
func (u *sqlSymUnion) tblDefs() tree.TableDefs {
    return u.val.(tree.TableDefs)
}
func (u *sqlSymUnion) likeTableOption() tree.LikeTableOption {
    return u.val.(tree.LikeTableOption)
}
func (u *sqlSymUnion) likeTableOptionList() []tree.LikeTableOption {
    return u.val.([]tree.LikeTableOption)
}
func (u *sqlSymUnion) colQual() tree.NamedColumnQualification {
    return u.val.(tree.NamedColumnQualification)
}
func (u *sqlSymUnion) colQualElem() tree.ColumnQualification {
    return u.val.(tree.ColumnQualification)
}
func (u *sqlSymUnion) colQuals() []tree.NamedColumnQualification {
    return u.val.([]tree.NamedColumnQualification)
}
func (u *sqlSymUnion) storageParam() tree.StorageParam {
    return u.val.(tree.StorageParam)
}
func (u *sqlSymUnion) storageParams() []tree.StorageParam {
    if params, ok := u.val.([]tree.StorageParam); ok {
        return params
    }
    return nil
}
func (u *sqlSymUnion) persistence() tree.Persistence {
 return u.val.(tree.Persistence)
}
func (u *sqlSymUnion) colType() *types.T {
    if colType, ok := u.val.(*types.T); ok && colType != nil {
        return colType
    }
    return nil
}
func (u *sqlSymUnion) tableRefCols() []tree.ColumnID {
    if refCols, ok := u.val.([]tree.ColumnID); ok {
        return refCols
    }
    return nil
}
func (u *sqlSymUnion) colTypes() []*types.T {
    return u.val.([]*types.T)
}
func (u *sqlSymUnion) int32() int32 {
    return u.val.(int32)
}
func (u *sqlSymUnion) int64() int64 {
    return u.val.(int64)
}
func (u *sqlSymUnion) seqOpt() tree.SequenceOption {
    return u.val.(tree.SequenceOption)
}
func (u *sqlSymUnion) seqOpts() []tree.SequenceOption {
    return u.val.([]tree.SequenceOption)
}
func (u *sqlSymUnion) expr() tree.Expr {
    if expr, ok := u.val.(tree.Expr); ok {
        return expr
    }
    return nil
}
func (u *sqlSymUnion) exprs() tree.Exprs {
    return u.val.(tree.Exprs)
}
func (u *sqlSymUnion) selExpr() tree.SelectExpr {
    return u.val.(tree.SelectExpr)
}
func (u *sqlSymUnion) selExprs() tree.SelectExprs {
    return u.val.(tree.SelectExprs)
}
func (u *sqlSymUnion) retClause() tree.ReturningClause {
        return u.val.(tree.ReturningClause)
}
func (u *sqlSymUnion) aliasClause() tree.AliasClause {
    return u.val.(tree.AliasClause)
}
func (u *sqlSymUnion) asOfClause() tree.AsOfClause {
    return u.val.(tree.AsOfClause)
}
func (u *sqlSymUnion) tblExpr() tree.TableExpr {
    return u.val.(tree.TableExpr)
}
func (u *sqlSymUnion) tblExprs() tree.TableExprs {
    return u.val.(tree.TableExprs)
}
func (u *sqlSymUnion) from() tree.From {
    return u.val.(tree.From)
}
func (u *sqlSymUnion) int32s() []int32 {
    return u.val.([]int32)
}
func (u *sqlSymUnion) joinCond() tree.JoinCond {
    return u.val.(tree.JoinCond)
}
func (u *sqlSymUnion) when() *tree.When {
    return u.val.(*tree.When)
}
func (u *sqlSymUnion) whens() []*tree.When {
    return u.val.([]*tree.When)
}
func (u *sqlSymUnion) lockingClause() tree.LockingClause {
    return u.val.(tree.LockingClause)
}
func (u *sqlSymUnion) lockingItem() *tree.LockingItem {
    return u.val.(*tree.LockingItem)
}
func (u *sqlSymUnion) lockingStrength() tree.LockingStrength {
    return u.val.(tree.LockingStrength)
}
func (u *sqlSymUnion) lockingWaitPolicy() tree.LockingWaitPolicy {
    return u.val.(tree.LockingWaitPolicy)
}
func (u *sqlSymUnion) updateExpr() *tree.UpdateExpr {
    return u.val.(*tree.UpdateExpr)
}
func (u *sqlSymUnion) updateExprs() tree.UpdateExprs {
    return u.val.(tree.UpdateExprs)
}
func (u *sqlSymUnion) limit() *tree.Limit {
    return u.val.(*tree.Limit)
}
func (u *sqlSymUnion) targetList() tree.TargetList {
    return u.val.(tree.TargetList)
}
func (u *sqlSymUnion) targetListPtr() *tree.TargetList {
    return u.val.(*tree.TargetList)
}
func (u *sqlSymUnion) privilegeType() privilege.Kind {
    return u.val.(privilege.Kind)
}
func (u *sqlSymUnion) privilegeList() privilege.List {
    return u.val.(privilege.List)
}
func (u *sqlSymUnion) onConflict() *tree.OnConflict {
    return u.val.(*tree.OnConflict)
}
func (u *sqlSymUnion) orderBy() tree.OrderBy {
    return u.val.(tree.OrderBy)
}
func (u *sqlSymUnion) order() *tree.Order {
    return u.val.(*tree.Order)
}
func (u *sqlSymUnion) orders() []*tree.Order {
    return u.val.([]*tree.Order)
}
func (u *sqlSymUnion) groupBy() tree.GroupBy {
    return u.val.(tree.GroupBy)
}
func (u *sqlSymUnion) windowFrame() *tree.WindowFrame {
    return u.val.(*tree.WindowFrame)
}
func (u *sqlSymUnion) windowFrameBounds() tree.WindowFrameBounds {
    return u.val.(tree.WindowFrameBounds)
}
func (u *sqlSymUnion) windowFrameBound() *tree.WindowFrameBound {
    return u.val.(*tree.WindowFrameBound)
}
func (u *sqlSymUnion) windowFrameExclusion() tree.WindowFrameExclusion {
    return u.val.(tree.WindowFrameExclusion)
}
func (u *sqlSymUnion) distinctOn() tree.DistinctOn {
    return u.val.(tree.DistinctOn)
}
func (u *sqlSymUnion) dir() tree.Direction {
    return u.val.(tree.Direction)
}
func (u *sqlSymUnion) nullsOrder() tree.NullsOrder {
    return u.val.(tree.NullsOrder)
}
func (u *sqlSymUnion) alterTableCmd() tree.AlterTableCmd {
    return u.val.(tree.AlterTableCmd)
}
func (u *sqlSymUnion) alterTableCmds() tree.AlterTableCmds {
    return u.val.(tree.AlterTableCmds)
}
func (u *sqlSymUnion) alterIndexCmd() tree.AlterIndexCmd {
    return u.val.(tree.AlterIndexCmd)
}
func (u *sqlSymUnion) isoLevel() tree.IsolationLevel {
    return u.val.(tree.IsolationLevel)
}
func (u *sqlSymUnion) userPriority() tree.UserPriority {
    return u.val.(tree.UserPriority)
}
func (u *sqlSymUnion) readWriteMode() tree.ReadWriteMode {
    return u.val.(tree.ReadWriteMode)
}
func (u *sqlSymUnion) deferrableMode() tree.DeferrableMode {
    return u.val.(tree.DeferrableMode)
}
func (u *sqlSymUnion) idxElem() tree.IndexElem {
    return u.val.(tree.IndexElem)
}
func (u *sqlSymUnion) idxElems() tree.IndexElemList {
    return u.val.(tree.IndexElemList)
}
func (u *sqlSymUnion) dropBehavior() tree.DropBehavior {
    return u.val.(tree.DropBehavior)
}
func (u *sqlSymUnion) validationBehavior() tree.ValidationBehavior {
    return u.val.(tree.ValidationBehavior)
}
func (u *sqlSymUnion) partitionBy() *tree.PartitionBy {
    return u.val.(*tree.PartitionBy)
}
func (u *sqlSymUnion) createTableOnCommitSetting() tree.CreateTableOnCommitSetting {
    return u.val.(tree.CreateTableOnCommitSetting)
}
func (u *sqlSymUnion) tuples() []*tree.Tuple {
    return u.val.([]*tree.Tuple)
}
func (u *sqlSymUnion) tuple() *tree.Tuple {
    return u.val.(*tree.Tuple)
}
func (u *sqlSymUnion) windowDef() *tree.WindowDef {
    return u.val.(*tree.WindowDef)
}
func (u *sqlSymUnion) window() tree.Window {
    return u.val.(tree.Window)
}
func (u *sqlSymUnion) op() tree.Operator {
    return u.val.(tree.Operator)
}
func (u *sqlSymUnion) cmpOp() tree.ComparisonOperator {
    return u.val.(tree.ComparisonOperator)
}
func (u *sqlSymUnion) intervalTypeMetadata() types.IntervalTypeMetadata {
    return u.val.(types.IntervalTypeMetadata)
}
func (u *sqlSymUnion) kvOption() tree.KVOption {
    return u.val.(tree.KVOption)
}
func (u *sqlSymUnion) kvOptions() []tree.KVOption {
    if colType, ok := u.val.([]tree.KVOption); ok {
        return colType
    }
    return nil
}
func (u *sqlSymUnion) backupOptions() *tree.BackupOptions {
  return u.val.(*tree.BackupOptions)
}
func (u *sqlSymUnion) copyOptions() *tree.CopyOptions {
  return u.val.(*tree.CopyOptions)
}
func (u *sqlSymUnion) restoreOptions() *tree.RestoreOptions {
  return u.val.(*tree.RestoreOptions)
}
func (u *sqlSymUnion) transactionModes() tree.TransactionModes {
    return u.val.(tree.TransactionModes)
}
func (u *sqlSymUnion) compositeKeyMatchMethod() tree.CompositeKeyMatchMethod {
  return u.val.(tree.CompositeKeyMatchMethod)
}
func (u *sqlSymUnion) refAction() tree.RefAction {
    return u.val.(tree.RefAction)
}
func (u *sqlSymUnion) referenceActions() tree.ReferenceActions {
    return u.val.(tree.ReferenceActions)
}
func (u *sqlSymUnion) createStatsOptions() *tree.CreateStatsOptions {
    return u.val.(*tree.CreateStatsOptions)
}
func (u *sqlSymUnion) scrubOptions() tree.ScrubOptions {
    return u.val.(tree.ScrubOptions)
}
func (u *sqlSymUnion) scrubOption() tree.ScrubOption {
    return u.val.(tree.ScrubOption)
}
func (u *sqlSymUnion) resolvableFuncRefFromName() tree.ResolvableFunctionReference {
    return tree.ResolvableFunctionReference{FunctionReference: u.unresolvedName()}
}
func (u *sqlSymUnion) rowsFromExpr() *tree.RowsFromExpr {
    return u.val.(*tree.RowsFromExpr)
}
func (u *sqlSymUnion) stringOrPlaceholderOptList() tree.StringOrPlaceholderOptList {
    return u.val.(tree.StringOrPlaceholderOptList)
}
func (u *sqlSymUnion) listOfStringOrPlaceholderOptList() []tree.StringOrPlaceholderOptList {
    return u.val.([]tree.StringOrPlaceholderOptList)
}
func (u *sqlSymUnion) fullBackupClause() *tree.FullBackupClause {
    return u.val.(*tree.FullBackupClause)
}
func (u *sqlSymUnion) geoShapeType() geopb.ShapeType {
  return u.val.(geopb.ShapeType)
}
func newNameFromStr(s string) *tree.Name {
    return (*tree.Name)(&s)
}
func (u *sqlSymUnion) typeReference() tree.ResolvableTypeReference {
    return u.val.(tree.ResolvableTypeReference)
}
func (u *sqlSymUnion) typeReferences() []tree.ResolvableTypeReference {
    return u.val.([]tree.ResolvableTypeReference)
}
func (u *sqlSymUnion) alterTypeAddValuePlacement() *tree.AlterTypeAddValuePlacement {
    return u.val.(*tree.AlterTypeAddValuePlacement)
}
func (u *sqlSymUnion) scheduleState() tree.ScheduleState {
  return u.val.(tree.ScheduleState)
}
func (u *sqlSymUnion) executorType() tree.ScheduledJobExecutorType {
  return u.val.(tree.ScheduledJobExecutorType)
}
func (u *sqlSymUnion) refreshDataOption() tree.RefreshDataOption {
  return u.val.(tree.RefreshDataOption)
}
func (u *sqlSymUnion) aggregateSignature() *tree.AggregateSignature {
  return u.val.(*tree.AggregateSignature)
}
func (u *sqlSymUnion) routineArg() *tree.RoutineArg {
  return u.val.(*tree.RoutineArg)
}
func (u *sqlSymUnion) routineArgs() []*tree.RoutineArg {
  return u.val.([]*tree.RoutineArg)
}
func (u *sqlSymUnion) databaseOption() tree.DatabaseOption {
    return u.val.(tree.DatabaseOption)
}
func (u *sqlSymUnion) databaseOptionList() []tree.DatabaseOption {
    return u.val.([]tree.DatabaseOption)
}
func (u *sqlSymUnion) setVar() *tree.SetVar {
    return u.val.(*tree.SetVar)
}
func (u *sqlSymUnion) routine() tree.Routine {
  return u.val.(tree.Routine)
}
func (u *sqlSymUnion) routines() []tree.Routine {
  return u.val.([]tree.Routine)
}
func (u *sqlSymUnion) privForCols() tree.PrivForCols {
  return u.val.(tree.PrivForCols)
}
func (u *sqlSymUnion) privForColsList() []tree.PrivForCols {
  return u.val.([]tree.PrivForCols)
}
func (u *sqlSymUnion) alterDefaultPrivileges() *tree.AlterDefaultPrivileges {
  return u.val.(*tree.AlterDefaultPrivileges)
}
func (u *sqlSymUnion) simpleColumnDef() tree.SimpleColumnDef {
  return u.val.(tree.SimpleColumnDef)
}
func (u *sqlSymUnion) simpleColumnDefs() []tree.SimpleColumnDef {
  return u.val.([]tree.SimpleColumnDef)
}
func (u *sqlSymUnion) routineOption() tree.RoutineOption {
  return u.val.(tree.RoutineOption)
}
func (u *sqlSymUnion) routineOptions() []tree.RoutineOption {
  return u.val.([]tree.RoutineOption)
}
func (u *sqlSymUnion) routineWithArgs() []tree.RoutineWithArgs {
  return u.val.([]tree.RoutineWithArgs)
}
func (u *sqlSymUnion) opClass() *tree.IndexElemOpClass {
  return u.val.(*tree.IndexElemOpClass)
}
func (u *sqlSymUnion) opClassOptions() []tree.IndexElemOpClassOption {
  return u.val.([]tree.IndexElemOpClassOption)
}
func (u *sqlSymUnion) initiallyMode() tree.InitiallyMode {
    return u.val.(tree.InitiallyMode)
}
func (u *sqlSymUnion) constraintIdxParams() tree.IndexParams {
    return u.val.(tree.IndexParams)
}
func (u *sqlSymUnion) partitionByType() tree.PartitionByType {
    return u.val.(tree.PartitionByType)
}
func (u *sqlSymUnion) partitionBoundSpec() tree.PartitionBoundSpec {
    return u.val.(tree.PartitionBoundSpec)
}
func (u *sqlSymUnion) alterColComputed() tree.AlterColComputed {
    return u.val.(tree.AlterColComputed)
}
func (u *sqlSymUnion) alterColComputedList() []tree.AlterColComputed {
    return u.val.([]tree.AlterColComputed)
}
func (u *sqlSymUnion) storageType() tree.StorageType {
    return u.val.(tree.StorageType)
}
func (u *sqlSymUnion) detachPartition() tree.DetachPartition {
    return u.val.(tree.DetachPartition)
}
func (u *sqlSymUnion) viewOptions() tree.ViewOptions {
    return u.val.(tree.ViewOptions)
}
func (u *sqlSymUnion) viewCheckOption() tree.ViewCheckOption {
    return u.val.(tree.ViewCheckOption)
}
func (u *sqlSymUnion) alterViewCmd() tree.AlterViewCmd {
    return u.val.(tree.AlterViewCmd)
}
func (u *sqlSymUnion) triggerDeferrableMode() tree.TriggerDeferrableMode {
    return u.val.(tree.TriggerDeferrableMode)
}
func (u *sqlSymUnion) triggerRelations() tree.TriggerRelations {
    return u.val.(tree.TriggerRelations)
}
func (u *sqlSymUnion) triggerEvent() tree.TriggerEvent {
    return u.val.(tree.TriggerEvent)
}
func (u *sqlSymUnion) triggerEvents() tree.TriggerEvents {
    return u.val.(tree.TriggerEvents)
}
func (u *sqlSymUnion) triggerTime() tree.TriggerTime {
    return u.val.(tree.TriggerTime)
}
func (u *sqlSymUnion) languageHandler() *tree.LanguageHandler {
    return u.val.(*tree.LanguageHandler)
}
%}

// NB: the %token definitions must come before the %type definitions in this
// file to work around a bug in goyacc. See #16369 for more details.

// Non-keyword token types.
%token <str> IDENT SCONST BCONST BITCONST
%token <*tree.NumVal> ICONST FCONST
%token <*tree.Placeholder> PLACEHOLDER
%token <str> TYPECAST TYPEANNOTATE DOT_DOT
%token <str> LESS_EQUALS GREATER_EQUALS NOT_EQUALS
%token <str> NOT_REGMATCH REGIMATCH NOT_REGIMATCH
%token <str> ERROR

// If you want to make any keyword changes, add the new keyword here as well as
// to the appropriate one of the reserved-or-not-so-reserved keyword lists,
// below; search this file for "Keyword category lists".

// Ordinary key words in alphabetical order.
%token <str> ABORT ACCESS ACTION ADD ADMIN AFTER AGGREGATE
%token <str> ALL ALLOW_CONNECTIONS ALTER ALWAYS ANALYSE ANALYZE AND AND_AND ANY ANNOTATE_TYPE ARRAY AS ASC
%token <str> ASYMMETRIC AT ATOMIC ATTACH ATTRIBUTE AUTHORIZATION AUTOMATIC

%token <str> BACKUP BACKUPS BEFORE BEGIN BETWEEN BIGINT BIGSERIAL BINARY BIT
%token <str> BUCKET_COUNT
%token <str> BOOLEAN BOTH BOX2D BUNDLE BY

%token <str> CACHE CHAIN CALL CALLED CANCEL CANCELQUERY CASCADE CASCADED CASE CAST CBRT CHANGEFEED CHAR
%token <str> CHARACTER CHARACTERISTICS CHECK CLOSE
%token <str> CLUSTER COALESCE COLLATE COLLATION COLLATION_VERSION COLUMN COLUMNS COMMENT COMMENTS COMMIT
%token <str> COMMITTED COMPACT COMPLETE COMPRESSION CONCAT CONCURRENTLY CONFIGURATION CONFIGURATIONS CONFIGURE
%token <str> CONFLICT CONNECT CONNECTION CONSTRAINT CONSTRAINTS CONTAINS CONTROLCHANGEFEED
%token <str> CONTROLJOB CONVERSION CONVERT COPY COST CREATE CREATEDB CREATELOGIN CREATEROLE
%token <str> CROSS CUBE CURRENT CURRENT_CATALOG CURRENT_DATE CURRENT_SCHEMA
%token <str> CURRENT_ROLE CURRENT_TIME CURRENT_TIMESTAMP
%token <str> CURRENT_USER CYCLE

%token <str> DATA DATABASE DATABASES DATE DAY DEALLOCATE DEC DECIMAL DECLARE
%token <str> DEFAULT DEFAULTS DEFERRABLE DEFERRED DEFINER DELETE DEPENDS DESC DESTINATION DETACH DETACHED
%token <str> DISABLE DISCARD DISTINCT DO DOMAIN DOUBLE DROP

%token <str> EACH ELSE ENABLE ENCODING ENCRYPTION_PASSPHRASE END ENUM ENUMS ESCAPE EXCEPT EXCLUDE EXCLUDING
%token <str> EXISTS EXECUTE EXECUTION EXPERIMENTAL
%token <str> EXPERIMENTAL_FINGERPRINTS EXPERIMENTAL_REPLICA
%token <str> EXPERIMENTAL_AUDIT EXPIRATION EXPLAIN EXPORT EXPRESSION
%token <str> EXTENDED EXTENSION EXTERNAL EXTRACT EXTRACT_DURATION

%token <str> FALSE FAMILY FETCH FETCHVAL FETCHTEXT FETCHVAL_PATH FETCHTEXT_PATH
%token <str> FILES FILTER FINALIZE FIRST FLOAT FLOAT4 FLOAT8 FLOORDIV
%token <str> FOLLOWING FOR FORCE FORCE_INDEX FOREIGN FROM FULL FUNCTION FUNCTIONS

%token <str> GENERATED GEOGRAPHY GEOMETRY GEOMETRYM GEOMETRYZ GEOMETRYZM
%token <str> GEOMETRYCOLLECTION GEOMETRYCOLLECTIONM GEOMETRYCOLLECTIONZ GEOMETRYCOLLECTIONZM
%token <str> GLOBAL GRANT GRANTED GRANTS GREATEST GROUP GROUPING GROUPS

%token <str> HANDLER HASH HAVING HIGH HISTOGRAM HOUR

%token <str> ICU_LOCALE ICU_RULES IDENTITY
%token <str> IF IFERROR IFNULL IGNORE_FOREIGN_KEYS ILIKE IMMEDIATE IMMUTABLE IMPORT
%token <str> IN INCLUDE INCLUDING INCREMENT INCREMENTAL INET INET_CONTAINED_BY_OR_EQUALS
%token <str> INET_CONTAINS_OR_EQUALS INDEX INDEXES INHERIT INHERITS INLINE INJECT INPUT INTERLEAVE INITIALLY
%token <str> INNER INSERT INSTEAD INT INTEGER
%token <str> INTERSECT INTERVAL INTO INTO_DB INVERTED INVOKER IS ISERROR ISNULL ISOLATION IS_TEMPLATE

%token <str> JOB JOBS JOIN JSON JSONB JSON_SOME_EXISTS JSON_ALL_EXISTS

%token <str> KEY KEYS KMS KV

%token <str> LANGUAGE LARGE LAST LATERAL LATEST LC_CTYPE LC_COLLATE
%token <str> LEADING LEAKPROOF LEASE LEAST LEFT LESS LEVEL LIKE LIMIT
%token <str> LINESTRING LINESTRINGM LINESTRINGZ LINESTRINGZM LIST
%token <str> LOCAL LOCALE LOCALE_PROVIDER LOCALTIME LOCALTIMESTAMP LOCKED LOGGED LOGIN LOOKUP LOW LSHIFT

%token <str> MAIN MATCH MATERIALIZED MERGE METHOD MINVALUE MAXVALUE MINUTE MODIFYCLUSTERSETTING MODULUS MONTH
%token <str> MULTILINESTRING MULTILINESTRINGM MULTILINESTRINGZ MULTILINESTRINGZM
%token <str> MULTIPOINT MULTIPOINTM MULTIPOINTZ MULTIPOINTZM
%token <str> MULTIPOLYGON MULTIPOLYGONM MULTIPOLYGONZ MULTIPOLYGONZM

%token <str> NAN NAME NAMES NATURAL NEVER NEW NEXT NO NOCANCELQUERY NOCONTROLCHANGEFEED NOCONTROLJOB
%token <str> NOCREATEDB NOCREATELOGIN NOCREATEROLE NOLOGIN NOMODIFYCLUSTERSETTING NO_INDEX_JOIN
%token <str> NONE NORMAL NOT NOTHING NOTNULL NOVIEWACTIVITY NOWAIT NULL NULLIF NULLS NUMERIC

%token <str> OBJECT OF OFF OFFSET OID OIDS OIDVECTOR OLD ON ONLY OPT OPTION OPTIONS OR
%token <str> ORDER ORDINALITY OTHERS OUT OUTER OVER OVERLAPS OVERLAY OWNED OWNER OPERATOR

%token <str> PARALLEL PARAMETER PARENT PARTIAL PARTITION PARTITIONS PASSWORD PAUSE PAUSED PHYSICAL PLACING
%token <str> PLAIN PLAN PLANS POINT POINTM POINTZ POINTZM POLYGON POLYGONM POLYGONZ POLYGONZM
%token <str> POSITION PRECEDING PRECISION PREPARE PRESERVE PRIMARY PRIORITY PRIVILEGES
%token <str> PROCEDURAL PROCEDURE PROCEDURES PUBLIC PUBLICATION

%token <str> QUERIES QUERY

%token <str> RANGE RANGES READ REAL RECURSIVE RECURRING REF REFERENCES REFERENCING REFRESH
%token <str> REGCLASS REGPROC REGPROCEDURE REGNAMESPACE REGTYPE REINDEX RELEASE REMAINDER
%token <str> REMOVE_PATH RENAME REPEATABLE REPLACE REPLICA RESET RESTART RESTORE RESTRICT RESTRICTED RESUME
%token <str> RETRY RETURN RETURNING RETURNS REVISION_HISTORY REVOKE RIGHT
%token <str> ROLE ROLES ROUTINE ROUTINES ROLLBACK ROLLUP ROW ROWS RSHIFT RULE RUNNING

%token <str> SAFE SAVEPOINT SCATTER SCHEDULE SCHEDULES SCHEMA SCHEMAS SCRUB SEARCH SECOND SECURITY SEED SELECT
%token <str> SERIALIZABLE SERVER SESSION SESSIONS SESSION_USER SET SETTING SETTINGS SEQUENCE SEQUENCES
%token <str> SHARE SHOW SIMILAR SIMPLE SKIP SKIP_MISSING_FOREIGN_KEYS
%token <str> SKIP_MISSING_SEQUENCES SKIP_MISSING_SEQUENCE_OWNERS SKIP_MISSING_VIEWS SMALLINT SMALLSERIAL SNAPSHOT SOME SPLIT SQL
%token <str> STABLE START STATEMENT STATISTICS STATUS STDIN STRATEGY STRICT STRING STORAGE STORE STORED SUBSTRING SUPPORT
%token <str> SYMMETRIC SYNTAX SYSTEM SQRT SUBSCRIPTION

%token <str> TABLE TABLES TABLESPACE TEMP TEMPLATE TEMPORARY TEXT THEN
%token <str> TIES TIME TIMETZ TIMESTAMP TIMESTAMPTZ TO THROTTLING TRAILING TRACE
%token <str> TRANSACTION TRANSACTIONS TRANSFORM TREAT TRIGGER TRIM TRUE
%token <str> TRUNCATE TRUSTED TYPE TYPES
%token <str> TRACING

%token <str> UNBOUNDED UNCOMMITTED UNION UNIQUE UNKNOWN UNLOGGED UNSAFE UNSPLIT
%token <str> UPDATE UPSERT UNTIL USAGE USE USER USERS USING UUID

%token <str> VALID VALIDATE VALIDATOR VALUE VALUES VARBIT VARCHAR VARIADIC VARYING VERSION VIEW VIEWACTIVITY VIRTUAL VOLATILE

%token <str> WHEN WHERE WINDOW WITH WITHIN WITHOUT WORK WRAPPER WRITE

%token <str> YEAR

%token <str> ZONE

// The grammar thinks these are keywords, but they are not in any category
// and so can never be entered directly. The filter in scan.go creates these
// tokens when required (based on looking one token ahead).
//
// NOT_LA exists so that productions such as NOT LIKE can be given the same
// precedence as LIKE; otherwise they'd effectively have the same precedence as
// NOT, at least with respect to their left-hand subexpression. WITH_LA is
// needed to make the grammar LALR(1). GENERATED_ALWAYS is needed to support
// the Postgres syntax for computed columns along with our family related
// extensions (CREATE FAMILY/CREATE FAMILY family_name).
%token NOT_LA WITH_LA AS_LA GENERATED_ALWAYS

%union {
  id    int32
  pos   int32
  str   string
  union sqlSymUnion
}

%type <tree.Statement> stmt_block
%type <tree.Statement> stmt
%type <tree.Statement> non_transaction_stmt

%type <tree.Statement> alter_stmt
%type <tree.Statement> alter_ddl_stmt
%type <tree.Statement> alter_table_stmt
%type <tree.Statement> alter_trigger_stmt
%type <tree.Statement> alter_index_stmt
%type <tree.Statement> alter_materialized_view_stmt
%type <tree.Statement> alter_function_stmt
%type <tree.Statement> alter_language_stmt
%type <tree.Statement> alter_procedure_stmt
%type <tree.Statement> alter_view_stmt
%type <tree.Statement> alter_sequence_stmt
%type <tree.Statement> alter_database_stmt
%type <tree.Statement> alter_role_stmt
%type <tree.Statement> alter_type_stmt
%type <tree.Statement> alter_schema_stmt

// ALTER TABLE
%type <tree.Statement> alter_onetable_stmt
%type <tree.Statement> alter_rename_table_stmt
%type <tree.Statement> alter_table_set_schema_stmt
%type <tree.Statement> alter_table_all_in_tablespace_stmt
%type <tree.Statement> alter_table_parition_stmt

// ALTER DATABASE
%type <tree.Statement> alter_rename_database_stmt
%type <tree.Statement> alter_database_to_schema_stmt
%type <tree.Statement> opt_alter_database

// ALTER DEFAULT PRIVILEGES
%type <tree.Statement> alter_default_privileges_stmt adp_abbreviated_grant_or_revoke

// ALTER INDEX
%type <tree.Statement> alter_oneindex_stmt
%type <tree.Statement> alter_rename_index_stmt
%type <tree.Statement> alter_index_all_in_tablespace_stmt

// ALTER MATERIALIZED VIEW
%type <tree.Statement> alter_materialized_view_rename_stmt
%type <tree.Statement> alter_materialized_view_set_schema_stmt
%type <tree.Statement> alter_materialized_view_all_in_tablespace_stmt

// ALTER SEQUENCE
%type <tree.Statement> alter_rename_sequence_stmt
%type <tree.Statement> alter_sequence_options_stmt
%type <tree.Statement> alter_sequence_set_schema_stmt
%type <tree.Statement> alter_sequence_set_log_stmt
%type <tree.Statement> alter_sequence_owner_to_stmt

%type <tree.Statement> alter_aggregate_stmt
%type <tree.Statement> alter_collation_stmt
%type <tree.Statement> alter_conversion_stmt

%type <tree.Statement> backup_stmt
%type <tree.Statement> begin_stmt

%type <tree.Statement> call_stmt

%type <tree.Statement> cancel_stmt
%type <tree.Statement> cancel_jobs_stmt
%type <tree.Statement> cancel_queries_stmt
%type <tree.Statement> cancel_sessions_stmt

// SCRUB
%type <tree.Statement> scrub_stmt
%type <tree.Statement> scrub_database_stmt
%type <tree.Statement> scrub_table_stmt
%type <tree.ScrubOptions> opt_scrub_options_clause
%type <tree.ScrubOptions> scrub_option_list
%type <tree.ScrubOption> scrub_option

%type <tree.Statement> comment_stmt
%type <tree.Statement> commit_stmt
%type <tree.Statement> copy_from_stmt

%type <tree.Statement> create_stmt
%type <tree.Statement> create_changefeed_stmt
%type <tree.Statement> create_ddl_stmt
%type <tree.Statement> create_ddl_stmt_schema_element
%type <tree.Statement> create_database_stmt
%type <tree.Statement> create_index_stmt
%type <tree.Statement> create_role_stmt
%type <tree.Statement> create_schedule_for_backup_stmt
%type <tree.Statement> create_extension_stmt
%type <tree.Statement> create_function_stmt
%type <tree.Statement> create_language_stmt
%type <tree.Statement> create_procedure_stmt
%type <tree.Statement> create_schema_stmt
%type <tree.Statement> create_table_stmt
%type <tree.Statement> create_table_as_stmt
%type <tree.Statement> create_view_stmt
%type <tree.Statement> create_materialized_view_stmt
%type <tree.Statement> create_sequence_stmt
%type <tree.Statement> create_trigger_stmt

%type <tree.Statement> create_stats_stmt
%type <*tree.CreateStatsOptions> opt_create_stats_options
%type <*tree.CreateStatsOptions> create_stats_option_list
%type <*tree.CreateStatsOptions> create_stats_option

%type <tree.Statement> create_type_stmt
%type <tree.Statement> delete_stmt
%type <tree.Statement> discard_stmt

%type <tree.Statement> drop_stmt
%type <tree.Statement> drop_ddl_stmt
%type <tree.Statement> drop_database_stmt
%type <tree.Statement> drop_index_stmt
%type <tree.Statement> drop_role_stmt
%type <tree.Statement> drop_schema_stmt
%type <tree.Statement> drop_table_stmt
%type <tree.Statement> drop_trigger_stmt
%type <tree.Statement> drop_type_stmt
%type <tree.Statement> drop_view_stmt
%type <tree.Statement> drop_sequence_stmt
%type <tree.Statement> drop_extension_stmt
%type <tree.Statement> drop_language_stmt
%type <tree.Statement> drop_function_stmt
%type <tree.Statement> drop_procedure_stmt

%type <tree.Statement> analyze_stmt
%type <tree.Statement> explain_stmt
%type <tree.Statement> prepare_stmt
%type <tree.Statement> preparable_stmt
%type <tree.Statement> row_source_extension_stmt
%type <tree.Statement> export_stmt
%type <tree.Statement> execute_stmt
%type <tree.Statement> deallocate_stmt
%type <tree.Statement> grant_stmt
%type <tree.Statement> insert_stmt
%type <tree.Statement> import_stmt
%type <tree.Statement> pause_stmt pause_jobs_stmt pause_schedules_stmt
%type <*tree.Select>   for_schedules_clause
%type <tree.Statement> release_stmt
%type <tree.Statement> reset_stmt
%type <tree.Statement> resume_stmt resume_jobs_stmt resume_schedules_stmt
%type <tree.Statement> drop_schedule_stmt
%type <tree.Statement> restore_stmt
%type <tree.StringOrPlaceholderOptList> string_or_placeholder_opt_list
%type <[]tree.StringOrPlaceholderOptList> list_of_string_or_placeholder_opt_list
%type <tree.Statement> revoke_stmt
%type <tree.Statement> refresh_stmt
%type <*tree.Select> select_stmt
%type <tree.Statement> abort_stmt
%type <tree.Statement> rollback_stmt
%type <tree.Statement> savepoint_stmt

%type <tree.Statement> schema_element
%type <[]tree.Statement> schema_element_list opt_schema_element_list stmt_list
%type <tree.Statement> set_stmt
%type <tree.Statement> set_session_or_local_stmt
%type <tree.Statement> set_transaction_stmt
%type <tree.Statement> set_constraints_stmt
%type <tree.Statement> set_exprs_internal
%type <tree.Statement> generic_set_single_config
%type <tree.Statement> set_session_or_local_cmd
%type <tree.Statement> set_session_authorization
%type <tree.Statement> set_var
%type <tree.Statement> set_special_syntax
%type <tree.Statement> set_names
%type <tree.Statement> set_role
%type <tree.Statement> begin_end_block
%type <tree.Statement> sql_body

%type <tree.Statement> show_stmt
%type <tree.Statement> show_backup_stmt
%type <tree.Statement> show_columns_stmt
%type <tree.Statement> show_constraints_stmt
%type <tree.Statement> show_create_stmt
%type <tree.Statement> show_databases_stmt
%type <tree.Statement> show_enums_stmt
%type <tree.Statement> show_fingerprints_stmt
%type <tree.Statement> show_grants_stmt
%type <tree.Statement> show_histogram_stmt
%type <tree.Statement> show_indexes_stmt
%type <tree.Statement> show_partitions_stmt
%type <tree.Statement> show_jobs_stmt
%type <tree.Statement> show_queries_stmt
%type <tree.Statement> show_roles_stmt
%type <tree.Statement> show_schemas_stmt
%type <tree.Statement> show_sequences_stmt
%type <tree.Statement> show_session_stmt
%type <tree.Statement> show_sessions_stmt
%type <tree.Statement> show_savepoint_stmt
%type <tree.Statement> show_stats_stmt
%type <tree.Statement> show_syntax_stmt
%type <tree.Statement> show_last_query_stats_stmt
%type <tree.Statement> show_tables_stmt
%type <tree.Statement> show_trace_stmt
%type <tree.Statement> show_transaction_stmt
%type <tree.Statement> show_transactions_stmt
%type <tree.Statement> show_types_stmt
%type <tree.Statement> show_users_stmt
%type <tree.Statement> show_schedules_stmt

%type <str> session_var
%type <*string> comment_text

%type <tree.Statement> transaction_stmt
%type <tree.Statement> truncate_stmt
%type <tree.Statement> update_stmt
%type <tree.Statement> upsert_stmt
%type <tree.Statement> use_stmt

%type <tree.Statement> close_cursor_stmt
%type <tree.Statement> declare_cursor_stmt
%type <tree.Statement> reindex_stmt

%type <[]string> opt_incremental
%type <tree.KVOption> kv_option
%type <[]tree.KVOption> kv_option_list opt_with_options opt_with_schedule_options
%type <*tree.BackupOptions> opt_with_backup_options backup_options backup_options_list
%type <*tree.RestoreOptions> opt_with_restore_options restore_options restore_options_list
%type <*tree.CopyOptions> opt_with_copy_options copy_options copy_options_list
%type <str> import_format
%type <tree.StorageParam> storage_parameter
%type <[]tree.StorageParam> storage_parameter_list opt_table_with opt_with_storage_parameter_list attribution_list

%type <*tree.Select> select_no_parens
%type <tree.SelectStatement> select_clause select_with_parens simple_select values_clause table_clause simple_select_clause
%type <tree.LockingClause> for_locking_clause opt_for_locking_clause for_locking_items
%type <*tree.LockingItem> for_locking_item
%type <tree.LockingStrength> for_locking_strength
%type <tree.LockingWaitPolicy> opt_nowait_or_skip
%type <tree.SelectStatement> set_operation

%type <tree.Expr> alter_column_default opt_arg_default
%type <tree.Direction> opt_asc_desc
%type <tree.NullsOrder> opt_nulls_order
%type <[]tree.RoutineWithArgs> function_name_with_args_list

%type <*tree.AggregateSignature> aggregate_signature
%type <*tree.RoutineArg> routine_arg routine_arg_with_default
%type <[]*tree.RoutineArg> routine_arg_list opt_routine_args opt_routine_args_with_paren
%type <[]*tree.RoutineArg> routine_arg_with_default_list opt_routine_arg_with_default_list
%type <tree.SimpleColumnDef> returns_table_col_def
%type <[]tree.SimpleColumnDef> opt_returns_table_col_def_list
%type <tree.RoutineOption> function_option create_function_option alter_function_option create_procedure_option alter_procedure_option
%type <[]tree.RoutineOption> create_function_option_list alter_function_option_list create_procedure_option_list alter_procedure_option_list

%type <tree.Routine> routine_with_args
%type <[]tree.Routine> routine_with_args_list

%type <tree.DatabaseOption> opt_database_options
%type <[]tree.DatabaseOption> opt_database_options_list opt_database_with_options

%type <tree.AlterTableCmd> alter_table_action enable_or_disable_trigger enable_or_disable_rule
%type <tree.AlterTableCmd> alter_opt_column_options alter_materialized_view_opt_column_options
%type <tree.AlterTableCmd> row_level_security replica_identity_option alter_materialized_view_action
%type <tree.AlterTableCmds> alter_table_actions alter_table_cmd alter_materialized_view_cmd alter_materialized_view_actions
%type <tree.AlterColComputed> alter_column_set_seq_elem
%type <[]tree.AlterColComputed> alter_column_set_seq_elem_list
%type <tree.AlterIndexCmd> alter_index_cmd
%type <tree.StorageType> col_storage_option
%type <bool> unique_or_primary logged_or_unlogged opt_nowait opt_no opt_view_recursive
%type <str> trigger_name trigger_option
%type <tree.AlterViewCmd> alter_view_cmd

%type <tree.DropBehavior> opt_drop_behavior
%type <tree.ValidationBehavior> opt_validate_behavior

%type <str> opt_owner opt_template opt_encoding opt_strategy opt_locale opt_lc_collate opt_lc_ctype opt_icu_locale
%type <str> opt_icu_rules opt_icu_rules opt_locale_provider opt_collation_version opt_tablespace opt_using_index_tablespace

%type <tree.IsolationLevel> transaction_iso_level
%type <tree.UserPriority> transaction_user_priority
%type <tree.ReadWriteMode> transaction_read_mode
%type <tree.DeferrableMode> deferrable_mode opt_deferrable_mode

%type <str> name opt_name opt_name_parens
%type <str> privilege savepoint_name
%type <tree.KVOption> role_option password_clause valid_until_clause
%type <tree.Operator> subquery_op
%type <*tree.UnresolvedName> func_name func_name_no_crdb_extra
%type <str> opt_compression opt_collate

%type <str> cursor_name database_name index_name opt_index_name column_name insert_column_item statistics_name window_name
%type <str> table_alias_name constraint_name target_name collation_name opt_from_ref_table
%type <str> db_object_name_component
%type <*tree.UnresolvedObjectName> table_name standalone_index_name sequence_name type_name routine_name
%type <*tree.UnresolvedObjectName> view_name db_object_name simple_db_object_name complex_db_object_name
%type <[]*tree.UnresolvedObjectName> type_name_list
%type <str> schema_name opt_schema_name opt_schema opt_version tablespace_name partition_name
%type <[]string> schema_name_list role_spec_list opt_role_list opt_owned_by_list
%type <*tree.UnresolvedName> table_pattern complex_table_pattern
%type <*tree.UnresolvedName> column_path prefixed_column_path column_path_with_star
%type <tree.TableExpr> insert_target create_stats_target analyze_target

%type <*tree.UnresolvedObjectName> opt_handler_inline opt_handler_validator
%type <*tree.LanguageHandler> opt_language_handler

%type <tree.ViewOptions> view_options opt_with_view_options
%type <tree.ViewCheckOption> opt_with_check_option

%type <tree.Expr> opt_when
%type <bool> opt_for_each old_or_new opt_constraint
%type <tree.TriggerDeferrableMode> opt_trigger_deferrable_mode
%type <tree.TriggerRelations> trigger_relations opt_trigger_relations
%type <tree.TriggerEvent> trigger_event
%type <tree.TriggerEvents> trigger_events
%type <tree.TriggerTime> trigger_time

%type <*tree.TableIndexName> table_index_name
%type <tree.TableIndexNames> table_index_name_list

%type <tree.Operator> math_op

%type <tree.IsolationLevel> iso_level
%type <tree.UserPriority> user_priority

%type <tree.TableDefs> opt_table_elem_list table_elem_list opt_table_of_elem_list table_of_elem_list
%type <[]tree.LikeTableOption> like_table_option_list
%type <tree.LikeTableOption> like_table_option
%type <tree.CreateTableOnCommitSetting> opt_create_table_on_commit
%type <*tree.PartitionBy> opt_partition_by partition_by
%type <tree.PartitionByType> partition_by_type
%type <empty> opt_all_clause
%type <bool> distinct_clause opt_external definer_or_invoker opt_not opt_col_with_options
%type <tree.DistinctOn> distinct_on_clause
%type <tree.NameList> opt_column_list insert_column_list opt_stats_columns opt_of_cols
%type <tree.OrderBy> sort_clause single_sort_clause opt_sort_clause
%type <[]*tree.Order> sortby_list
%type <tree.IndexParams> constraint_index_params
%type <tree.IndexElemList> index_params index_params_name_only opt_index_params_name_only opt_include_index_cols partition_index_params exclude_elems
%type <tree.NameList> name_list privilege_list
%type <[]int32> opt_array_bounds
%type <tree.From> from_clause
%type <tree.TableExprs> from_list rowsfrom_list opt_from_list
%type <tree.TablePatterns> table_pattern_list single_table_pattern_list
%type <tree.TableNames> table_name_list opt_locked_rels opt_inherits
%type <tree.Exprs> expr_list opt_expr_list tuple1_ambiguous_values tuple1_unambiguous_values
%type <*tree.Tuple> expr_tuple1_ambiguous expr_tuple_unambiguous
%type <tree.SelectExprs> target_list
%type <tree.UpdateExprs> set_clause_list
%type <*tree.UpdateExpr> set_clause multiple_set_clause
%type <tree.ArraySubscripts> array_subscripts
%type <tree.GroupBy> group_clause
%type <*tree.Limit> select_limit opt_select_limit
%type <tree.TableNames> relation_expr_list
%type <tree.ReturningClause> returning_clause
%type <empty> opt_using_clause
%type <tree.RefreshDataOption> opt_clear_data

%type <[]tree.SequenceOption> create_seq_option_list opt_create_seq_option_list opt_create_seq_option_list_with_parens
%type <[]tree.SequenceOption> alter_seq_option_list opt_alter_seq_option_list
%type <tree.SequenceOption> create_seq_option_elem alter_seq_option_elem seq_as_type seq_increment
%type <tree.SequenceOption> seq_minvalue seq_maxvalue seq_start seq_cache seq_cycle seq_owned_by seq_restart

%type <bool> all_or_distinct opt_cascade opt_if_exists opt_restrict opt_trusted opt_procedural
%type <bool> with_comment opt_with_force opt_create_as_with_data
%type <empty> join_outer
%type <tree.JoinCond> join_qual
%type <str> join_type
%type <str> opt_join_hint

%type <tree.Exprs> extract_list
%type <tree.Exprs> overlay_list
%type <tree.Exprs> position_list
%type <tree.Exprs> substr_list
%type <tree.Exprs> trim_list
%type <tree.Exprs> execute_param_clause
%type <types.IntervalTypeMetadata> opt_interval_qualifier interval_qualifier interval_second
%type <tree.Expr> overlay_placing

%type <bool> opt_unique opt_concurrently opt_cluster
%type <str> opt_using_method

%type <*tree.Limit> limit_clause offset_clause opt_limit_clause
%type <tree.Expr> select_fetch_first_value
%type <empty> row_or_rows
%type <empty> first_or_next

%type <tree.Statement> insert_rest
%type <tree.NameList> opt_col_def_list
%type <*tree.OnConflict> on_conflict

%type <tree.Statement> begin_transaction
%type <tree.TransactionModes> transaction_mode_list transaction_mode

%type <bool> opt_only opt_nulls_distinct
%type <*tree.IndexElemOpClass> opt_opclass
%type <[]tree.IndexElemOpClassOption> opclass_option_list
%type <*tree.ColumnTableDef> alter_column_def create_table_column_def
%type <tree.TableDef> table_elem table_of_elem
%type <tree.Expr> where_clause opt_where_clause where_clause_paren opt_where_clause_paren
%type <*tree.ArraySubscript> array_subscript
%type <tree.Expr> opt_slice_bound
%type <*tree.IndexFlags> opt_index_flags
%type <*tree.IndexFlags> index_flags_param
%type <*tree.IndexFlags> index_flags_param_list
%type <tree.Expr> a_expr b_expr c_expr d_expr typed_literal
%type <tree.Expr> substr_from substr_for
%type <tree.Expr> in_expr partition_bound_expr
%type <tree.Expr> having_clause
%type <tree.Expr> array_expr
%type <tree.Expr> interval_value
%type <[]tree.ResolvableTypeReference> type_list prep_type_clause for_type_list
%type <tree.Exprs> array_expr_list int_expr_list
%type <*tree.Tuple> row labeled_row
%type <tree.Expr> case_expr case_arg case_default
%type <*tree.When> when_clause
%type <[]*tree.When> when_clause_list
%type <tree.ComparisonOperator> sub_type
%type <tree.Expr> numeric_only opt_allow_connections opt_connection_limit opt_is_template opt_oid
%type <tree.AliasClause> alias_clause opt_alias_clause
%type <bool> opt_ordinality opt_compact
%type <*tree.Order> sortby
%type <tree.IndexElem> index_elem index_elem_name_only partition_index_elem
%type <tree.TableExpr> table_ref numeric_table_ref func_table
%type <tree.Exprs> rowsfrom_list
%type <tree.Expr> rowsfrom_item
%type <tree.TableExpr> joined_table
%type <*tree.UnresolvedObjectName> relation_expr
%type <tree.TableExpr> table_expr_opt_alias_idx table_name_opt_idx
%type <tree.SelectExpr> target_elem
%type <*tree.UpdateExpr> single_set_clause
%type <tree.AsOfClause> as_of_clause opt_as_of_clause
%type <tree.Expr> opt_changefeed_sink

%type <str> explain_option_name
%type <[]string> explain_option_list opt_enum_val_list enum_val_list

%type <tree.ResolvableTypeReference> typename simple_typename cast_target
%type <*types.T> const_typename
%type <*tree.AlterTypeAddValuePlacement> opt_add_val_placement
%type <bool> opt_timezone
%type <*types.T> numeric opt_numeric_modifiers
%type <*types.T> opt_float
%type <*types.T> character_with_length character_without_length
%type <*types.T> const_datetime interval_type
%type <*types.T> bit_with_length bit_without_length
%type <*types.T> character_base
%type <*types.T> geo_shape_type
%type <*types.T> const_geo
%type <str> extract_arg
%type <bool> opt_varying opt_no_inherit

%type <*tree.NumVal> signed_iconst only_signed_iconst
%type <*tree.NumVal> signed_fconst only_signed_fconst
%type <int32> iconst32
%type <int64> signed_iconst64
%type <int64> iconst64
%type <tree.Expr> var_value opt_var_value opt_restart
%type <str> unrestricted_name type_function_name type_function_name_no_crdb_extra
%type <str> non_reserved_word
%type <str> non_reserved_word_or_sconst
%type <str> role_spec owner_to set_schema opt_role set_tablespace
%type <tree.Expr> zone_value
%type <tree.Expr> string_or_placeholder
%type <tree.Expr> string_or_placeholder_list

%type <str> unreserved_keyword type_func_name_keyword type_func_name_no_crdb_extra_keyword type_func_name_crdb_extra_keyword
%type <str> col_name_keyword reserved_keyword cockroachdb_extra_reserved_keyword extra_var_value

%type <tree.ResolvableTypeReference> complex_type_name
%type <str> general_type_name

%type <tree.ConstraintTableDef> table_constraint table_constraint_elem
%type <[]tree.NamedColumnQualification> col_constraint_list
%type <tree.NamedColumnQualification> col_qualification
%type <tree.ColumnQualification> col_qualification_elem col_qual_generated_identity
%type <tree.CompositeKeyMatchMethod> key_match
%type <tree.ReferenceActions> reference_actions
%type <tree.RefAction> reference_action reference_on_delete reference_on_update
%type <tree.InitiallyMode> opt_initially

%type <tree.Expr> func_application func_expr_common_subexpr special_function
%type <tree.Expr> func_expr func_expr_windowless
%type <empty> opt_with
%type <*tree.With> with_clause opt_with_clause
%type <[]*tree.CTE> cte_list
%type <*tree.CTE> common_table_expr
%type <bool> materialize_clause

%type <tree.DetachPartition> detach_partition_type
%type <tree.PartitionBoundSpec> partition_of partition_bound_spec
%type <tree.Expr> within_group_clause
%type <tree.Expr> filter_clause
%type <tree.Exprs> opt_partition_clause partition_bound_expr_list
%type <tree.Window> window_clause window_definition_list
%type <*tree.WindowDef> window_definition over_clause window_specification
%type <str> opt_existing_window_name
%type <*tree.WindowFrame> opt_frame_clause
%type <tree.WindowFrameBounds> frame_extent
%type <*tree.WindowFrameBound> frame_bound
%type <tree.WindowFrameExclusion> opt_frame_exclusion

%type <[]tree.ColumnID> opt_tableref_col_list tableref_col_list

%type <tree.TargetList> targets_table targets_roles changefeed_targets other_targets targets targets_for_alter_def_priv
%type <*tree.TargetList> opt_on_targets_roles opt_backup_targets
%type <tree.NameList> for_grantee_clause
%type <privilege.List> privileges
%type <tree.PrivForCols> privilege_for_cols
%type <[]tree.PrivForCols> privilege_for_cols_list privileges_for_cols
%type <[]tree.KVOption> opt_role_options role_options
%type <str> opt_grant_role_with admin_inherit_set option_true_false opt_granted_by

%type <tree.Expr> opt_alter_column_using

%type <tree.Persistence> opt_temp opt_persistence_temp_table opt_persistence_sequence
%type <bool> role_or_group_or_user role_or_user opt_with_grant_option opt_grant_option_for

%type <tree.Expr>  cron_expr opt_description sconst_or_placeholder
%type <*tree.FullBackupClause> opt_full_backup_clause
%type <tree.ScheduleState> schedule_state
%type <tree.ScheduledJobExecutorType> opt_schedule_executor_type

// Precedence: lowest to highest
%nonassoc  VALUES              // see values_clause
%nonassoc  SET                 // see table_expr_opt_alias_idx
%left      UNION EXCEPT
%left      INTERSECT
%left      OR
%left      AND
%right     NOT
%nonassoc  IS ISNULL NOTNULL   // IS sets precedence for IS NULL, etc
%nonassoc  '<' '>' '=' LESS_EQUALS GREATER_EQUALS NOT_EQUALS
%nonassoc  '~' BETWEEN DEFERRABLE IN LIKE ILIKE SIMILAR NOT_REGMATCH REGIMATCH NOT_REGIMATCH NOT_LA
%nonassoc  ESCAPE              // ESCAPE must be just above LIKE/ILIKE/SIMILAR
%nonassoc  CONTAINS CONTAINED_BY '?' JSON_SOME_EXISTS JSON_ALL_EXISTS
%nonassoc  OVERLAPS
%left      POSTFIXOP           // dummy for postfix OP rules
// To support target_elem without AS, we must give IDENT an explicit priority
// between POSTFIXOP and OP. We can safely assign the same priority to various
// unreserved keywords as needed to resolve ambiguities (this can't have any
// bad effects since obviously the keywords will still behave the same as if
// they weren't keywords). We need to do this for PARTITION, RANGE, ROWS,
// GROUPS to support opt_existing_window_name; and for RANGE, ROWS, GROUPS so
// that they can follow a_expr without creating postfix-operator problems; and
// for NULL so that it can follow b_expr in col_constraint_list without creating
// postfix-operator problems.
//
// To support CUBE and ROLLUP in GROUP BY without reserving them, we give them
// an explicit priority lower than '(', so that a rule with CUBE '(' will shift
// rather than reducing a conflicting rule that takes CUBE as a function name.
// Using the same precedence as IDENT seems right for the reasons given above.
//
// The frame_bound productions UNBOUNDED PRECEDING and UNBOUNDED FOLLOWING are
// even messier: since UNBOUNDED is an unreserved keyword (per spec!), there is
// no principled way to distinguish these from the productions a_expr
// PRECEDING/FOLLOWING. We hack this up by giving UNBOUNDED slightly lower
// precedence than PRECEDING and FOLLOWING. At present this doesn't appear to
// cause UNBOUNDED to be treated differently from other unreserved keywords
// anywhere else in the grammar, but it's definitely risky. We can blame any
// funny behavior of UNBOUNDED on the SQL standard, though.
%nonassoc  UNBOUNDED         // ideally should have same precedence as IDENT
%nonassoc  IDENT NULL PARTITION RANGE ROWS GROUPS PRECEDING FOLLOWING CUBE ROLLUP
%left      CONCAT FETCHVAL FETCHTEXT FETCHVAL_PATH FETCHTEXT_PATH REMOVE_PATH  // multi-character ops
%left      '|'
%left      '#'
%left      '&'
%left      LSHIFT RSHIFT INET_CONTAINS_OR_EQUALS INET_CONTAINED_BY_OR_EQUALS AND_AND SQRT CBRT
%left      '+' '-'
%left      '*' '/' FLOORDIV '%'
%left      '^'
// Unary Operators
%left      AT                // sets precedence for AT TIME ZONE
%left      COLLATE
%right     UMINUS
%left      '[' ']'
%left      '(' ')'
%left      TYPEANNOTATE
%left      TYPECAST
%left      '.'
// These might seem to be low-precedence, but actually they are not part
// of the arithmetic hierarchy at all in their use as JOIN operators.
// We make them high-precedence to support their use as function names.
// They wouldn't be given a precedence at all, were it not that we need
// left-associativity among the JOIN rules themselves.
%left      JOIN CROSS LEFT FULL RIGHT INNER NATURAL
%right     HELPTOKEN

%%

stmt_block:
  stmt
  {
    sqllex.(*lexer).SetStmt($1.stmt())
  }

stmt:
  HELPTOKEN { return helpWith(sqllex, "") }
| non_transaction_stmt
| transaction_stmt  // help texts in sub-rule
| /* EMPTY */
  {
    $$.val = tree.Statement(nil)
  }

non_transaction_stmt:
  preparable_stmt   // help texts in sub-rule
| analyze_stmt      // EXTEND WITH HELP: ANALYZE
| call_stmt
| copy_from_stmt
| comment_stmt
| execute_stmt      // EXTEND WITH HELP: EXECUTE
| deallocate_stmt   // EXTEND WITH HELP: DEALLOCATE
| discard_stmt      // EXTEND WITH HELP: DISCARD
| grant_stmt        // EXTEND WITH HELP: GRANT
| prepare_stmt      // EXTEND WITH HELP: PREPARE
| revoke_stmt       // EXTEND WITH HELP: REVOKE
| savepoint_stmt    // EXTEND WITH HELP: SAVEPOINT
| release_stmt      // EXTEND WITH HELP: RELEASE
| refresh_stmt      // EXTEND WITH HELP: REFRESH
| set_stmt // help texts in sub-rule
| close_cursor_stmt
| declare_cursor_stmt
| reindex_stmt

stmt_list:
  non_transaction_stmt
  {
    $$.val = []tree.Statement{$1.stmt()}
  }
| stmt_list ';' non_transaction_stmt
  {
    $$.val = append($1.stmts(), $3.stmt())
  }

// %Help: ALTER
// %Category: Group
// %Text: ALTER TABLE, ALTER INDEX, ALTER VIEW, ALTER SEQUENCE, ALTER DATABASE, ALTER USER, ALTER ROLE
alter_stmt:
  alter_ddl_stmt        // help texts in sub-rule
| alter_role_stmt       // EXTEND WITH HELP: ALTER ROLE
| alter_aggregate_stmt  // EXTEND WITH HELP: ALTER AGGREGATE
| alter_collation_stmt  // EXTEND WITH HELP: ALTER COLLATION
| alter_conversion_stmt // EXTEND WITH HELP: ALTER CONVERSION
| ALTER error           // SHOW HELP: ALTER

alter_ddl_stmt:
  alter_table_stmt              // EXTEND WITH HELP: ALTER TABLE
| alter_index_stmt              // EXTEND WITH HELP: ALTER INDEX
| alter_function_stmt           // EXTEND WITH HELP: ALTER FUNCTION
| alter_procedure_stmt          // EXTEND WITH HELP: ALTER PROCEDURE
| alter_view_stmt               // EXTEND WITH HELP: ALTER VIEW
| alter_materialized_view_stmt  // EXTEND WITH HELP: ALTER MATERIALIZED VIEW
| alter_sequence_stmt           // EXTEND WITH HELP: ALTER SEQUENCE
| alter_database_stmt           // EXTEND WITH HELP: ALTER DATABASE
| alter_default_privileges_stmt // EXTEND WITH HELP: ALTER DEFAULT PRIVILEGES
| alter_schema_stmt             // EXTEND WITH HELP: ALTER SCHEMA
| alter_type_stmt               // EXTEND WITH HELP: ALTER TYPE
| alter_trigger_stmt            // EXTEND WITH HELP: ALTER TRIGGER
| alter_language_stmt           // EXTEND WITH HELP: ALTER LANGUAGE

// %Help: ALTER TABLE - change the definition of a table
// %Category: DDL
// %Text:
// ALTER TABLE [IF EXISTS] <tablename> <command> [, ...]
//
// Commands:
//   ALTER TABLE ... ADD [COLUMN] [IF NOT EXISTS] <colname> <type> [<qualifiers...>]
//   ALTER TABLE ... ADD <constraint>
//   ALTER TABLE ... DROP [COLUMN] [IF EXISTS] <colname> [RESTRICT | CASCADE]
//   ALTER TABLE ... DROP CONSTRAINT [IF EXISTS] <constraintname> [RESTRICT | CASCADE]
//   ALTER TABLE ... ALTER [COLUMN] <colname> {SET DEFAULT <expr> | DROP DEFAULT}
//   ALTER TABLE ... ALTER [COLUMN] <colname> DROP NOT NULL
//   ALTER TABLE ... ALTER [COLUMN] <colname> DROP STORED
//   ALTER TABLE ... ALTER [COLUMN] <colname> [SET DATA] TYPE <type> [COLLATE <collation>]
//   ALTER TABLE ... RENAME TO <newname>
//   ALTER TABLE ... RENAME [COLUMN] <colname> TO <newname>
//   ALTER TABLE ... VALIDATE CONSTRAINT <constraintname>
//   ALTER TABLE ... SET SCHEMA <newschemaname>
//
// Column qualifiers:
//   [CONSTRAINT <constraintname>] {NULL | NOT NULL | UNIQUE | PRIMARY KEY | CHECK (<expr>) | DEFAULT <expr>}
//   REFERENCES <tablename> [( <colnames...> )]
//   COLLATE <collationname>
//
// %SeeAlso: WEBDOCS/alter-table.html
alter_table_stmt:
  alter_onetable_stmt
| alter_rename_table_stmt
| alter_table_set_schema_stmt
| alter_table_all_in_tablespace_stmt
| alter_table_parition_stmt
// ALTER TABLE has its error help token here because the ALTER TABLE
// prefix is spread over multiple non-terminals.
| ALTER TABLE error     // SHOW HELP: ALTER TABLE

// %Help: ALTER VIEW - change the definition of a view
// %Category: DDL
// %Text:
// ALTER [MATERIALIZED] VIEW [IF EXISTS] <name> RENAME TO <newname>
// ALTER [MATERIALIZED] VIEW [IF EXISTS] <name> SET SCHEMA <newschemaname>
// %SeeAlso: WEBDOCS/alter-view.html
alter_view_stmt:
  ALTER VIEW relation_expr alter_view_cmd
  {
    $$.val = &tree.AlterView{Name: $3.unresolvedObjectName(), IfExists: false, Cmd: $4.alterViewCmd()}
  }
| ALTER VIEW IF EXISTS relation_expr alter_view_cmd
  {
    $$.val = &tree.AlterView{Name: $5.unresolvedObjectName(), IfExists: true, Cmd: $6.alterViewCmd()}
  }
// ALTER VIEW has its error help token here because the ALTER VIEW
// prefix is spread over multiple non-terminals.
| ALTER VIEW error // SHOW HELP: ALTER VIEW

alter_view_cmd:
  ALTER opt_column column_name alter_column_default
  {
    $$.val = &tree.AlterViewSetDefault{Column: tree.Name($3), Default: $4.expr()}
  }
| owner_to
  {
    $$.val = &tree.AlterViewOwnerTo{Owner: $1}
  }
| RENAME opt_column column_name TO column_name
  {
    $$.val = &tree.AlterViewRenameColumn{Column: tree.Name($3), NewName: tree.Name($5)}
  }
| RENAME TO view_name
  {
    $$.val = &tree.AlterViewRenameTo{Rename: $3.unresolvedObjectName()}
  }
| set_schema
  {
    $$.val = &tree.AlterViewSetSchema{Schema: $1}
  }
| SET '(' view_options ')'
  {
    $$.val = &tree.AlterViewSetOption{Params: $3.viewOptions()}
  }
| RESET '(' view_options ')'
  {
    $$.val = &tree.AlterViewSetOption{Reset: true, Params: $3.viewOptions()}
  }

// %Help: ALTER SEQUENCE - change the definition of a sequence
// %Category: DDL
// %Text:
// ALTER SEQUENCE [IF EXISTS] <name>
//   [INCREMENT <increment>]
//   [MINVALUE <minvalue> | NO MINVALUE]
//   [MAXVALUE <maxvalue> | NO MAXVALUE]
//   [START <start>]
//   [[NO] CYCLE]
// ALTER SEQUENCE [IF EXISTS] <name> RENAME TO <newname>
// ALTER SEQUENCE [IF EXISTS] <name> SET SCHEMA <newschemaname>
alter_sequence_stmt:
  alter_rename_sequence_stmt
| alter_sequence_options_stmt
| alter_sequence_set_schema_stmt
| alter_sequence_set_log_stmt
| alter_sequence_owner_to_stmt

alter_sequence_options_stmt:
  ALTER SEQUENCE sequence_name opt_alter_seq_option_list
  {
    $$.val = &tree.AlterSequence{Name: $3.unresolvedObjectName(), Options: $4.seqOpts(), IfExists: false}
  }
| ALTER SEQUENCE IF EXISTS sequence_name opt_alter_seq_option_list
  {
    $$.val = &tree.AlterSequence{Name: $5.unresolvedObjectName(), Options: $6.seqOpts(), IfExists: true}
  }

alter_sequence_set_log_stmt:
  ALTER SEQUENCE relation_expr SET logged_or_unlogged
  {
    $$.val = &tree.AlterSequence{Name: $3.unresolvedObjectName(), IfExists: false, SetLog: true, Logged: $5.bool()}
  }
| ALTER SEQUENCE IF EXISTS relation_expr SET logged_or_unlogged
  {
    $$.val = &tree.AlterSequence{Name: $5.unresolvedObjectName(), IfExists: true, SetLog: true, Logged: $7.bool()}
  }

alter_sequence_owner_to_stmt:
  ALTER SEQUENCE relation_expr owner_to
  {
    $$.val = &tree.AlterSequence{Name: $3.unresolvedObjectName(), IfExists: true, Owner: $4}
  }

// %Help: ALTER DATABASE - change the definition of a database
// %Category: DDL
// %Text:
// ALTER DATABASE <name> RENAME TO <newname>
// ALTER DATABASE <name> OWNER TO <newowner>
// %SeeAlso: WEBDOCS/alter-database.html
alter_database_stmt:
  alter_rename_database_stmt
| opt_alter_database
| alter_database_to_schema_stmt
// ALTER DATABASE has its error help token here because the ALTER DATABASE
// prefix is spread over multiple non-terminals.
| ALTER DATABASE error // SHOW HELP: ALTER DATABASE

opt_alter_database:
  ALTER DATABASE database_name owner_to
  {
    $$.val = &tree.AlterDatabase{Name: tree.Name($3), Owner: $4}
  }
| ALTER DATABASE database_name opt_database_with_options
  {
    $$.val = &tree.AlterDatabase{Name: tree.Name($3), Options: $4.databaseOptionList()}
  }
| ALTER DATABASE database_name set_tablespace
  {
    $$.val = &tree.AlterDatabase{Name: tree.Name($3), Tablespace: $4}
  }
| ALTER DATABASE database_name REFRESH COLLATION VERSION
  {
    $$.val = &tree.AlterDatabase{Name: tree.Name($3), RefreshCollationVersion: true}
  }
| ALTER DATABASE database_name SET generic_set_single_config
  {
    $$.val = &tree.AlterDatabase{Name: tree.Name($3), SetVar: $5.setVar()}
  }
| ALTER DATABASE database_name RESET name
  {
    $$.val = &tree.AlterDatabase{Name: tree.Name($3), Tablespace: $5}
  }
| ALTER DATABASE database_name RESET ALL
  {
    $$.val = &tree.AlterDatabase{Name: tree.Name($3), ResetAll: true}
  }

opt_database_with_options:
  /* EMPTY */
  {
    $$.val = []tree.DatabaseOption(nil)
  }
| opt_database_options_list
  {
    $$.val = $1.databaseOptionList()
  }
| WITH opt_database_options_list
  {
    $$.val = $2.databaseOptionList()
  }

opt_database_options_list:
  opt_database_options
  {
    $$.val = []tree.DatabaseOption{$1.databaseOption()}
  }
| opt_database_options_list opt_database_options
  {
    $$.val = append($1.databaseOptionList(), $2.databaseOption())
  }

opt_database_options:
  ALLOW_CONNECTIONS a_expr
  {
    $$.val = tree.DatabaseOption{Opt: tree.OptAllowConnections, Val: $2.expr()}
  }
| CONNECTION LIMIT a_expr
  {
    $$.val = tree.DatabaseOption{Opt: tree.OptConnectionLimit, Val: $3.expr()}
  }
| IS_TEMPLATE a_expr
  {
    $$.val = tree.DatabaseOption{Opt: tree.OptIsTemplate, Val: $2.expr()}
  }

alter_default_privileges_stmt:
  ALTER DEFAULT PRIVILEGES adp_abbreviated_grant_or_revoke
  {
    $$.val = $4.alterDefaultPrivileges()
  }
| ALTER DEFAULT PRIVILEGES FOR role_or_user opt_role_list adp_abbreviated_grant_or_revoke
  {
    adp := $7.alterDefaultPrivileges()
    adp.ForRole = $5.bool()
    adp.TargetRoles = $6.strs()
    $$.val = adp
  }
| ALTER DEFAULT PRIVILEGES IN SCHEMA schema_name_list adp_abbreviated_grant_or_revoke
  {
    adp := $7.alterDefaultPrivileges()
    adp.Target.InSchema = $6.strs()
    $$.val = adp
  }
| ALTER DEFAULT PRIVILEGES FOR role_or_user opt_role_list IN SCHEMA schema_name_list adp_abbreviated_grant_or_revoke
  {
    adp := $10.alterDefaultPrivileges()
    adp.ForRole = $5.bool()
    adp.TargetRoles = $6.strs()
    adp.Target.InSchema = $9.strs()
    $$.val = adp
  }

adp_abbreviated_grant_or_revoke:
  GRANT privileges ON targets_for_alter_def_priv TO opt_role_list opt_with_grant_option
  {
    $$.val = &tree.AlterDefaultPrivileges{Privileges: $2.privilegeList(), Target: $4.targetList(), Grantees: $6.strs(), GrantOption: $7.bool(), Grant: true}
  }
| REVOKE opt_grant_option_for privileges ON targets_for_alter_def_priv FROM opt_role_list opt_drop_behavior
  {
    $$.val = &tree.AlterDefaultPrivileges{GrantOption: $2.bool(), Privileges: $3.privilegeList(), Target: $5.targetList(), Grantees: $7.strs(), DropBehavior: $8.dropBehavior()}
  }

opt_grant_option_for:
  /* EMPTY */
  {
    $$.val = false
  }
| GRANT OPTION FOR
  {
    $$.val = true
  }

targets_for_alter_def_priv:
  TABLES
  {
    $$.val = tree.TargetList{TargetType: privilege.Table}
  }
| SEQUENCES
  {
    $$.val = tree.TargetList{TargetType: privilege.Sequence}
  }
| FUNCTIONS
  {
    $$.val = tree.TargetList{TargetType: privilege.Function}
  }
| ROUTINES
  {
    $$.val = tree.TargetList{TargetType: privilege.Routine}
  }
| TYPES
  {
    $$.val = tree.TargetList{TargetType: privilege.Type}
  }
| SCHEMAS
  {
    $$.val = tree.TargetList{TargetType: privilege.Schema}
  }

opt_role_list:
  opt_role
  {
    $$.val = []string{$1}
  }
| opt_role_list ',' opt_role
  {
    $$.val = append($1.strs(), $3)
  }

// option 'PUBLIC' is under 'unreserved_keywords', so it's included in 'role_spec' rule.
opt_role:
  role_spec
  {
    $$ = string($1)
  }
| GROUP role_spec
  {
    $$ = string($1) + " " + string($2)
  }

// %Help: ALTER INDEX - change the definition of an index
// %Category: DDL
// %Text:
// ALTER INDEX [IF EXISTS] <idxname> <command>
//
// Commands:
//   ALTER INDEX ... RENAME TO <newname>
//
// %SeeAlso: WEBDOCS/alter-index.html
alter_index_stmt:
  alter_oneindex_stmt
| alter_rename_index_stmt
| alter_index_all_in_tablespace_stmt
// ALTER INDEX has its error help token here because the ALTER INDEX
// prefix is spread over multiple non-terminals.
| ALTER INDEX error // SHOW HELP: ALTER INDEX

alter_language_stmt:
  ALTER opt_procedural LANGUAGE name RENAME TO name
  {
    $$.val = &tree.AlterLanguage{Name: tree.Name($4), Procedural: $2.bool(), NewName: tree.Name($7)}
  }
| ALTER opt_procedural LANGUAGE name owner_to
  {
    $$.val = &tree.AlterLanguage{Name: tree.Name($4), Procedural: $2.bool(), Owner: $5}
  }

alter_function_stmt:
  ALTER FUNCTION routine_name opt_routine_args_with_paren alter_function_option_list opt_restrict
  {
    $$.val = &tree.AlterFunction{Name: $3.unresolvedObjectName(), Args: $4.routineArgs(), Options: $5.routineOptions(), Restrict: $6.bool()}
  }
| ALTER FUNCTION routine_name opt_routine_args_with_paren RENAME TO routine_name
  {
    $$.val = &tree.AlterFunction{Name: $3.unresolvedObjectName(), Args: $4.routineArgs(), Rename: $7.unresolvedObjectName()}
  }
| ALTER FUNCTION routine_name opt_routine_args_with_paren owner_to
  {
    $$.val = &tree.AlterFunction{Name: $3.unresolvedObjectName(), Args: $4.routineArgs(), Owner: $5}
  }
| ALTER FUNCTION routine_name opt_routine_args_with_paren set_schema
  {
    $$.val = &tree.AlterFunction{Name: $3.unresolvedObjectName(), Args: $4.routineArgs(), Schema: $5}
  }
| ALTER FUNCTION routine_name opt_routine_args_with_paren opt_no DEPENDS ON EXTENSION name
  {
    $$.val = &tree.AlterFunction{Name: $3.unresolvedObjectName(), Args: $4.routineArgs(), No: $5.bool(), Extension: $9}
  }

opt_restrict:
  /* EMPTY */
  {
    $$.val = false
  }
| RESTRICT
  {
    $$.val = true
  }

alter_procedure_stmt:
  ALTER PROCEDURE routine_name opt_routine_args_with_paren alter_procedure_option_list opt_restrict
  {
    $$.val = &tree.AlterProcedure{Name: $3.unresolvedObjectName(), Args: $4.routineArgs(), Options: $5.routineOptions(), Restrict: $6.bool()}
  }
| ALTER PROCEDURE routine_name opt_routine_args_with_paren RENAME TO routine_name
  {
    $$.val = &tree.AlterProcedure{Name: $3.unresolvedObjectName(), Args: $4.routineArgs(), Rename: $7.unresolvedObjectName()}
  }
| ALTER PROCEDURE routine_name opt_routine_args_with_paren owner_to
  {
    $$.val = &tree.AlterProcedure{Name: $3.unresolvedObjectName(), Args: $4.routineArgs(), Owner: $5}
  }
| ALTER PROCEDURE routine_name opt_routine_args_with_paren set_schema
  {
    $$.val = &tree.AlterProcedure{Name: $3.unresolvedObjectName(), Args: $4.routineArgs(), Schema: $5}
  }
| ALTER PROCEDURE routine_name opt_routine_args_with_paren opt_no DEPENDS ON EXTENSION name
  {
    $$.val = &tree.AlterProcedure{Name: $3.unresolvedObjectName(), Args: $4.routineArgs(), No: $5.bool(), Extension: $9}
  }

alter_onetable_stmt:
  ALTER TABLE relation_expr alter_table_cmd
  {
    $$.val = &tree.AlterTable{Table: $3.unresolvedObjectName(), IfExists: false, Cmds: $4.alterTableCmds()}
  }
| ALTER TABLE IF EXISTS relation_expr alter_table_cmd
  {
    $$.val = &tree.AlterTable{Table: $5.unresolvedObjectName(), IfExists: true, Cmds: $6.alterTableCmds()}
  }

alter_oneindex_stmt:
  ALTER INDEX table_index_name alter_index_cmd
  {
    $$.val = &tree.AlterIndex{Index: $3.tableIndexName(), IfExists: false, Cmd: $4.alterIndexCmd()}
  }
| ALTER INDEX IF EXISTS table_index_name alter_index_cmd
  {
    $$.val = &tree.AlterIndex{Index: $5.tableIndexName(), IfExists: true, Cmd: $6.alterIndexCmd()}
  }
| ALTER INDEX table_index_name ATTACH PARTITION index_name
  {
    $$.val = &tree.AlterIndex{Index: $3.tableIndexName(), Cmd: &tree.AlterIndexAttachPartition{Index: tree.UnrestrictedName($6)}}
  }
| ALTER INDEX table_index_name opt_no DEPENDS ON EXTENSION name
  {
    $$.val = &tree.AlterIndex{Index: $3.tableIndexName(), Cmd: &tree.AlterIndexExtension{No: $4.bool(), Extension: $8}}
  }

opt_no:
  /* EMPTY */
  {
    $$.val = false
  }
| NO
  {
    $$.val = true
  }

alter_index_all_in_tablespace_stmt:
  ALTER INDEX ALL IN TABLESPACE tablespace_name opt_owned_by_list set_tablespace opt_nowait
  {
    $$.val = &tree.AlterIndexAllInTablespace{
      Name: tree.Name($6), OwnedBy: $7.strs(), Tablespace: $8, NoWait: $9.bool(),
    }
  }

alter_table_cmd:
  // ALTER TABLE <name> RENAME [COLUMN] <name> TO <newname>
  RENAME opt_column column_name TO column_name
  {
    $$.val = tree.AlterTableCmds{&tree.AlterTableRenameColumn{Column: tree.Name($3), NewName: tree.Name($5) }}
  }
  // ALTER TABLE <name> RENAME CONSTRAINT <name> TO <newname>
| RENAME CONSTRAINT constraint_name TO constraint_name
  {
    $$.val = tree.AlterTableCmds{&tree.AlterTableRenameConstraint{Constraint: tree.Name($3), NewName: tree.Name($5) }}
  }
| alter_table_actions

alter_table_actions:
  alter_table_action
  {
    $$.val = tree.AlterTableCmds{$1.alterTableCmd()}
  }
| alter_table_actions ',' alter_table_action
  {
    $$.val = append($1.alterTableCmds(), $3.alterTableCmd())
  }

alter_table_action:
  // ALTER TABLE <name> ADD <coldef>
  ADD alter_column_def
  {
    $$.val = &tree.AlterTableAddColumn{IfNotExists: false, ColumnDef: $2.colDef()}
  }
  // ALTER TABLE <name> ADD IF NOT EXISTS <coldef>
| ADD IF NOT EXISTS alter_column_def
  {
    $$.val = &tree.AlterTableAddColumn{IfNotExists: true, ColumnDef: $5.colDef()}
  }
  // ALTER TABLE <name> ADD COLUMN <coldef>
| ADD COLUMN alter_column_def
  {
    $$.val = &tree.AlterTableAddColumn{IfNotExists: false, ColumnDef: $3.colDef()}
  }
  // ALTER TABLE <name> ADD COLUMN IF NOT EXISTS <coldef>
| ADD COLUMN IF NOT EXISTS alter_column_def
  {
    $$.val = &tree.AlterTableAddColumn{IfNotExists: true, ColumnDef: $6.colDef()}
  }
  // ALTER TABLE <name> DROP [COLUMN] <colname> [RESTRICT|CASCADE]
| DROP opt_column column_name opt_drop_behavior
  {
    $$.val = &tree.AlterTableDropColumn{
      IfExists: false,
      Column: tree.Name($3),
      DropBehavior: $4.dropBehavior(),
    }
  }
  // ALTER TABLE <name> DROP [COLUMN] IF EXISTS <colname> [RESTRICT|CASCADE]
| DROP opt_column IF EXISTS column_name opt_drop_behavior
  {
    $$.val = &tree.AlterTableDropColumn{
      IfExists: true,
      Column: tree.Name($5),
      DropBehavior: $6.dropBehavior(),
    }
  }
| ALTER opt_column alter_opt_column_options
  {
    $$.val = $3.alterTableCmd()
  }
  // ALTER TABLE <name> ADD CONSTRAINT ...
| ADD table_constraint opt_validate_behavior
  {
    $$.val = &tree.AlterTableAddConstraint{
      ConstraintDef: $2.constraintDef(),
      ValidationBehavior: $3.validationBehavior(),
    }
  }
  // ALTER TABLE <name> ADD CONSTRAINT ... USING INDEX
| ADD CONSTRAINT constraint_name unique_or_primary USING INDEX index_name opt_deferrable_mode opt_initially
  {
    $$.val = tree.AlterTableConstraintUsingIndex{Constraint: tree.Name($3), IsUnique: $4.bool(), Index: tree.Name($7), Deferrable: $8.deferrableMode(), Initially: $9.initiallyMode()}
  }
  // ALTER TABLE <name> ALTER CONSTRAINT ...
| ALTER CONSTRAINT constraint_name opt_deferrable_mode opt_initially
  {
    $$.val = &tree.AlterTableAlterConstraint{Constraint: tree.Name($3), Deferrable: $4.deferrableMode(), Initially: $5.initiallyMode()}
  }
  // ALTER TABLE <name> VALIDATE CONSTRAINT ...
| VALIDATE CONSTRAINT constraint_name
  {
    $$.val = &tree.AlterTableValidateConstraint{
      Constraint: tree.Name($3),
    }
  }
  // ALTER TABLE <name> DROP CONSTRAINT IF EXISTS <name> [RESTRICT|CASCADE]
| DROP CONSTRAINT IF EXISTS constraint_name opt_drop_behavior
  {
    $$.val = &tree.AlterTableDropConstraint{
      IfExists: true,
      Constraint: tree.Name($5),
      DropBehavior: $6.dropBehavior(),
    }
  }
  // ALTER TABLE <name> DROP CONSTRAINT <name> [RESTRICT|CASCADE]
| DROP CONSTRAINT constraint_name opt_drop_behavior
  {
    $$.val = &tree.AlterTableDropConstraint{
      IfExists: false,
      Constraint: tree.Name($3),
      DropBehavior: $4.dropBehavior(),
    }
  }
  // ALTER TABLE <name> ... TRIGGER ...
| enable_or_disable_trigger
  // ALTER TABLE <name> ... RULE ...
| enable_or_disable_rule
  // ALTER TABLE <name> ... LEVEL SECURITY
| row_level_security
  // ALTER TABLE CLUSTER ON
| CLUSTER ON index_name
  {
    $$.val = &tree.AlterTableCluster{OnIndex: tree.Name($3)}
  }
  // ALTER TABLE <name> ... SET WITHOUT CLUSTER
| SET WITHOUT CLUSTER
  {
    $$.val = &tree.AlterTableCluster{Without: true}
  }
| SET WITHOUT OIDS { /* used for backward-compatibility, so no-op */ }
| SET ACCESS METHOD non_reserved_word_or_sconst
  {
    $$.val = &tree.AlterTableSetAccessMethod{Method: $4}
  }
| set_tablespace
  {
    $$.val = &tree.AlterTableSetTablespace{Tablespace: $1}
  }
| SET logged_or_unlogged
  {
    $$.val = &tree.AlterTableSetLog{Logged: $2.bool()}
  }
| SET '(' storage_parameter_list ')'
  {
    $$.val = &tree.AlterTableSetStorage{Params: $3.storageParams()}
  }
| RESET '(' storage_parameter_list ')'
  {
    $$.val = &tree.AlterTableSetStorage{Params: $3.storageParams(), IsReset: true}
  }
| INHERIT table_name
  {
    $$.val = &tree.AlterTableInherit{Inherit: true, Table: $2.unresolvedObjectName().ToTableName()}
  }
| NO INHERIT table_name
  {
    $$.val = &tree.AlterTableInherit{Table: $3.unresolvedObjectName().ToTableName()}
  }
| OF type_name
  {
    $$.val = &tree.AlterTableOfType{Type: $2.typeReference()}
  }
| NOT OF
  {
    $$.val = &tree.AlterTableOfType{NotOf: true}
  }
  // ALTER TABLE <name> OWNER TO <newowner>
| owner_to
  {
    $$.val = &tree.AlterTableOwner{
      Owner: $1,
    }
  }
| replica_identity_option

alter_materialized_view_actions:
  alter_materialized_view_action
  {
    $$.val = tree.AlterTableCmds{$1.alterTableCmd()}
  }
| alter_materialized_view_actions ',' alter_materialized_view_action
  {
    $$.val = append($1.alterTableCmds(), $3.alterTableCmd())
  }

alter_materialized_view_action:
  ALTER opt_column alter_materialized_view_opt_column_options
  {
    $$.val = $3.alterTableCmd()
  }
| CLUSTER ON index_name
  {
    $$.val = &tree.AlterTableCluster{OnIndex: tree.Name($3)}
  }
| SET WITHOUT CLUSTER
  {
    $$.val = &tree.AlterTableCluster{Without: true}
  }
| SET ACCESS METHOD non_reserved_word_or_sconst
  {
    $$.val = &tree.AlterTableSetAccessMethod{Method: $4}
  }
| set_tablespace
  {
    $$.val = &tree.AlterTableSetTablespace{Tablespace: $1}
  }
| SET '(' storage_parameter_list ')'
  {
    $$.val = &tree.AlterTableSetStorage{Params: $3.storageParams()}
  }
| RESET '(' storage_parameter_list ')'
  {
    $$.val = &tree.AlterTableSetStorage{Params: $3.storageParams(), IsReset: true}
  }
| owner_to
  {
    $$.val = &tree.AlterTableOwner{
      Owner: $1,
    }
  }

enable_or_disable_trigger:
  DISABLE TRIGGER trigger_option
  {
    $$.val = &tree.AlterTableTrigger{Disable: true, Trigger: $3}
  }
| ENABLE TRIGGER trigger_option
  {
    $$.val = &tree.AlterTableTrigger{Trigger: $3}
  }
| ENABLE REPLICA TRIGGER trigger_name
  {
    $$.val = &tree.AlterTableTrigger{Trigger: $4, IsReplica: true}
  }
| ENABLE ALWAYS TRIGGER trigger_name
  {
    $$.val = &tree.AlterTableTrigger{Trigger: $4, IsAlways: true}
  }

enable_or_disable_rule:
  DISABLE RULE name
  {
    $$.val = &tree.AlterTableRule{Disable: true, Rule: $3}
  }
| ENABLE RULE name
  {
    $$.val = &tree.AlterTableRule{Rule: $3}
  }
| ENABLE REPLICA RULE name
  {
    $$.val = &tree.AlterTableRule{Rule: $3, IsReplica: true}
  }
| ENABLE ALWAYS RULE name
  {
    $$.val = &tree.AlterTableRule{Rule: $3, IsAlways: true}
  }

replica_identity_option:
  REPLICA IDENTITY DEFAULT
  {
    $$.val = &tree.AlterTableReplicaIdentity{Type: tree.ReplicaIdentityDefault}
  }
| REPLICA IDENTITY USING INDEX index_name
  {
    $$.val = &tree.AlterTableReplicaIdentity{Type: tree.ReplicaIdentityUsingIndex, Index: tree.Name($5)}
  }
| REPLICA IDENTITY FULL
  {
    $$.val = &tree.AlterTableReplicaIdentity{Type: tree.ReplicaIdentityFull}
  }
| REPLICA IDENTITY NOTHING
  {
    $$.val = &tree.AlterTableReplicaIdentity{Type: tree.ReplicaIdentityNothing}
  }

logged_or_unlogged:
  LOGGED
  {
    $$.val = true
  }
| UNLOGGED
  {
    $$.val = false
  }

row_level_security:
  DISABLE ROW LEVEL SECURITY
  {
    $$.val = &tree.AlterTableRowLevelSecurity{Type: tree.RowLevelSecurityDisable}
  }
| ENABLE
  {
    $$.val = &tree.AlterTableRowLevelSecurity{Type: tree.RowLevelSecurityEnable}
  }
| FORCE
  {
    $$.val = &tree.AlterTableRowLevelSecurity{Type: tree.RowLevelSecurityForce}
  }
| NO FORCE
  {
    $$.val = &tree.AlterTableRowLevelSecurity{Type: tree.RowLevelSecurityNoForce}
  }

trigger_option:
  trigger_name
| ALL
| USER

unique_or_primary:
  UNIQUE
  {
    $$.val = true
  }
| PRIMARY
  {
    $$.val = false
  }

alter_opt_column_options:
  // ALTER TABLE <name> ALTER [COLUMN] <colname>
  //     [SET DATA] TYPE <typename>
  //     [ COLLATE collation ]
  //     [ USING <expression> ]
  column_name opt_set_data TYPE typename opt_collate opt_alter_column_using
  {
    $$.val = &tree.AlterTableAlterColumnType{
      Column: tree.Name($1),
      ToType: $4.typeReference(),
      Collation: $5,
      Using: $6.expr(),
    }
  }
  // ALTER TABLE <name> ALTER [COLUMN] <colname> {SET DEFAULT <expr>|DROP DEFAULT}
| column_name alter_column_default
  {
    $$.val = &tree.AlterTableSetDefault{Column: tree.Name($1), Default: $2.expr()}
  }
  // ALTER TABLE <name> ALTER [COLUMN] <colname> SET NOT NULL
| column_name SET NOT NULL
  {
    $$.val = &tree.AlterTableSetNotNull{Column: tree.Name($1)}
  }
  // ALTER TABLE <name> ALTER [COLUMN] <colname> DROP NOT NULL
| column_name DROP NOT NULL
  {
    $$.val = &tree.AlterTableDropNotNull{Column: tree.Name($1)}
  }
  // ALTER TABLE <name> ALTER [COLUMN] <colname> DROP EXPRESSION
| column_name DROP EXPRESSION opt_if_exists
  {
    $$.val = &tree.AlterTableDropExprIden{Column: tree.Name($1), IfExists: $4.bool()}
  }
| column_name ADD col_qual_generated_identity
  {
    $$.val = &tree.AlterTableComputed{Column: tree.Name($1), IsAdd: true, AddDefs: $3.colQualElem()}
  }
| column_name alter_column_set_seq_elem_list
  {
    $$.val = &tree.AlterTableComputed{Column: tree.Name($1), Defs: $2.alterColComputedList()}
  }
| column_name DROP IDENTITY opt_if_exists
  {
    $$.val = &tree.AlterTableDropExprIden{Column: tree.Name($1), IsIdentity: true, IfExists: $4.bool()}
  }
| alter_materialized_view_opt_column_options

alter_materialized_view_opt_column_options:
  column_name SET STATISTICS signed_iconst
  {
    $$.val = &tree.AlterTableSetStatistics{Column: tree.Name($1), Num: $4.expr()}
  }
| column_name SET '(' attribution_list ')'
  {
    $$.val = &tree.AlterTableSetAttribution{Column: tree.Name($1), Params: $4.storageParams()}
  }
| column_name RESET '(' attribution_list ')'
  {
    $$.val = &tree.AlterTableSetAttribution{Column: tree.Name($1), Reset: true, Params: $4.storageParams()}
  }
| column_name SET STORAGE col_storage_option
  {
    $$.val = &tree.AlterTableColSetStorage{Column: tree.Name($1), Type: $4.storageType()}
  }
| column_name SET COMPRESSION unrestricted_name
  {
    $$.val = &tree.AlterTableSetCompression{Column: tree.Name($1), Compression: $4}
  }

/* re-using StorageParam for attribution key-value pair */
attribution_list: storage_parameter_list

col_storage_option:
  PLAIN
  {
    $$.val = tree.StoragePlain
  }
| EXTERNAL
  {
    $$.val = tree.StorageExternal
  }
| EXTENDED
  {
    $$.val = tree.StorageExtended
  }
| MAIN
  {
    $$.val = tree.StorageMain
  }

alter_column_set_seq_elem_list:
  alter_column_set_seq_elem
  {
    $$.val = []tree.AlterColComputed{$1.alterColComputed()}
  }
| alter_column_set_seq_elem_list alter_column_set_seq_elem
  {
    $$.val = append($1.alterColComputedList(), $2.alterColComputed())
  }

alter_column_set_seq_elem:
  SET GENERATED_ALWAYS ALWAYS
  {
    $$.val = tree.AlterColComputed{}
  }
| SET GENERATED BY DEFAULT
  {
    $$.val = tree.AlterColComputed{ByDefault: true}
  }
| SET create_seq_option_elem
  {
    $$.val = tree.AlterColComputed{Options: tree.SequenceOptions{$2.seqOpt()}}
  }
| RESTART opt_restart
  {
    $$.val = tree.AlterColComputed{IsRestart: true, Restart: $2.expr()}
  }

opt_restart:
  opt_with signed_iconst
  {
    $$.val = $2.expr()
  }

opt_if_exists:
  /* EMPTY */
  {
    $$.val = false
  }
| IF EXISTS
  {
    $$.val = true
  }

alter_index_cmd:
  set_tablespace
  {
    $$.val = &tree.AlterIndexSetTablespace{Tablespace: $1}
  }
| SET '(' storage_parameter_list ')'
  {
    $$.val = &tree.AlterIndexSetStorage{Params: $3.storageParams()}
  }
| RESET '(' storage_parameter_list ')'
  {
    $$.val = &tree.AlterIndexSetStorage{IsReset: true, Params: $3.storageParams()}
  }
| ALTER opt_column iconst32 SET STATISTICS iconst32
  {
    $$.val = &tree.AlterIndexSetStatistics{ColumnIdx: $3.expr(), Stats: $6.expr()}
  }

alter_column_default:
  SET DEFAULT a_expr
  {
    $$.val = $3.expr()
  }
| DROP DEFAULT
  {
    $$.val = nil
  }

opt_alter_column_using:
  USING a_expr
  {
     $$.val = $2.expr()
  }
| /* EMPTY */
  {
     $$.val = nil
  }

opt_drop_behavior:
  CASCADE
  {
    $$.val = tree.DropCascade
  }
| RESTRICT
  {
    $$.val = tree.DropRestrict
  }
| /* EMPTY */
  {
    $$.val = tree.DropDefault
  }

opt_validate_behavior:
  NOT VALID
  {
    $$.val = tree.ValidationSkip
  }
| /* EMPTY */
  {
    $$.val = tree.ValidationDefault
  }

// %Help: ALTER TYPE - change the definition of a type.
// %Category: DDL
// %Text: ALTER TYPE <typename> <command>
//
// Commands:
//   ALTER TYPE ... ADD VALUE [IF NOT EXISTS] <value> [ { BEFORE | AFTER } <value> ]
//   ALTER TYPE ... RENAME VALUE <oldname> TO <newname>
//   ALTER TYPE ... RENAME TO <newname>
//   ALTER TYPE ... SET SCHEMA <newschemaname>
//   ALTER TYPE ... OWNER TO {<newowner> | CURRENT_ROLE | CURRENT_USER | SESSION_USER }
//   ALTER TYPE ... RENAME ATTRIBUTE <oldname> TO <newname> [ CASCADE | RESTRICT ]
//   ALTER TYPE ... <attributeaction> [, ... ]
//
// Attribute action:
//   ADD ATTRIBUTE <name> <type> [ COLLATE <collation> ] [ CASCADE | RESTRICT ]
//   DROP ATTRIBUTE [IF EXISTS] <name> [ CASCADE | RESTRICT ]
//   ALTER ATTRIBUTE <name> [ SET DATA ] TYPE <type> [ COLLATE <collation> ] [ CASCADE | RESTRICT ]
//
// %SeeAlso: WEBDOCS/alter-type.html
alter_type_stmt:
  ALTER TYPE type_name ADD VALUE SCONST opt_add_val_placement
  {
    $$.val = &tree.AlterType{
      Type: $3.unresolvedObjectName(),
      Cmd: &tree.AlterTypeAddValue{
        NewVal: $6,
        IfNotExists: false,
        Placement: $7.alterTypeAddValuePlacement(),
      },
    }
  }
| ALTER TYPE type_name ADD VALUE IF NOT EXISTS SCONST opt_add_val_placement
  {
    $$.val = &tree.AlterType{
      Type: $3.unresolvedObjectName(),
      Cmd: &tree.AlterTypeAddValue{
        NewVal: $9,
        IfNotExists: true,
        Placement: $10.alterTypeAddValuePlacement(),
      },
    }
  }
| ALTER TYPE type_name RENAME VALUE SCONST TO SCONST
  {
    $$.val = &tree.AlterType{
      Type: $3.unresolvedObjectName(),
      Cmd: &tree.AlterTypeRenameValue{
        OldVal: $6,
        NewVal: $8,
      },
    }
  }
| ALTER TYPE type_name RENAME TO name
  {
    $$.val = &tree.AlterType{
      Type: $3.unresolvedObjectName(),
      Cmd: &tree.AlterTypeRename{
        NewName: $6,
      },
    }
  }
| ALTER TYPE type_name set_schema
  {
    $$.val = &tree.AlterType{
      Type: $3.unresolvedObjectName(),
      Cmd: &tree.AlterTypeSetSchema{
        Schema: $4,
      },
    }
  }
| ALTER TYPE type_name owner_to
  {
    $$.val = &tree.AlterType{
      Type: $3.unresolvedObjectName(),
      Cmd: &tree.AlterTypeOwner{
        Owner: $4,
      },
    }
  }
| ALTER TYPE type_name RENAME ATTRIBUTE column_name TO column_name opt_drop_behavior
  {
    return unimplementedWithIssueDetail(sqllex, 48701, "ALTER TYPE ATTRIBUTE")
  }
| ALTER TYPE type_name alter_attribute_action_list
  {
    return unimplementedWithIssueDetail(sqllex, 48701, "ALTER TYPE ATTRIBUTE")
  }
| ALTER TYPE error // SHOW HELP: ALTER TYPE

set_schema:
  SET SCHEMA schema_name
  {
    $$ = $3
  }

set_tablespace:
  SET TABLESPACE tablespace_name
  {
    $$ = $3
  }

opt_add_val_placement:
  BEFORE SCONST
  {
    $$.val = &tree.AlterTypeAddValuePlacement{
       Before: true,
       ExistingVal: $2,
    }
  }
| AFTER SCONST
  {
    $$.val = &tree.AlterTypeAddValuePlacement{
       Before: false,
       ExistingVal: $2,
    }
  }
| /* EMPTY */
  {
    $$.val = (*tree.AlterTypeAddValuePlacement)(nil)
  }

opt_owned_by_list:
  /* EMPTY */
  {
    $$.val = []string(nil)
  }
| OWNED BY role_spec_list
  {
    $$.val = $3.strs()
  }

role_spec_list:
  role_spec
  {
    $$.val = []string{$1}
  }
| role_spec_list ',' role_spec
  {
    $$.val = append($1.strs(), $3)
  }

role_spec:
  non_reserved_word_or_sconst
| CURRENT_ROLE
| CURRENT_USER
| SESSION_USER

owner_to:
  OWNER TO role_spec
  {
    $$ = $3
  }

alter_trigger_stmt:
  ALTER TRIGGER trigger_name ON table_name RENAME TO trigger_name
  {
    $$.val = &tree.AlterTrigger{Name: tree.Name($3), OnTable: $5.unresolvedObjectName().ToTableName(), NewName: tree.Name($8)}
  }
| ALTER TRIGGER trigger_name ON table_name opt_no DEPENDS ON EXTENSION name
  {
    $$.val = &tree.AlterTrigger{Name: tree.Name($3), OnTable: $5.unresolvedObjectName().ToTableName(), No: $6.bool(), Extension: $10}
  }

alter_aggregate_stmt:
  ALTER AGGREGATE unrestricted_name '(' aggregate_signature ')' RENAME TO unrestricted_name
  {
    $$.val = &tree.AlterAggregate{Name: tree.Name($3), AggSig: $5.aggregateSignature(), Rename: tree.Name($9)}
  }
| ALTER AGGREGATE unrestricted_name '(' aggregate_signature ')' owner_to
  {
    $$.val = &tree.AlterAggregate{Name: tree.Name($3), AggSig: $5.aggregateSignature(), Owner: $7}
  }
| ALTER AGGREGATE unrestricted_name '(' aggregate_signature ')' set_schema
  {
    $$.val = &tree.AlterAggregate{Name: tree.Name($3), AggSig: $5.aggregateSignature(), Schema: $7}
  }

aggregate_signature:
  '*'
  {
    $$.val = &tree.AggregateSignature{All: true}
  }
| routine_arg_list
  {
    $$.val = &tree.AggregateSignature{Args: $1.routineArgs()}
  }
| routine_arg_list ORDER BY routine_arg_list
  {
    $$.val = &tree.AggregateSignature{Args: $1.routineArgs(), OrderByArgs: $4.routineArgs()}
  }
| ORDER BY routine_arg_list
  {
    $$.val = &tree.AggregateSignature{OrderByArgs: $3.routineArgs()}
  }

opt_routine_args_with_paren:
  /* EMPTY */
  {
    $$.val = []*tree.RoutineArg(nil)
  }
| '(' opt_routine_args ')'
  {
    $$.val = $2.routineArgs()
  }

opt_routine_args:
  /* EMPTY */
  {
    $$.val = []*tree.RoutineArg(nil)
  }
| routine_arg_list
  {
    $$.val = $1.routineArgs()
  }

routine_arg_list:
  routine_arg
  {
    $$.val = []*tree.RoutineArg{$1.routineArg()}
  }
| routine_arg_list ',' routine_arg
  {
    $$.val = append($1.routineArgs(), $3.routineArg())
  }

routine_arg:
  typename
  {
    $$.val = &tree.RoutineArg{Mode: "IN", Type: $1.typeReference()}
  }
| type_function_name typename
  {
    $$.val = &tree.RoutineArg{Mode: "IN", Name: tree.Name($1), Type: $2.typeReference()}
  }
| IN typename
  {
    $$.val = &tree.RoutineArg{Mode: $1, Type: $2.typeReference()}
  }
| VARIADIC typename
  {
    $$.val = &tree.RoutineArg{Mode: $1, Type: $2.typeReference()}
  }
| IN type_function_name typename
  {
    $$.val = &tree.RoutineArg{Mode: $1, Name: tree.Name($2), Type: $3.typeReference()}
  }
| VARIADIC type_function_name typename
  {
    $$.val = &tree.RoutineArg{Mode: $1, Name: tree.Name($2), Type: $3.typeReference()}
  }

alter_collation_stmt:
  ALTER COLLATION unrestricted_name REFRESH VERSION
  {
    $$.val = &tree.AlterCollation{Name: tree.Name($3), RefreshVersion: true}
  }
| ALTER COLLATION unrestricted_name RENAME TO unrestricted_name
  {
    $$.val = &tree.AlterCollation{Name: tree.Name($3), Rename: tree.Name($6)}
  }
| ALTER COLLATION unrestricted_name owner_to
  {
    $$.val = &tree.AlterCollation{Name: tree.Name($3), Owner: $4}
  }
| ALTER COLLATION unrestricted_name set_schema
  {
    $$.val = &tree.AlterCollation{Name: tree.Name($3), Schema: $4}
  }

alter_conversion_stmt:
  ALTER CONVERSION unrestricted_name RENAME TO unrestricted_name
  {
    $$.val = &tree.AlterConversion{Name: tree.Name($3), Rename: tree.Name($6)}
  }
| ALTER CONVERSION unrestricted_name owner_to
  {
    $$.val = &tree.AlterConversion{Name: tree.Name($3), Owner: $4}
  }
| ALTER CONVERSION unrestricted_name set_schema
  {
    $$.val = &tree.AlterConversion{Name: tree.Name($3), Schema: $4}
  }

alter_attribute_action_list:
  alter_attribute_action
| alter_attribute_action_list ',' alter_attribute_action

alter_attribute_action:
  ADD ATTRIBUTE column_name type_name opt_collate opt_drop_behavior
| DROP ATTRIBUTE column_name opt_drop_behavior
| DROP ATTRIBUTE IF EXISTS column_name opt_drop_behavior
| ALTER ATTRIBUTE column_name TYPE type_name opt_collate opt_drop_behavior
| ALTER ATTRIBUTE column_name SET DATA TYPE type_name opt_collate opt_drop_behavior

// %Help: REFRESH - recalculate a materialized view
// %Category: Misc
// %Text:
// REFRESH MATERIALIZED VIEW [CONCURRENTLY] view_name [WITH [NO] DATA]
refresh_stmt:
  REFRESH MATERIALIZED VIEW opt_concurrently view_name opt_clear_data
  {
    $$.val = &tree.RefreshMaterializedView{
      Name: $5.unresolvedObjectName(),
      Concurrently: $4.bool(),
      RefreshDataOption: $6.refreshDataOption(),
    }
  }
| REFRESH error // SHOW HELP: REFRESH

opt_clear_data:
  WITH DATA
  {
    $$.val = tree.RefreshDataWithData
  }
| WITH NO DATA
  {
    $$.val = tree.RefreshDataClear
  }
| /* EMPTY */
  {
    $$.val = tree.RefreshDataDefault
  }

// %Help: BACKUP - back up data to external storage
// %Category: CCL
// %Text:
// BACKUP <targets...> TO <location...>
//        [ AS OF SYSTEM TIME <expr> ]
//        [ INCREMENTAL FROM <location...> ]
//        [ WITH <option> [= <value>] [, ...] ]
//
// Targets:
//    Empty targets list: backup full cluster.
//    TABLE <pattern> [, ...]
//    DATABASE <databasename> [, ...]
//
// Location:
//    "[scheme]://[host]/[path to backup]?[parameters]"
//
// Options:
//    revision_history: enable revision history
//    encryption_passphrase="secret": encrypt backups
//    kms="[kms_provider]://[kms_host]/[master_key_identifier]?[parameters]" : encrypt backups using KMS
//    detached: execute backup job asynchronously, without waiting for its completion
//
// %SeeAlso: RESTORE, WEBDOCS/backup.html
backup_stmt:
  BACKUP opt_backup_targets INTO sconst_or_placeholder IN string_or_placeholder_opt_list opt_as_of_clause opt_with_backup_options
  {
    $$.val = &tree.Backup{
      Targets: $2.targetListPtr(),
      To: $6.stringOrPlaceholderOptList(),
      Nested: true,
      AppendToLatest: false,
      Subdir: $4.expr(),
      AsOf: $7.asOfClause(),
      Options: *$8.backupOptions(),
    }
  }
| BACKUP opt_backup_targets INTO string_or_placeholder_opt_list opt_as_of_clause opt_with_backup_options
  {
    $$.val = &tree.Backup{
      Targets: $2.targetListPtr(),
      To: $4.stringOrPlaceholderOptList(),
      Nested: true,
      AsOf: $5.asOfClause(),
      Options: *$6.backupOptions(),
    }
  }
| BACKUP opt_backup_targets INTO LATEST IN string_or_placeholder_opt_list opt_as_of_clause opt_with_backup_options
  {
    $$.val = &tree.Backup{
      Targets: $2.targetListPtr(),
      To: $6.stringOrPlaceholderOptList(),
      Nested: true,
      AppendToLatest: true,
      AsOf: $7.asOfClause(),
      Options: *$8.backupOptions(),
    }
  }
| BACKUP opt_backup_targets TO string_or_placeholder_opt_list opt_as_of_clause opt_incremental opt_with_backup_options
  {
    $$.val = &tree.Backup{
      Targets: $2.targetListPtr(),
      To: $4.stringOrPlaceholderOptList(),
      IncrementalFrom: $6.exprs(),
      AsOf: $5.asOfClause(),
      Options: *$7.backupOptions(),
    }
  }
| BACKUP error // SHOW HELP: BACKUP

opt_backup_targets:
  /* EMPTY -- full cluster */
  {
    $$.val = (*tree.TargetList)(nil)
  }
| targets_table
  {
    t := $1.targetList()
    $$.val = &t
  }

// Optional backup options.
opt_with_backup_options:
  WITH backup_options_list
  {
    $$.val = $2.backupOptions()
  }
| WITH OPTIONS '(' backup_options_list ')'
  {
    $$.val = $4.backupOptions()
  }
| /* EMPTY */
  {
    $$.val = &tree.BackupOptions{}
  }

backup_options_list:
  // Require at least one option
  backup_options
  {
    $$.val = $1.backupOptions()
  }
| backup_options_list ',' backup_options
  {
    if err := $1.backupOptions().CombineWith($3.backupOptions()); err != nil {
      return setErr(sqllex, err)
    }
  }

// List of valid backup options.
backup_options:
  ENCRYPTION_PASSPHRASE '=' string_or_placeholder
  {
    $$.val = &tree.BackupOptions{EncryptionPassphrase: $3.expr()}
  }
| REVISION_HISTORY
  {
    $$.val = &tree.BackupOptions{CaptureRevisionHistory: true}
  }
| DETACHED
  {
    $$.val = &tree.BackupOptions{Detached: true}
  }
| KMS '=' string_or_placeholder_opt_list
	{
    $$.val = &tree.BackupOptions{EncryptionKMSURI: $3.stringOrPlaceholderOptList()}
	}
// %Help: CREATE SCHEDULE FOR BACKUP - backup data periodically
// %Category: CCL
// %Text:
// CREATE SCHEDULE [<description>]
// FOR BACKUP [<targets>] TO <location...>
// [WITH <backup_option>[=<value>] [, ...]]
// RECURRING [crontab|NEVER] [FULL BACKUP <crontab|ALWAYS>]
// [WITH EXPERIMENTAL SCHEDULE OPTIONS <schedule_option>[= <value>] [, ...] ]
//
// All backups run in UTC timezone.
//
// Description:
//   Optional description (or name) for this schedule
//
// Targets:
//   empty targets: Backup entire cluster
//   DATABASE <pattern> [, ...]: comma separated list of databases to backup.
//   TABLE <pattern> [, ...]: comma separated list of tables to backup.
//
// Location:
//   "[scheme]://[host]/[path prefix to backup]?[parameters]"
//   Backup schedule will create subdirectories under this location to store
//   full and periodic backups.
//
// WITH <options>:
//   Options specific to BACKUP: See BACKUP options
//
// RECURRING <crontab>:
//   The RECURRING expression specifies when we backup.  By default these are incremental
//   backups that capture changes since the last backup, writing to the "current" backup.
//
//   Schedule specified as a string in crontab format.
//   All times in UTC.
//     "5 0 * * *": run schedule 5 minutes past midnight.
//     "@daily": run daily, at midnight
//   See https://en.wikipedia.org/wiki/Cron
//
// FULL BACKUP <crontab|ALWAYS>:
//   The optional FULL BACKUP '<cron expr>' clause specifies when we'll start a new full backup,
//   which becomes the "current" backup when complete.
//   If FULL BACKUP ALWAYS is specified, then the backups triggered by the RECURRING clause will
//   always be full backups. For free users, this is the only accepted value of FULL BACKUP.
//
//   If the FULL BACKUP clause is omitted, we will select a reasonable default:
//      * RECURRING <= 1 hour: we default to FULL BACKUP '@daily';
//      * RECURRING <= 1 day:  we default to FULL BACKUP '@weekly';
//      * Otherwise: we default to FULL BACKUP ALWAYS.
//
//  SCHEDULE OPTIONS:
//   The schedule can be modified by specifying the following options (which are considered
//   to be experimental at this time):
//   * first_run=TIMESTAMPTZ:
//     execute the schedule at the specified time. If not specified, the default is to execute
//     the scheduled based on it's next RECURRING time.
//   * on_execution_failure='[retry|reschedule|pause]':
//     If an error occurs during the execution, handle the error based as:
//     * retry: retry execution right away
//     * reschedule: retry execution by rescheduling it based on its RECURRING expression.
//       This is the default.
//     * pause: pause this schedule.  Requires manual intervention to unpause.
//   * on_previous_running='[start|skip|wait]':
//     If the previous backup started by this schedule still running, handle this as:
//     * start: start this execution anyway, even if the previous one still running.
//     * skip: skip this execution, reschedule it based on RECURRING (or change_capture_period)
//       expression.
//     * wait: wait for the previous execution to complete.  This is the default.
//   * ignore_existing_backups
//     If backups were already created in the destination in which a new schedule references,
//     this flag must be passed in to acknowledge that the new schedule may be backing up different
//     objects.
//
// %SeeAlso: BACKUP
create_schedule_for_backup_stmt:
  CREATE SCHEDULE /*$3=*/opt_description FOR BACKUP /*$6=*/opt_backup_targets INTO
  /*$8=*/string_or_placeholder_opt_list /*$9=*/opt_with_backup_options
  /*$10=*/cron_expr /*$11=*/opt_full_backup_clause /*$12=*/opt_with_schedule_options
  {
    $$.val = &tree.ScheduledBackup{
      ScheduleLabel:    $3.expr(),
      Recurrence:       $10.expr(),
      FullBackup:       $11.fullBackupClause(),
      To:               $8.stringOrPlaceholderOptList(),
      Targets:          $6.targetListPtr(),
      BackupOptions:    *($9.backupOptions()),
      ScheduleOptions:  $12.kvOptions(),
    }
  }
| CREATE SCHEDULE error  // SHOW HELP: CREATE SCHEDULE FOR BACKUP

opt_description:
  string_or_placeholder
| /* EMPTY */
  {
     $$.val = nil
  }


// sconst_or_placeholder matches a simple string, or a placeholder.
sconst_or_placeholder:
  SCONST
  {
    $$.val =  tree.NewStrVal($1)
  }
| PLACEHOLDER
  {
    p := $1.placeholder()
    sqllex.(*lexer).UpdateNumPlaceholders(p)
    $$.val = p
  }

cron_expr:
  RECURRING sconst_or_placeholder
  // Can't use string_or_placeholder here due to conflict on NEVER branch above
  // (is NEVER a keyword or a variable?).
  {
    $$.val = $2.expr()
  }

opt_full_backup_clause:
  FULL BACKUP sconst_or_placeholder
  // Can't use string_or_placeholder here due to conflict on ALWAYS branch below
  // (is ALWAYS a keyword or a variable?).
  {
    $$.val = &tree.FullBackupClause{Recurrence: $3.expr()}
  }
| FULL BACKUP ALWAYS
  {
    $$.val = &tree.FullBackupClause{AlwaysFull: true}
  }
| /* EMPTY */
  {
    $$.val = (*tree.FullBackupClause)(nil)
  }

opt_with_schedule_options:
  WITH SCHEDULE OPTIONS kv_option_list
  {
    $$.val = $4.kvOptions()
  }
| WITH SCHEDULE OPTIONS '(' kv_option_list ')'
  {
    $$.val = $5.kvOptions()
  }
| /* EMPTY */
  {
    $$.val = nil
  }


// %Help: RESTORE - restore data from external storage
// %Category: CCL
// %Text:
// RESTORE <targets...> FROM <location...>
//         [ AS OF SYSTEM TIME <expr> ]
//         [ WITH <option> [= <value>] [, ...] ]
//
// Targets:
//    TABLE <pattern> [, ...]
//    DATABASE <databasename> [, ...]
//
// Locations:
//    "[scheme]://[host]/[path to backup]?[parameters]"
//
// Options:
//    into_db: specify target database
//    skip_missing_foreign_keys: remove foreign key constraints before restoring
//    skip_missing_sequences: ignore sequence dependencies
//    skip_missing_views: skip restoring views because of dependencies that cannot be restored
//    skip_missing_sequence_owners: remove sequence-table ownership dependencies before restoring
//    encryption_passphrase=passphrase: decrypt BACKUP with specified passphrase
//    kms="[kms_provider]://[kms_host]/[master_key_identifier]?[parameters]" : decrypt backups using KMS
//    detached: execute restore job asynchronously, without waiting for its completion
// %SeeAlso: BACKUP, WEBDOCS/restore.html
restore_stmt:
  RESTORE FROM list_of_string_or_placeholder_opt_list opt_as_of_clause opt_with_restore_options
  {
    $$.val = &tree.Restore{
    DescriptorCoverage: tree.AllDescriptors,
    From: $3.listOfStringOrPlaceholderOptList(),
    AsOf: $4.asOfClause(),
    Options: *($5.restoreOptions()),
    }
  }
| RESTORE targets_table FROM list_of_string_or_placeholder_opt_list opt_as_of_clause opt_with_restore_options
  {
    $$.val = &tree.Restore{
    Targets: $2.targetList(),
    From: $4.listOfStringOrPlaceholderOptList(),
    AsOf: $5.asOfClause(),
    Options: *($6.restoreOptions()),
    }
  }
| RESTORE targets_table FROM string_or_placeholder IN list_of_string_or_placeholder_opt_list opt_as_of_clause opt_with_restore_options
  {
    $$.val = &tree.Restore{
      Targets: $2.targetList(),
      Subdir: $4.expr(),
      From: $6.listOfStringOrPlaceholderOptList(),
      AsOf: $7.asOfClause(),
      Options: *($8.restoreOptions()),
    }
  }
| RESTORE error // SHOW HELP: RESTORE

string_or_placeholder_opt_list:
  string_or_placeholder
  {
    $$.val = tree.StringOrPlaceholderOptList{$1.expr()}
  }
| '(' string_or_placeholder_list ')'
  {
    $$.val = tree.StringOrPlaceholderOptList($2.exprs())
  }

list_of_string_or_placeholder_opt_list:
  string_or_placeholder_opt_list
  {
    $$.val = []tree.StringOrPlaceholderOptList{$1.stringOrPlaceholderOptList()}
  }
| list_of_string_or_placeholder_opt_list ',' string_or_placeholder_opt_list
  {
    $$.val = append($1.listOfStringOrPlaceholderOptList(), $3.stringOrPlaceholderOptList())
  }

// Optional restore options.
opt_with_restore_options:
  WITH restore_options_list
  {
    $$.val = $2.restoreOptions()
  }
| WITH OPTIONS '(' restore_options_list ')'
  {
    $$.val = $4.restoreOptions()
  }
| /* EMPTY */
  {
    $$.val = &tree.RestoreOptions{}
  }

restore_options_list:
  // Require at least one option
  restore_options
  {
    $$.val = $1.restoreOptions()
  }
| restore_options_list ',' restore_options
  {
    if err := $1.restoreOptions().CombineWith($3.restoreOptions()); err != nil {
      return setErr(sqllex, err)
    }
  }

// List of valid restore options.
restore_options:
  ENCRYPTION_PASSPHRASE '=' string_or_placeholder
  {
    $$.val = &tree.RestoreOptions{EncryptionPassphrase: $3.expr()}
  }
| KMS '=' string_or_placeholder_opt_list
	{
    $$.val = &tree.RestoreOptions{DecryptionKMSURI: $3.stringOrPlaceholderOptList()}
	}
| INTO_DB '=' string_or_placeholder
  {
    $$.val = &tree.RestoreOptions{IntoDB: $3.expr()}
  }
| SKIP_MISSING_FOREIGN_KEYS
  {
    $$.val = &tree.RestoreOptions{SkipMissingFKs: true}
  }
| SKIP_MISSING_SEQUENCES
  {
    $$.val = &tree.RestoreOptions{SkipMissingSequences: true}
  }
| SKIP_MISSING_SEQUENCE_OWNERS
  {
    $$.val = &tree.RestoreOptions{SkipMissingSequenceOwners: true}
  }
| SKIP_MISSING_VIEWS
  {
    $$.val = &tree.RestoreOptions{SkipMissingViews: true}
  }
| DETACHED
  {
    $$.val = &tree.RestoreOptions{Detached: true}
  }

import_format:
  name
  {
    $$ = strings.ToUpper($1)
  }

// %Help: IMPORT - load data from file in a distributed manner
// %Category: CCL
// %Text:
// -- Import both schema and table data:
// IMPORT [ TABLE <tablename> FROM ]
//        <format> <datafile>
//        [ WITH <option> [= <value>] [, ...] ]
//
// -- Import using specific schema, use only table data from external file:
// IMPORT TABLE <tablename>
//        { ( <elements> ) | CREATE USING <schemafile> }
//        <format>
//        DATA ( <datafile> [, ...] )
//        [ WITH <option> [= <value>] [, ...] ]
//
// Formats:
//    CSV
//    DELIMITED
//    MYSQLDUMP
//    PGCOPY
//    PGDUMP
//
// Options:
//    distributed = '...'
//    sstsize = '...'
//    temp = '...'
//    delimiter = '...'      [CSV, PGCOPY-specific]
//    nullif = '...'         [CSV, PGCOPY-specific]
//    comment = '...'        [CSV-specific]
//
// %SeeAlso: CREATE TABLE
import_stmt:
 IMPORT import_format '(' string_or_placeholder ')' opt_with_options
  {
    /* SKIP DOC */
    $$.val = &tree.Import{Bundle: true, FileFormat: $2, Files: tree.Exprs{$4.expr()}, Options: $6.kvOptions()}
  }
| IMPORT import_format string_or_placeholder opt_with_options
  {
    $$.val = &tree.Import{Bundle: true, FileFormat: $2, Files: tree.Exprs{$3.expr()}, Options: $4.kvOptions()}
  }
| IMPORT TABLE table_name FROM import_format '(' string_or_placeholder ')' opt_with_options
  {
    /* SKIP DOC */
    name := $3.unresolvedObjectName().ToTableName()
    $$.val = &tree.Import{Bundle: true, Table: &name, FileFormat: $5, Files: tree.Exprs{$7.expr()}, Options: $9.kvOptions()}
  }
| IMPORT TABLE table_name FROM import_format string_or_placeholder opt_with_options
  {
    name := $3.unresolvedObjectName().ToTableName()
    $$.val = &tree.Import{Bundle: true, Table: &name, FileFormat: $5, Files: tree.Exprs{$6.expr()}, Options: $7.kvOptions()}
  }
| IMPORT TABLE table_name CREATE USING string_or_placeholder import_format DATA '(' string_or_placeholder_list ')' opt_with_options
  {
    name := $3.unresolvedObjectName().ToTableName()
    $$.val = &tree.Import{Table: &name, CreateFile: $6.expr(), FileFormat: $7, Files: $10.exprs(), Options: $12.kvOptions()}
  }
| IMPORT TABLE table_name '(' table_elem_list ')' import_format DATA '(' string_or_placeholder_list ')' opt_with_options
  {
    name := $3.unresolvedObjectName().ToTableName()
    $$.val = &tree.Import{Table: &name, CreateDefs: $5.tblDefs(), FileFormat: $7, Files: $10.exprs(), Options: $12.kvOptions()}
  }
| IMPORT INTO table_name '(' insert_column_list ')' import_format DATA '(' string_or_placeholder_list ')' opt_with_options
  {
    name := $3.unresolvedObjectName().ToTableName()
    $$.val = &tree.Import{Table: &name, Into: true, IntoCols: $5.nameList(), FileFormat: $7, Files: $10.exprs(), Options: $12.kvOptions()}
  }
| IMPORT INTO table_name import_format DATA '(' string_or_placeholder_list ')' opt_with_options
  {
    name := $3.unresolvedObjectName().ToTableName()
    $$.val = &tree.Import{Table: &name, Into: true, IntoCols: nil, FileFormat: $4, Files: $7.exprs(), Options: $9.kvOptions()}
  }
| IMPORT error // SHOW HELP: IMPORT

// %Help: EXPORT - export data to file in a distributed manner
// %Category: CCL
// %Text:
// EXPORT INTO <format> <datafile> [WITH <option> [= value] [,...]] FROM <query>
//
// Formats:
//    CSV
//
// Options:
//    delimiter = '...'   [CSV-specific]
//
// %SeeAlso: SELECT
export_stmt:
  EXPORT INTO import_format string_or_placeholder opt_with_options FROM select_stmt
  {
    $$.val = &tree.Export{Query: $7.slct(), FileFormat: $3, File: $4.expr(), Options: $5.kvOptions()}
  }
| EXPORT error // SHOW HELP: EXPORT

string_or_placeholder:
  non_reserved_word_or_sconst
  {
    $$.val = tree.NewStrVal($1)
  }
| PLACEHOLDER
  {
    p := $1.placeholder()
    sqllex.(*lexer).UpdateNumPlaceholders(p)
    $$.val = p
  }

string_or_placeholder_list:
  string_or_placeholder
  {
    $$.val = tree.Exprs{$1.expr()}
  }
| string_or_placeholder_list ',' string_or_placeholder
  {
    $$.val = append($1.exprs(), $3.expr())
  }

opt_incremental:
  INCREMENTAL FROM string_or_placeholder_list
  {
    $$.val = $3.exprs()
  }
| /* EMPTY */
  {
    $$.val = tree.Exprs(nil)
  }

kv_option:
  name '=' string_or_placeholder
  {
    $$.val = tree.KVOption{Key: tree.Name($1), Value: $3.expr()}
  }
|  name
  {
    $$.val = tree.KVOption{Key: tree.Name($1)}
  }
|  SCONST '=' string_or_placeholder
  {
    $$.val = tree.KVOption{Key: tree.Name($1), Value: $3.expr()}
  }
|  SCONST
  {
    $$.val = tree.KVOption{Key: tree.Name($1)}
  }

kv_option_list:
  kv_option
  {
    $$.val = []tree.KVOption{$1.kvOption()}
  }
|  kv_option_list ',' kv_option
  {
    $$.val = append($1.kvOptions(), $3.kvOption())
  }

opt_with_options:
  WITH kv_option_list
  {
    $$.val = $2.kvOptions()
  }
| WITH OPTIONS '(' kv_option_list ')'
  {
    $$.val = $4.kvOptions()
  }
| /* EMPTY */
  {
    $$.val = nil
  }

// %Help: CALL - invoke a procedure
// %Category: Misc
// %Text: CALL <name> ( [ <expr> [, ...] ] )
// %SeeAlso: CREATE PROCEDURE
call_stmt:
  CALL func_application
  {
    $$.val = &tree.Call{Procedure: $2.expr().(*tree.FuncExpr)}
  }

// The COPY grammar in postgres has 3 different versions, all of which are supported by postgres:
// 1) The "really old" syntax from v7.2 and prior
// 2) Pre 9.0 using hard-wired, space-separated options
// 3) The current and preferred options using comma-separated generic identifiers instead of keywords.
// We currently support only the #2 format.
// See the comment for CopyStmt in https://github.com/postgres/postgres/blob/master/src/backend/parser/gram.y.
copy_from_stmt:
  COPY table_name opt_column_list FROM STDIN opt_with_copy_options
  {
    name := $2.unresolvedObjectName().ToTableName()
    $$.val = &tree.CopyFrom{
       Table: name,
       Columns: $3.nameList(),
       Stdin: true,
       Options: *$6.copyOptions(),
    }
  }

opt_with_copy_options:
  opt_with copy_options_list
  {
    $$.val = $2.copyOptions()
  }
| /* EMPTY */
  {
    $$.val = &tree.CopyOptions{}
  }

copy_options_list:
  copy_options
  {
    $$.val = $1.copyOptions()
  }
| copy_options_list copy_options
  {
    if err := $1.copyOptions().CombineWith($2.copyOptions()); err != nil {
      return setErr(sqllex, err)
    }
  }

copy_options:
  DESTINATION '=' string_or_placeholder
  {
    $$.val = &tree.CopyOptions{Destination: $3.expr()}
  }
| BINARY
  {
    $$.val = &tree.CopyOptions{CopyFormat: tree.CopyFormatBinary}
  }

// %Help: CANCEL
// %Category: Group
// %Text: CANCEL JOBS, CANCEL QUERIES, CANCEL SESSIONS
cancel_stmt:
  cancel_jobs_stmt     // EXTEND WITH HELP: CANCEL JOBS
| cancel_queries_stmt  // EXTEND WITH HELP: CANCEL QUERIES
| cancel_sessions_stmt // EXTEND WITH HELP: CANCEL SESSIONS
| CANCEL error         // SHOW HELP: CANCEL

// %Help: CANCEL JOBS - cancel background jobs
// %Category: Misc
// %Text:
// CANCEL JOBS <selectclause>
// CANCEL JOB <jobid>
// %SeeAlso: SHOW JOBS, PAUSE JOBS, RESUME JOBS
cancel_jobs_stmt:
  CANCEL JOB a_expr
  {
    $$.val = &tree.ControlJobs{
      Jobs: &tree.Select{
        Select: &tree.ValuesClause{Rows: []tree.Exprs{tree.Exprs{$3.expr()}}},
      },
      Command: tree.CancelJob,
    }
  }
| CANCEL JOB error // SHOW HELP: CANCEL JOBS
| CANCEL JOBS select_stmt
  {
    $$.val = &tree.ControlJobs{Jobs: $3.slct(), Command: tree.CancelJob}
  }
| CANCEL JOBS for_schedules_clause
  {
    $$.val = &tree.ControlJobsForSchedules{Schedules: $3.slct(), Command: tree.CancelJob}
  }
| CANCEL JOBS error // SHOW HELP: CANCEL JOBS

// %Help: CANCEL QUERIES - cancel running queries
// %Category: Misc
// %Text:
// CANCEL QUERIES [IF EXISTS] <selectclause>
// CANCEL QUERY [IF EXISTS] <expr>
// %SeeAlso: SHOW QUERIES
cancel_queries_stmt:
  CANCEL QUERY a_expr
  {
    $$.val = &tree.CancelQueries{
      Queries: &tree.Select{
        Select: &tree.ValuesClause{Rows: []tree.Exprs{tree.Exprs{$3.expr()}}},
      },
      IfExists: false,
    }
  }
| CANCEL QUERY IF EXISTS a_expr
  {
    $$.val = &tree.CancelQueries{
      Queries: &tree.Select{
        Select: &tree.ValuesClause{Rows: []tree.Exprs{tree.Exprs{$5.expr()}}},
      },
      IfExists: true,
    }
  }
| CANCEL QUERY error // SHOW HELP: CANCEL QUERIES
| CANCEL QUERIES select_stmt
  {
    $$.val = &tree.CancelQueries{Queries: $3.slct(), IfExists: false}
  }
| CANCEL QUERIES IF EXISTS select_stmt
  {
    $$.val = &tree.CancelQueries{Queries: $5.slct(), IfExists: true}
  }
| CANCEL QUERIES error // SHOW HELP: CANCEL QUERIES

// %Help: CANCEL SESSIONS - cancel open sessions
// %Category: Misc
// %Text:
// CANCEL SESSIONS [IF EXISTS] <selectclause>
// CANCEL SESSION [IF EXISTS] <sessionid>
// %SeeAlso: SHOW SESSIONS
cancel_sessions_stmt:
  CANCEL SESSION a_expr
  {
   $$.val = &tree.CancelSessions{
      Sessions: &tree.Select{
        Select: &tree.ValuesClause{Rows: []tree.Exprs{tree.Exprs{$3.expr()}}},
      },
      IfExists: false,
    }
  }
| CANCEL SESSION IF EXISTS a_expr
  {
   $$.val = &tree.CancelSessions{
      Sessions: &tree.Select{
        Select: &tree.ValuesClause{Rows: []tree.Exprs{tree.Exprs{$5.expr()}}},
      },
      IfExists: true,
    }
  }
| CANCEL SESSION error // SHOW HELP: CANCEL SESSIONS
| CANCEL SESSIONS select_stmt
  {
    $$.val = &tree.CancelSessions{Sessions: $3.slct(), IfExists: false}
  }
| CANCEL SESSIONS IF EXISTS select_stmt
  {
    $$.val = &tree.CancelSessions{Sessions: $5.slct(), IfExists: true}
  }
| CANCEL SESSIONS error // SHOW HELP: CANCEL SESSIONS

comment_stmt:
  COMMENT ON DATABASE database_name IS comment_text
  {
    $$.val = &tree.CommentOnDatabase{Name: tree.Name($4), Comment: $6.strPtr()}
  }
| COMMENT ON TABLE table_name IS comment_text
  {
    $$.val = &tree.CommentOnTable{Table: $4.unresolvedObjectName(), Comment: $6.strPtr()}
  }
| COMMENT ON COLUMN column_path IS comment_text
  {
    varName, err := $4.unresolvedName().NormalizeVarName()
    if err != nil {
      return setErr(sqllex, err)
    }
    columnItem, ok := varName.(*tree.ColumnItem)
    if !ok {
      sqllex.Error(fmt.Sprintf("invalid column name: %q", tree.ErrString($4.unresolvedName())))
            return 1
    }
    $$.val = &tree.CommentOnColumn{ColumnItem: columnItem, Comment: $6.strPtr()}
  }
| COMMENT ON INDEX table_index_name IS comment_text
  {
    $$.val = &tree.CommentOnIndex{Index: $4.tableIndexName(), Comment: $6.strPtr()}
  }
| COMMENT ON EXTENSION name IS comment_text
  {
    $$.val = &tree.CommentOnExtension{Name: tree.Name($4), Comment: $6.strPtr()}
  }

comment_text:
  SCONST
  {
    t := $1
    $$.val = &t
  }
| NULL
  {
    var str *string
    $$.val = str
  }

// %Help: CREATE
// %Category: Group
// %Text:
// CREATE DATABASE, CREATE TABLE, CREATE INDEX, CREATE TABLE AS,
// CREATE USER, CREATE VIEW, CREATE SEQUENCE, CREATE STATISTICS,
// CREATE ROLE, CREATE TYPE
create_stmt:
  create_role_stmt     // EXTEND WITH HELP: CREATE ROLE
| create_ddl_stmt      // help texts in sub-rule
| create_stats_stmt    // EXTEND WITH HELP: CREATE STATISTICS
| create_schedule_for_backup_stmt   // EXTEND WITH HELP: CREATE SCHEDULE FOR BACKUP
| create_function_stmt // EXTEND WITH HELP: CREATE FUNCTION
| create_procedure_stmt // EXTEND WITH HELP: CREATE PROCEDURE
| create_extension_stmt // EXTEND WITH HELP: CREATE EXTENSION
| create_language_stmt  // EXTEND WITH HELP: CREATE LANGUAGE
| create_unsupported   {}
| CREATE error         // SHOW HELP: CREATE

create_unsupported:
  CREATE AGGREGATE error { return unimplemented(sqllex, "create aggregate") }
| CREATE CAST error { return unimplemented(sqllex, "create cast") }
| CREATE CONVERSION error { return unimplemented(sqllex, "create conversion") }
| CREATE DEFAULT CONVERSION error { return unimplemented(sqllex, "create def conv") }
| CREATE FOREIGN TABLE error { return unimplemented(sqllex, "create foreign table") }
| CREATE OPERATOR error { return unimplemented(sqllex, "create operator") }
| CREATE PUBLICATION error { return unimplemented(sqllex, "create publication") }
| CREATE opt_or_replace RULE error { return unimplemented(sqllex, "create rule") }
| CREATE SERVER error { return unimplemented(sqllex, "create server") }
| CREATE SUBSCRIPTION error { return unimplemented(sqllex, "create subscription") }
| CREATE TEXT error { return unimplementedWithIssueDetail(sqllex, 7821, "create text") }

create_language_stmt:
  CREATE opt_trusted opt_procedural LANGUAGE name opt_language_handler
  {
    $$.val = &tree.CreateLanguage{Name: tree.Name($5), Replace: false, Trusted: $2.bool(), Procedural: $3.bool(), Handler: $6.languageHandler()}
  }
| CREATE OR REPLACE opt_trusted opt_procedural LANGUAGE name opt_language_handler
  {
    $$.val = &tree.CreateLanguage{Name: tree.Name($7), Replace: true, Trusted: $4.bool(), Procedural: $5.bool(), Handler: $8.languageHandler()}
  }

opt_language_handler:
  /* EMPTY */
  {
    $$.val = (*tree.LanguageHandler)(nil)
  }
| HANDLER routine_name opt_handler_inline opt_handler_validator
  {
    $$.val = &tree.LanguageHandler{
      Handler: $2.unresolvedObjectName(),
      Inline: $3.unresolvedObjectName(),
      Validator: $4.unresolvedObjectName(),
    }
  }

opt_handler_inline:
  /* EMPTY */
  {
    $$.val = (*tree.UnresolvedObjectName)(nil)
  }
| INLINE routine_name
  {
    $$.val = $2.unresolvedObjectName()
  }

opt_handler_validator:
  /* EMPTY */
  {
    $$.val = (*tree.UnresolvedObjectName)(nil)
  }
| VALIDATOR routine_name
  {
    $$.val = $2.unresolvedObjectName()
  }

create_extension_stmt:
  CREATE EXTENSION name opt_with opt_schema opt_version opt_cascade
  {
    $$.val = &tree.CreateExtension{Name: tree.Name($3), Schema: $5, Version: $6, Cascade: $7.bool()}
  }
| CREATE EXTENSION IF NOT EXISTS name opt_with opt_schema opt_version opt_cascade
  {
    $$.val = &tree.CreateExtension{Name: tree.Name($6), IfNotExists: true, Schema: $8, Version: $9, Cascade: $10.bool()}
  }

create_procedure_stmt:
  CREATE PROCEDURE routine_name opt_routine_arg_with_default_list create_procedure_option_list
  {
    $$.val = &tree.CreateProcedure{Name: $3.unresolvedObjectName(), Args: $4.routineArgs(), Options: $5.routineOptions()}
  }
| CREATE OR REPLACE PROCEDURE routine_name opt_routine_arg_with_default_list create_procedure_option_list
  {
    $$.val = &tree.CreateProcedure{Name: $5.unresolvedObjectName(), Replace: true, Args: $6.routineArgs(), Options: $7.routineOptions()}
  }

create_function_stmt:
  CREATE FUNCTION routine_name opt_routine_arg_with_default_list create_function_option_list
  {
    $$.val = &tree.CreateFunction{Name: $3.unresolvedObjectName(), Args: $4.routineArgs(), Options: $5.routineOptions()}
  }
| CREATE FUNCTION routine_name opt_routine_arg_with_default_list RETURNS typename create_function_option_list
  {
    $$.val = &tree.CreateFunction{Name: $3.unresolvedObjectName(), Args: $4.routineArgs(), RetType: []tree.SimpleColumnDef{tree.SimpleColumnDef{Type: $6.typeReference()}}, Options: $7.routineOptions()}
  }
| CREATE FUNCTION routine_name opt_routine_arg_with_default_list RETURNS TABLE '(' opt_returns_table_col_def_list ')' create_function_option_list
  {
    $$.val = &tree.CreateFunction{Name: $3.unresolvedObjectName(), Args: $4.routineArgs(), RetType: $8.simpleColumnDefs(), Options: $10.routineOptions()}
  }
| CREATE OR REPLACE FUNCTION routine_name opt_routine_arg_with_default_list create_function_option_list
  {
    $$.val = &tree.CreateFunction{Name: $5.unresolvedObjectName(), Replace: true, Args: $6.routineArgs(), Options: $7.routineOptions()}
  }
| CREATE OR REPLACE FUNCTION routine_name opt_routine_arg_with_default_list RETURNS typename create_function_option_list
  {
    $$.val = &tree.CreateFunction{Name: $5.unresolvedObjectName(), Replace: true, Args: $6.routineArgs(), RetType: []tree.SimpleColumnDef{tree.SimpleColumnDef{Type: $8.typeReference()}}, Options: $9.routineOptions()}
  }
| CREATE OR REPLACE FUNCTION routine_name opt_routine_arg_with_default_list RETURNS TABLE '(' opt_returns_table_col_def_list ')' create_function_option_list
  {
    $$.val = &tree.CreateFunction{Name: $5.unresolvedObjectName(), Replace: true, Args: $6.routineArgs(), RetType: $10.simpleColumnDefs(), Options: $12.routineOptions()}
  }

opt_returns_table_col_def_list:
  returns_table_col_def
  {
    $$.val = []tree.SimpleColumnDef{$1.simpleColumnDef()}
  }
| opt_returns_table_col_def_list ',' returns_table_col_def
  {
    $$.val = append($1.simpleColumnDefs(), $3.simpleColumnDef())
  }

returns_table_col_def:
  column_name typename
  {
    $$.val = tree.SimpleColumnDef{Name: tree.Name($1), Type: $2.typeReference()}
  }

opt_routine_arg_with_default_list:
  /* EMPTY */
  {
    $$.val = []*tree.RoutineArg{}
  }
| '(' ')'
  {
    $$.val = []*tree.RoutineArg{}
  }
| '(' routine_arg_with_default_list ')'
  {
    $$.val = $2.routineArgs()
  }

routine_arg_with_default_list:
  routine_arg_with_default
  {
    $$.val = []*tree.RoutineArg{$1.routineArg()}
  }
| routine_arg_with_default_list ',' routine_arg_with_default
  {
    $$.val = append($1.routineArgs(), $3.routineArg())
  }

routine_arg_with_default:
  routine_arg opt_arg_default
  {
    arg := $1.routineArg()
    arg.Default = $2.expr()
    $$.val = arg
  }

opt_arg_default:
  /* EMPTY */
  {
    $$.val = nil
  }
| opt_default a_expr
  {
    $$.val = $2.expr()
  }

opt_default:
  DEFAULT {}
| '=' {}

alter_function_option_list:
  alter_function_option
  {
    $$.val = []tree.RoutineOption{$1.routineOption()}
  }
| alter_function_option_list alter_function_option
  {
    $$.val = append($1.routineOptions(), $2.routineOption())
  }

alter_function_option:
  function_option
| alter_procedure_option

create_function_option_list:
  create_function_option
  {
    $$.val = []tree.RoutineOption{$1.routineOption()}
  }
| create_function_option_list create_function_option
  {
    $$.val = append($1.routineOptions(), $2.routineOption())
  }

create_function_option:
  create_procedure_option
| function_option
| WINDOW
  {
    $$.val = tree.RoutineOption{OptionType: tree.OptionWindow}
  }

function_option:
  IMMUTABLE
  {
    $$.val = tree.RoutineOption{OptionType: tree.OptionVolatility, Volatility: tree.VolatilityImmutable}
  }
| STABLE
  {
    $$.val = tree.RoutineOption{OptionType: tree.OptionVolatility, Volatility: tree.VolatilityStable}
  }
| VOLATILE
  {
    $$.val = tree.RoutineOption{OptionType: tree.OptionVolatility, Volatility: tree.VolatilityVolatile}
  }
| opt_not LEAKPROOF
  {
    $$.val = tree.RoutineOption{OptionType: tree.OptionLeakProof, IsLeakProof: $1.bool()}
  }
| CALLED ON NULL INPUT
  {
    $$.val = tree.RoutineOption{OptionType: tree.OptionNullInput, NullInput: tree.CalledOnNullInput}
  }
| RETURNS NULL ON NULL INPUT
  {
    $$.val = tree.RoutineOption{OptionType: tree.OptionNullInput, NullInput: tree.ReturnsNullOnNullInput}
  }
| STRICT
  {
    $$.val = tree.RoutineOption{OptionType: tree.OptionNullInput, NullInput: tree.StrictNullInput}
  }
| PARALLEL UNSAFE
  {
    $$.val = tree.RoutineOption{OptionType: tree.OptionParallel, Parallel: tree.ParallelUnsafe}
  }
| PARALLEL RESTRICTED
  {
    $$.val = tree.RoutineOption{OptionType: tree.OptionParallel, Parallel: tree.ParallelRestricted}
  }
| PARALLEL SAFE
  {
    $$.val = tree.RoutineOption{OptionType: tree.OptionParallel, Parallel: tree.ParallelSafe}
  }
| COST signed_iconst
  {
    $$.val = tree.RoutineOption{OptionType: tree.OptionCost, Cost: $2.expr()}
  }
| ROWS signed_iconst
  {
    $$.val = tree.RoutineOption{OptionType: tree.OptionRows, Rows: $2.expr()}
  }
| SUPPORT name
  {
    $$.val = tree.RoutineOption{OptionType: tree.OptionSupport, Support: $2}
  }

alter_procedure_option_list:
  alter_procedure_option
  {
    $$.val = []tree.RoutineOption{$1.routineOption()}
  }
| alter_procedure_option_list alter_procedure_option
  {
    $$.val = append($1.routineOptions(), $2.routineOption())
  }

alter_procedure_option:
 opt_external SECURITY definer_or_invoker
  {
    $$.val = tree.RoutineOption{OptionType: tree.OptionSecurity, External: $1.bool(), Definer: $3.bool()}
  }
| SET generic_set_single_config
  {
    $$.val = tree.RoutineOption{OptionType: tree.OptionSet, SetVar: $2.setVar()}
  }
| RESET name
  {
    $$.val = tree.RoutineOption{OptionType: tree.OptionReset, ResetParam: $2}
  }
| RESET ALL
  {
    $$.val = tree.RoutineOption{OptionType: tree.OptionReset, ResetAll: true}
  }

create_procedure_option_list:
  create_procedure_option
  {
    $$.val = []tree.RoutineOption{$1.routineOption()}
  }
| create_procedure_option_list create_procedure_option
  {
    $$.val = append($1.routineOptions(), $2.routineOption())
  }

create_procedure_option:
  LANGUAGE name
  {
    $$.val = tree.RoutineOption{OptionType: tree.OptionLanguage, Language: $2}
  }
| TRANSFORM for_type_list
  {
    $$.val = tree.RoutineOption{OptionType: tree.OptionTransform, TransformTypes: $2.typeReferences()}
  }
| opt_external SECURITY definer_or_invoker
  {
    $$.val = tree.RoutineOption{OptionType: tree.OptionSecurity, External: $1.bool(), Definer: $3.bool()}
  }
| SET generic_set_single_config
  {
    $$.val = tree.RoutineOption{OptionType: tree.OptionSet, SetVar: $2.setVar()}
  }
| AS SCONST
  {
    $$.val = tree.RoutineOption{OptionType: tree.OptionAs1, Definition: $2}
  }
| AS SCONST ',' SCONST
  {
    $$.val = tree.RoutineOption{OptionType: tree.OptionAs2, ObjFile: $2, LinkSymbol: $4}
  }
| sql_body
  {
    $$.val = tree.RoutineOption{OptionType: tree.OptionSqlBody, SqlBody: $1.stmt()}
  }

sql_body:
  RETURN a_expr
  {
    $$.val = &tree.Return{Expr: $2.expr()}
  }
| begin_end_block
  {
    $$.val = $1.stmt()
  }

definer_or_invoker:
  DEFINER
  {
    $$.val = true
  }
| INVOKER
  {
    $$.val = false
  }

opt_external:
  /* EMPTY */
  {
    $$.val = false
  }
| EXTERNAL
  {
    $$.val = true
  }

opt_not:
  /* EMPTY */
  {
    $$.val = true
  }
| NOT
  {
    $$.val = false
  }

for_type_list:
  FOR TYPE typename
  {
    $$.val = []tree.ResolvableTypeReference{$3.typeReference()}
  }
| for_type_list ',' FOR TYPE typename
  {
    $$.val = append($1.typeReferences(), $5.typeReference())
  }

begin_end_block:
  BEGIN ATOMIC END
  {
    $$.val = &tree.BeginEndBlock{}
  }
| BEGIN ATOMIC stmt_list ';' END
  {
    $$.val = &tree.BeginEndBlock{Statements: $3.stmts()}
  }

opt_schema:
  /* EMPTY */
  {
    $$ = ""
  }
| SCHEMA schema_name
  {
    $$ = $2
  }

opt_version:
  /* EMPTY */
  {
    $$ = ""
  }
| VERSION name
  {
    $$ = $2
  }

opt_cascade:
  /* EMPTY */
  {
    $$.val = false
  }
| CASCADE
  {
    $$.val = true
  }

opt_or_replace:
  OR REPLACE {}
| /* EMPTY */ {}

opt_trusted:
  /* EMPTY */
  {
    $$.val = false
  }
| TRUSTED
  {
    $$.val = true
  }

opt_procedural:
  /* EMPTY */
  {
    $$.val = false
  }
| PROCEDURAL
  {
    $$.val = true
  }

drop_unsupported:
  DROP AGGREGATE error { return unimplemented(sqllex, "drop aggregate") }
| DROP CAST error { return unimplemented(sqllex, "drop cast") }
| DROP COLLATION error { return unimplemented(sqllex, "drop collation") }
| DROP CONVERSION error { return unimplemented(sqllex, "drop conversion") }
| DROP DOMAIN error { return unimplementedWithIssueDetail(sqllex, 27796, "drop") }
| DROP FOREIGN TABLE error { return unimplemented(sqllex, "drop foreign table") }
| DROP FOREIGN DATA error { return unimplemented(sqllex, "drop fdw") }
| DROP OPERATOR error { return unimplemented(sqllex, "drop operator") }
| DROP PUBLICATION error { return unimplemented(sqllex, "drop publication") }
| DROP RULE error { return unimplemented(sqllex, "drop rule") }
| DROP SERVER error { return unimplemented(sqllex, "drop server") }
| DROP SUBSCRIPTION error { return unimplemented(sqllex, "drop subscription") }
| DROP TEXT error { return unimplementedWithIssueDetail(sqllex, 7821, "drop text") }

drop_language_stmt:
  DROP opt_procedural LANGUAGE name opt_drop_behavior
  {
    $$.val = &tree.DropLanguage{Name: tree.Name($4), Procedural: $2.bool(), IfExists: false, DropBehavior: $5.dropBehavior()}
  }
| DROP opt_procedural LANGUAGE IF EXISTS name opt_drop_behavior
  {
    $$.val = &tree.DropLanguage{Name: tree.Name($6), Procedural: $2.bool(), IfExists: true, DropBehavior: $7.dropBehavior()}
  }

drop_extension_stmt:
  DROP EXTENSION name_list opt_drop_behavior
  {
    $$.val = &tree.DropExtension{Names: $3.nameList(), DropBehavior: $4.dropBehavior()}
  }
| DROP EXTENSION IF EXISTS name_list opt_drop_behavior
  {
    $$.val = &tree.DropExtension{Names: $5.nameList(), IfExists: true, DropBehavior: $6.dropBehavior()}
  }

drop_procedure_stmt:
  DROP PROCEDURE function_name_with_args_list opt_drop_behavior
  {
    $$.val = &tree.DropProcedure{Procedures: $3.routineWithArgs(), DropBehavior: $4.dropBehavior()}
  }
| DROP PROCEDURE IF EXISTS function_name_with_args_list opt_drop_behavior
  {
    $$.val = &tree.DropProcedure{Procedures: $5.routineWithArgs(), IfExists: true, DropBehavior: $6.dropBehavior()}
  }

drop_function_stmt:
  DROP FUNCTION function_name_with_args_list opt_drop_behavior
  {
    $$.val = &tree.DropFunction{Functions: $3.routineWithArgs(), DropBehavior: $4.dropBehavior()}
  }
| DROP FUNCTION IF EXISTS function_name_with_args_list opt_drop_behavior
  {
    $$.val = &tree.DropFunction{Functions: $5.routineWithArgs(), IfExists: true, DropBehavior: $6.dropBehavior()}
  }

function_name_with_args_list:
  db_object_name opt_routine_arg_with_default_list
  {
    $$.val = []tree.RoutineWithArgs{{Name: $1.unresolvedObjectName(), Args: $2.routineArgs()}}
  }
| function_name_with_args_list ',' db_object_name opt_routine_arg_with_default_list
  {
    $$.val = append($1.routineWithArgs(), tree.RoutineWithArgs{Name: $3.unresolvedObjectName(), Args: $4.routineArgs()})
  }

create_ddl_stmt:
  create_changefeed_stmt
| create_database_stmt // EXTEND WITH HELP: CREATE DATABASE
| create_schema_stmt   // EXTEND WITH HELP: CREATE SCHEMA
| create_type_stmt     // EXTEND WITH HELP: CREATE TYPE
| create_ddl_stmt_schema_element // help texts in sub-rule

create_ddl_stmt_schema_element:
  create_index_stmt    // EXTEND WITH HELP: CREATE INDEX
| create_table_stmt    // EXTEND WITH HELP: CREATE TABLE
| create_table_as_stmt // EXTEND WITH HELP: CREATE TABLE ... AS
// Error case for both CREATE TABLE and CREATE TABLE ... AS in one
| CREATE opt_persistence_temp_table TABLE error   // SHOW HELP: CREATE TABLE
| create_view_stmt     // EXTEND WITH HELP: CREATE VIEW
| create_materialized_view_stmt // EXTEND WITH HELP: CREATE MATERIALIZED VIEW
| create_sequence_stmt // EXTEND WITH HELP: CREATE SEQUENCE
| create_trigger_stmt

// %Help: CREATE STATISTICS - create a new table statistic
// %Category: Misc
// %Text:
// CREATE STATISTICS <statisticname>
//   [ON <colname> [, ...]]
//   FROM <tablename> [AS OF SYSTEM TIME <expr>]
create_stats_stmt:
  CREATE STATISTICS statistics_name opt_stats_columns FROM create_stats_target opt_create_stats_options
  {
    $$.val = &tree.CreateStats{
      Name: tree.Name($3),
      ColumnNames: $4.nameList(),
      Table: $6.tblExpr(),
      Options: *$7.createStatsOptions(),
    }
  }
| CREATE STATISTICS error // SHOW HELP: CREATE STATISTICS

opt_stats_columns:
  ON name_list
  {
    $$.val = $2.nameList()
  }
| /* EMPTY */
  {
    $$.val = tree.NameList(nil)
  }

create_stats_target:
  table_name
  {
    $$.val = $1.unresolvedObjectName()
  }
| '[' iconst64 ']'
  {
    /* SKIP DOC */
    $$.val = &tree.TableRef{
      TableID: $2.int64(),
    }
  }

opt_create_stats_options:
  WITH OPTIONS create_stats_option_list
  {
    /* SKIP DOC */
    $$.val = $3.createStatsOptions()
  }
// Allow AS OF SYSTEM TIME without WITH OPTIONS, for consistency with other
// statements.
| as_of_clause
  {
    $$.val = &tree.CreateStatsOptions{
      AsOf: $1.asOfClause(),
    }
  }
| /* EMPTY */
  {
    $$.val = &tree.CreateStatsOptions{}
  }

create_stats_option_list:
  create_stats_option
  {
    $$.val = $1.createStatsOptions()
  }
| create_stats_option_list create_stats_option
  {
    a := $1.createStatsOptions()
    b := $2.createStatsOptions()
    if err := a.CombineWith(b); err != nil {
      return setErr(sqllex, err)
    }
    $$.val = a
  }

create_stats_option:
  THROTTLING FCONST
  {
    /* SKIP DOC */
    value, _ := constant.Float64Val($2.numVal().AsConstantValue())
    if value < 0.0 || value >= 1.0 {
      sqllex.Error("THROTTLING fraction must be between 0 and 1")
      return 1
    }
    $$.val = &tree.CreateStatsOptions{
      Throttling: value,
    }
  }
| as_of_clause
  {
    $$.val = &tree.CreateStatsOptions{
      AsOf: $1.asOfClause(),
    }
  }

create_changefeed_stmt:
  CREATE CHANGEFEED FOR changefeed_targets opt_changefeed_sink opt_with_options
  {
    $$.val = &tree.CreateChangefeed{
      Targets: $4.targetList(),
      SinkURI: $5.expr(),
      Options: $6.kvOptions(),
    }
  }
| EXPERIMENTAL CHANGEFEED FOR changefeed_targets opt_with_options
  {
    /* SKIP DOC */
    $$.val = &tree.CreateChangefeed{
      Targets: $4.targetList(),
      Options: $5.kvOptions(),
    }
  }

changefeed_targets:
  single_table_pattern_list
  {
    $$.val = tree.TargetList{Tables: $1.tablePatterns()}
  }
| TABLE single_table_pattern_list
  {
    $$.val = tree.TargetList{Tables: $2.tablePatterns()}
  }

single_table_pattern_list:
  table_name
  {
    $$.val = tree.TablePatterns{$1.unresolvedObjectName().ToUnresolvedName()}
  }
| single_table_pattern_list ',' table_name
  {
    $$.val = append($1.tablePatterns(), $3.unresolvedObjectName().ToUnresolvedName())
  }


opt_changefeed_sink:
  INTO string_or_placeholder
  {
    $$.val = $2.expr()
  }
| /* EMPTY */
  {
    /* SKIP DOC */
    $$.val = nil
  }

// %Help: DELETE - delete rows from a table
// %Category: DML
// %Text: DELETE FROM <tablename> [WHERE <expr>]
//               [ORDER BY <exprs...>]
//               [LIMIT <expr>]
//               [RETURNING <exprs...>]
// %SeeAlso: WEBDOCS/delete.html
delete_stmt:
  opt_with_clause DELETE FROM table_expr_opt_alias_idx opt_using_clause opt_where_clause opt_sort_clause opt_limit_clause returning_clause
  {
    $$.val = &tree.Delete{
      With: $1.with(),
      Table: $4.tblExpr(),
      Where: tree.NewWhere(tree.AstWhere, $6.expr()),
      OrderBy: $7.orderBy(),
      Limit: $8.limit(),
      Returning: $9.retClause(),
    }
  }
| opt_with_clause DELETE error // SHOW HELP: DELETE

opt_using_clause:
  USING from_list { return unimplementedWithIssueDetail(sqllex, 40963, "delete using") }
| /* EMPTY */ { }

// %Help: DISCARD - reset the session to its initial state
// %Category: Cfg
// %Text: DISCARD ALL
discard_stmt:
  DISCARD ALL
  {
    $$.val = &tree.Discard{Mode: tree.DiscardModeAll}
  }
| DISCARD PLANS { return unimplemented(sqllex, "discard plans") }
| DISCARD SEQUENCES { return unimplemented(sqllex, "discard sequences") }
| DISCARD TEMP { return unimplemented(sqllex, "discard temp") }
| DISCARD TEMPORARY { return unimplemented(sqllex, "discard temp") }
| DISCARD error // SHOW HELP: DISCARD

// %Help: DROP
// %Category: Group
// %Text:
// DROP DATABASE, DROP INDEX, DROP TABLE, DROP VIEW, DROP SEQUENCE,
// DROP USER, DROP ROLE, DROP TYPE
drop_stmt:
  drop_ddl_stmt      // help texts in sub-rule
| drop_role_stmt     // EXTEND WITH HELP: DROP ROLE
| drop_schedule_stmt // EXTEND WITH HELP: DROP SCHEDULES
| drop_function_stmt // EXTEND WITH HELP: DROP FUNCTION
| drop_procedure_stmt // EXTEND WITH HELP: DROP PROCEDURE
| drop_extension_stmt // EXTEND WITH HELP: DROP EXTENSION
| drop_language_stmt // EXTEND WITH HELP: DROP LANGUAGE
| drop_unsupported   {}
| DROP error         // SHOW HELP: DROP

drop_ddl_stmt:
  drop_database_stmt // EXTEND WITH HELP: DROP DATABASE
| drop_index_stmt    // EXTEND WITH HELP: DROP INDEX
| drop_table_stmt    // EXTEND WITH HELP: DROP TABLE
| drop_trigger_stmt  // EXTEND WITH HELP: DROP TRIGGER
| drop_view_stmt     // EXTEND WITH HELP: DROP VIEW
| drop_sequence_stmt // EXTEND WITH HELP: DROP SEQUENCE
| drop_schema_stmt   // EXTEND WITH HELP: DROP SCHEMA
| drop_type_stmt     // EXTEND WITH HELP: DROP TYPE

// %Help: DROP VIEW - remove a view
// %Category: DDL
// %Text: DROP [MATERIALIZED] VIEW [IF EXISTS] <tablename> [, ...] [CASCADE | RESTRICT]
// %SeeAlso: WEBDOCS/drop-index.html
drop_view_stmt:
  DROP VIEW table_name_list opt_drop_behavior
  {
    $$.val = &tree.DropView{Names: $3.tableNames(), IfExists: false, DropBehavior: $4.dropBehavior()}
  }
| DROP VIEW IF EXISTS table_name_list opt_drop_behavior
  {
    $$.val = &tree.DropView{Names: $5.tableNames(), IfExists: true, DropBehavior: $6.dropBehavior()}
  }
| DROP MATERIALIZED VIEW table_name_list opt_drop_behavior
  {
    $$.val = &tree.DropView{
      Names: $4.tableNames(),
      IfExists: false,
      DropBehavior: $5.dropBehavior(),
      IsMaterialized: true,
    }
  }
| DROP MATERIALIZED VIEW IF EXISTS table_name_list opt_drop_behavior
  {
    $$.val = &tree.DropView{
      Names: $6.tableNames(),
      IfExists: true,
      DropBehavior: $7.dropBehavior(),
      IsMaterialized: true,
    }
  }
| DROP VIEW error // SHOW HELP: DROP VIEW

// %Help: DROP SEQUENCE - remove a sequence
// %Category: DDL
// %Text: DROP SEQUENCE [IF EXISTS] <sequenceName> [, ...] [CASCADE | RESTRICT]
// %SeeAlso: DROP
drop_sequence_stmt:
  DROP SEQUENCE table_name_list opt_drop_behavior
  {
    $$.val = &tree.DropSequence{Names: $3.tableNames(), IfExists: false, DropBehavior: $4.dropBehavior()}
  }
| DROP SEQUENCE IF EXISTS table_name_list opt_drop_behavior
  {
    $$.val = &tree.DropSequence{Names: $5.tableNames(), IfExists: true, DropBehavior: $6.dropBehavior()}
  }
| DROP SEQUENCE error // SHOW HELP: DROP VIEW

// %Help: DROP TABLE - remove a table
// %Category: DDL
// %Text: DROP TABLE [IF EXISTS] <tablename> [, ...] [CASCADE | RESTRICT]
// %SeeAlso: WEBDOCS/drop-table.html
drop_table_stmt:
  DROP TABLE table_name_list opt_drop_behavior
  {
    $$.val = &tree.DropTable{Names: $3.tableNames(), IfExists: false, DropBehavior: $4.dropBehavior()}
  }
| DROP TABLE IF EXISTS table_name_list opt_drop_behavior
  {
    $$.val = &tree.DropTable{Names: $5.tableNames(), IfExists: true, DropBehavior: $6.dropBehavior()}
  }
| DROP TABLE error // SHOW HELP: DROP TABLE

drop_trigger_stmt:
  DROP TRIGGER trigger_name ON table_name opt_drop_behavior
  {
    $$.val = &tree.DropTrigger{Name: tree.Name($3), OnTable: $5.unresolvedObjectName().ToTableName(), DropBehavior: $6.dropBehavior()}
  }
| DROP TRIGGER IF EXISTS trigger_name ON table_name opt_drop_behavior
  {
    $$.val = &tree.DropTrigger{Name: tree.Name($5), OnTable: $7.unresolvedObjectName().ToTableName(), DropBehavior: $8.dropBehavior()}
  }

// %Help: DROP INDEX - remove an index
// %Category: DDL
// %Text: DROP INDEX [CONCURRENTLY] [IF EXISTS] <idxname> [, ...] [CASCADE | RESTRICT]
// %SeeAlso: WEBDOCS/drop-index.html
drop_index_stmt:
  DROP INDEX opt_concurrently table_index_name_list opt_drop_behavior
  {
    $$.val = &tree.DropIndex{
      IndexList: $4.newTableIndexNames(),
      IfExists: false,
      DropBehavior: $5.dropBehavior(),
      Concurrently: $3.bool(),
    }
  }
| DROP INDEX opt_concurrently IF EXISTS table_index_name_list opt_drop_behavior
  {
    $$.val = &tree.DropIndex{
      IndexList: $6.newTableIndexNames(),
      IfExists: true,
      DropBehavior: $7.dropBehavior(),
      Concurrently: $3.bool(),
    }
  }
| DROP INDEX error // SHOW HELP: DROP INDEX

// %Help: DROP DATABASE - remove a database
// %Category: DDL
// %Text: DROP DATABASE [IF EXISTS] <databasename> [ [ WITH ] ( option [, ...] ) ]
// %SeeAlso: WEBDOCS/drop-database.html
drop_database_stmt:
  DROP DATABASE database_name opt_with_force
  {
    $$.val = &tree.DropDatabase{
      Name: tree.Name($3),
      IfExists: false,
      Force: $4.bool(),
    }
  }
| DROP DATABASE IF EXISTS database_name opt_with_force
  {
    $$.val = &tree.DropDatabase{
      Name: tree.Name($5),
      IfExists: true,
      Force: $6.bool(),
    }
  }
| DROP DATABASE error // SHOW HELP: DROP DATABASE

opt_with_force:
  /* EMPTY */
  {
    $$.val = false
  }
| opt_with '(' force_list ')'
  {
    $$.val = true
  }

force_list:
  FORCE
| force_list ',' FORCE

// %Help: DROP TYPE - remove a type
// %Category: DDL
// %Text: DROP TYPE [IF EXISTS] <type_name> [, ...] [CASCADE | RESTRICT]
drop_type_stmt:
  DROP TYPE type_name_list opt_drop_behavior
  {
    $$.val = &tree.DropType{
      Names: $3.unresolvedObjectNames(),
      IfExists: false,
      DropBehavior: $4.dropBehavior(),
    }
  }
| DROP TYPE IF EXISTS type_name_list opt_drop_behavior
  {
    $$.val = &tree.DropType{
      Names: $5.unresolvedObjectNames(),
      IfExists: true,
      DropBehavior: $6.dropBehavior(),
    }
  }
| DROP TYPE error // SHOW HELP: DROP TYPE

type_name_list:
  type_name
  {
    $$.val = []*tree.UnresolvedObjectName{$1.unresolvedObjectName()}
  }
| type_name_list ',' type_name
  {
    $$.val = append($1.unresolvedObjectNames(), $3.unresolvedObjectName())
  }

// %Help: DROP SCHEMA - remove a schema
// %Category: DDL
// %Text: DROP SCHEMA [IF EXISTS] <schema_name> [, ...] [CASCADE | RESTRICT]
drop_schema_stmt:
  DROP SCHEMA schema_name_list opt_drop_behavior
  {
    $$.val = &tree.DropSchema{
      Names: $3.strs(),
      IfExists: false,
      DropBehavior: $4.dropBehavior(),
    }
  }
| DROP SCHEMA IF EXISTS schema_name_list opt_drop_behavior
  {
    $$.val = &tree.DropSchema{
      Names: $5.strs(),
      IfExists: true,
      DropBehavior: $6.dropBehavior(),
    }
  }
| DROP SCHEMA error // SHOW HELP: DROP SCHEMA

schema_name_list:
  schema_name
  {
    $$.val = []string{$1}
  }
| schema_name_list ',' schema_name
  {
    $$.val = append($1.strs(), $3)
  }

// %Help: DROP ROLE - remove a user
// %Category: Priv
// %Text: DROP ROLE [IF EXISTS] <user> [, ...]
// %SeeAlso: CREATE ROLE, SHOW ROLE
drop_role_stmt:
  DROP role_or_group_or_user string_or_placeholder_list
  {
    $$.val = &tree.DropRole{Names: $3.exprs(), IfExists: false, IsRole: $2.bool()}
  }
| DROP role_or_group_or_user IF EXISTS string_or_placeholder_list
  {
    $$.val = &tree.DropRole{Names: $5.exprs(), IfExists: true, IsRole: $2.bool()}
  }
| DROP role_or_group_or_user error // SHOW HELP: DROP ROLE

table_name_list:
  table_name
  {
    name := $1.unresolvedObjectName().ToTableName()
    $$.val = tree.TableNames{name}
  }
| table_name_list ',' table_name
  {
    name := $3.unresolvedObjectName().ToTableName()
    $$.val = append($1.tableNames(), name)
  }

// %Help: ANALYZE - collect table statistics
// %Category: Misc
// %Text:
// ANALYZE <tablename>
//
// %SeeAlso: CREATE STATISTICS
analyze_stmt:
  ANALYZE analyze_target
  {
    $$.val = &tree.Analyze{
      Table: $2.tblExpr(),
    }
  }
| ANALYZE error // SHOW HELP: ANALYZE
| ANALYSE analyze_target
  {
    $$.val = &tree.Analyze{
      Table: $2.tblExpr(),
    }
  }
| ANALYSE error // SHOW HELP: ANALYZE

analyze_target:
  table_name
  {
    $$.val = $1.unresolvedObjectName()
  }

// %Help: EXPLAIN - show the logical plan of a query
// %Category: Misc
// %Text:
// EXPLAIN <statement>
// EXPLAIN ([PLAN ,] <planoptions...> ) <statement>
// EXPLAIN [ANALYZE] (DISTSQL) <statement>
// EXPLAIN ANALYZE [(DISTSQL)] <statement>
//
// Explainable statements:
//     SELECT, CREATE, DROP, ALTER, INSERT, UPSERT, UPDATE, DELETE,
//     SHOW, EXPLAIN
//
// Plan options:
//     TYPES, VERBOSE, OPT
//
// %SeeAlso: WEBDOCS/explain.html
explain_stmt:
  EXPLAIN preparable_stmt
  {
    var err error
    $$.val, err = tree.MakeExplain(nil /* options */, $2.stmt())
    if err != nil {
      return setErr(sqllex, err)
    }
  }
| EXPLAIN error // SHOW HELP: EXPLAIN
| EXPLAIN '(' explain_option_list ')' preparable_stmt
  {
    var err error
    $$.val, err = tree.MakeExplain($3.strs(), $5.stmt())
    if err != nil {
      return setErr(sqllex, err)
    }
  }
| EXPLAIN ANALYZE preparable_stmt
  {
    var err error
    $$.val, err = tree.MakeExplain([]string{"DISTSQL", "ANALYZE"}, $3.stmt())
    if err != nil {
      return setErr(sqllex, err)
    }
  }
| EXPLAIN ANALYSE preparable_stmt
  {
    var err error
    $$.val, err = tree.MakeExplain([]string{"DISTSQL", "ANALYZE"}, $3.stmt())
    if err != nil {
      return setErr(sqllex, err)
    }
  }
| EXPLAIN ANALYZE '(' explain_option_list ')' preparable_stmt
  {
    var err error
    $$.val, err = tree.MakeExplain(append($4.strs(), "ANALYZE"), $6.stmt())
    if err != nil {
      return setErr(sqllex, err)
    }
  }
| EXPLAIN ANALYSE '(' explain_option_list ')' preparable_stmt
  {
    var err error
    $$.val, err = tree.MakeExplain(append($4.strs(), "ANALYZE"), $6.stmt())
    if err != nil {
      return setErr(sqllex, err)
    }
  }
// This second error rule is necessary, because otherwise
// preparable_stmt also provides "selectclause := '(' error ..." and
// cause a help text for the select clause, which will be confusing in
// the context of EXPLAIN.
| EXPLAIN '(' error // SHOW HELP: EXPLAIN

preparable_stmt:
  alter_stmt     // help texts in sub-rule
| backup_stmt    // EXTEND WITH HELP: BACKUP
| cancel_stmt    // help texts in sub-rule
| create_stmt    // help texts in sub-rule
| delete_stmt    // EXTEND WITH HELP: DELETE
| drop_stmt      // help texts in sub-rule
| explain_stmt   // EXTEND WITH HELP: EXPLAIN
| import_stmt    // EXTEND WITH HELP: IMPORT
| insert_stmt    // EXTEND WITH HELP: INSERT
| pause_stmt     // help texts in sub-rule
| reset_stmt     // help texts in sub-rule
| restore_stmt   // EXTEND WITH HELP: RESTORE
| resume_stmt    // help texts in sub-rule
| export_stmt    // EXTEND WITH HELP: EXPORT
| scrub_stmt     // help texts in sub-rule
| select_stmt    // help texts in sub-rule
  {
    $$.val = $1.slct()
  }
| show_stmt         // help texts in sub-rule
| truncate_stmt     // EXTEND WITH HELP: TRUNCATE
| update_stmt       // EXTEND WITH HELP: UPDATE
| upsert_stmt       // EXTEND WITH HELP: UPSERT

// These are statements that can be used as a data source using the special
// syntax with brackets. These are a subset of preparable_stmt.
row_source_extension_stmt:
  delete_stmt       // EXTEND WITH HELP: DELETE
| explain_stmt      // EXTEND WITH HELP: EXPLAIN
| insert_stmt       // EXTEND WITH HELP: INSERT
| select_stmt       // help texts in sub-rule
  {
    $$.val = $1.slct()
  }
| show_stmt         // help texts in sub-rule
| update_stmt       // EXTEND WITH HELP: UPDATE
| upsert_stmt       // EXTEND WITH HELP: UPSERT

explain_option_list:
  explain_option_name
  {
    $$.val = []string{$1}
  }
| explain_option_list ',' explain_option_name
  {
    $$.val = append($1.strs(), $3)
  }

// %Help: PREPARE - prepare a statement for later execution
// %Category: Misc
// %Text: PREPARE <name> [ ( <types...> ) ] AS <query>
// %SeeAlso: EXECUTE, DEALLOCATE, DISCARD
prepare_stmt:
  PREPARE table_alias_name prep_type_clause AS preparable_stmt
  {
    $$.val = &tree.Prepare{
      Name: tree.Name($2),
      Types: $3.typeReferences(),
      Statement: $5.stmt(),
    }
  }
| PREPARE table_alias_name prep_type_clause AS OPT PLAN SCONST
  {
    /* SKIP DOC */
    $$.val = &tree.Prepare{
      Name: tree.Name($2),
      Types: $3.typeReferences(),
      Statement: &tree.CannedOptPlan{Plan: $7},
    }
  }
| PREPARE error // SHOW HELP: PREPARE

prep_type_clause:
  '(' type_list ')'
  {
    $$.val = $2.typeReferences();
  }
| /* EMPTY */
  {
    $$.val = []tree.ResolvableTypeReference(nil)
  }

// %Help: EXECUTE - execute a statement prepared previously
// %Category: Misc
// %Text: EXECUTE <name> [ ( <exprs...> ) ]
// %SeeAlso: PREPARE, DEALLOCATE, DISCARD
execute_stmt:
  EXECUTE table_alias_name execute_param_clause
  {
    $$.val = &tree.Execute{
      Name: tree.Name($2),
      Params: $3.exprs(),
    }
  }
| EXECUTE table_alias_name execute_param_clause DISCARD ROWS
  {
    /* SKIP DOC */
    $$.val = &tree.Execute{
      Name: tree.Name($2),
      Params: $3.exprs(),
      DiscardRows: true,
    }
  }
| EXECUTE error // SHOW HELP: EXECUTE

execute_param_clause:
  '(' expr_list ')'
  {
    $$.val = $2.exprs()
  }
| /* EMPTY */
  {
    $$.val = tree.Exprs(nil)
  }

// %Help: DEALLOCATE - remove a prepared statement
// %Category: Misc
// %Text: DEALLOCATE [PREPARE] { <name> | ALL }
// %SeeAlso: PREPARE, EXECUTE, DISCARD
deallocate_stmt:
  DEALLOCATE name
  {
    $$.val = &tree.Deallocate{Name: tree.Name($2)}
  }
| DEALLOCATE PREPARE name
  {
    $$.val = &tree.Deallocate{Name: tree.Name($3)}
  }
| DEALLOCATE ALL
  {
    $$.val = &tree.Deallocate{}
  }
| DEALLOCATE PREPARE ALL
  {
    $$.val = &tree.Deallocate{}
  }
| DEALLOCATE error // SHOW HELP: DEALLOCATE

// %Help: GRANT - define access privileges and role memberships
// %Category: Priv
// %Text:
// Grant privileges:
//   GRANT {ALL | <privileges...> } ON <targets...> TO <grantees...>
// Grant role membership:
//   GRANT <roles...> TO <grantees...> [WITH ADMIN OPTION]
//
// Privileges:
//   CREATE, DROP, GRANT, SELECT, INSERT, DELETE, UPDATE, USAGE
//
// Targets:
//   DATABASE <databasename> [, ...]
//   [TABLE] [<databasename> .] { <tablename> | * } [, ...]
//   TYPE <typename> [, <typename>]...
//   SCHEMA <schemaname> [, <schemaname>]...
//
// %SeeAlso: REVOKE, WEBDOCS/grant.html
grant_stmt:
  GRANT privileges_for_cols ON targets_table TO role_spec_list opt_with_grant_option opt_granted_by
  {
    $$.val = &tree.Grant{PrivsWithCols: $2.privForColsList(), Targets: $4.targetList(), Grantees: $6.strs(), WithGrantOption: $7.bool(), GrantedBy: $8}
  }
| GRANT privileges ON targets TO role_spec_list opt_with_grant_option opt_granted_by
  {
    $$.val = &tree.Grant{Privileges: $2.privilegeList(), Targets: $4.targetList(), Grantees: $6.strs(), WithGrantOption: $7.bool(), GrantedBy: $8}
  }
| GRANT privilege_list TO role_spec_list opt_grant_role_with opt_granted_by
  {
    $$.val = &tree.GrantRole{Roles: $2.nameList(), Members: $4.strs(), WithOption: $5, GrantedBy: $6}
  }
| GRANT error // SHOW HELP: GRANT

targets:
  targets_table
  {
    $$.val = $1.targetList()
  }
| other_targets
  {
    $$.val = $1.targetList()
  }

// these can be extended to more detailed rules
other_targets:
  SEQUENCE name_list
  {
    $$.val = tree.TargetList{TargetType: privilege.Sequence, Sequences: $2.nameList()}
  }
| DATABASE name_list
  {
    $$.val = tree.TargetList{TargetType: privilege.Database, Databases: $2.nameList()}
  }
| DOMAIN name_list
  {
    $$.val = tree.TargetList{TargetType: privilege.Domain, Names: $2.nameList().ToStrings()}
  }
| FOREIGN DATA WRAPPER name_list
  {
    $$.val = tree.TargetList{TargetType: privilege.ForeignDataWrapper, Names: $4.nameList().ToStrings()}
  }
| FOREIGN SERVER name_list
  {
    $$.val = tree.TargetList{TargetType: privilege.ForeignServer, Names: $3.nameList().ToStrings()}
  }
| FUNCTION routine_with_args_list
  {
    $$.val = tree.TargetList{TargetType: privilege.Routine, Routines: $2.routines()}
  }
| PROCEDURE routine_with_args_list
  {
    $$.val = tree.TargetList{TargetType: privilege.Routine, Routines: $2.routines()}
  }
| ROUTINE routine_with_args_list
  {
    $$.val = tree.TargetList{TargetType: privilege.Routine, Routines: $2.routines()}
  }
| LANGUAGE name_list
  {
    $$.val = tree.TargetList{TargetType: privilege.Language, Names: $2.nameList().ToStrings()}
  }
| LARGE OBJECT int_expr_list
  {
    $$.val = tree.TargetList{TargetType: privilege.LargeObject, LargeObjects: $3.exprs()}
  }
| PARAMETER name_list
  {
    $$.val = tree.TargetList{TargetType: privilege.Parameter, Names: $2.nameList().ToStrings()}
  }
| SCHEMA schema_name_list
  {
    $$.val = tree.TargetList{TargetType: privilege.Schema, Names: $2.strs()}
  }
| TABLESPACE name_list
  {
    $$.val = tree.TargetList{TargetType: privilege.Tablespace, Names: $2.nameList().ToStrings()}
  }
| TYPE type_name_list
  {
    $$.val = tree.TargetList{TargetType: privilege.Type, Types: $2.unresolvedObjectNames()}
  }
| ALL SEQUENCES IN SCHEMA schema_name_list
  {
    $$.val = tree.TargetList{TargetType: privilege.Sequence, InSchema: $5.strs()}
  }
| ALL FUNCTIONS IN SCHEMA schema_name_list
  {
    $$.val = tree.TargetList{TargetType: privilege.Function, InSchema: $5.strs()}
  }
| ALL PROCEDURES IN SCHEMA schema_name_list
  {
    $$.val = tree.TargetList{TargetType: privilege.Procedure, InSchema: $5.strs()}
  }
| ALL ROUTINES IN SCHEMA schema_name_list
  {
    $$.val = tree.TargetList{TargetType: privilege.Routine, InSchema: $5.strs()}
  }
| ALL TABLES IN SCHEMA schema_name_list
  {
    $$.val = tree.TargetList{TargetType: privilege.Table, InSchema: $5.strs()}
  }

routine_with_args_list:
  routine_with_args
  {
    $$.val = []tree.Routine{$1.routine()}
  }
| routine_with_args_list ',' routine_with_args
  {
    $$.val = append($1.routines(), $3.routine())
  }

routine_with_args:
  name
  {
    $$.val = tree.Routine{Name: tree.Name($1), Args: nil}
  }
| name '(' opt_routine_args ')'
  {
    $$.val = tree.Routine{Name: tree.Name($1), Args: $3.routineArgs()}
  }

opt_with_grant_option:
  /* EMPTY */
  {
    $$.val = false
  }
| WITH GRANT OPTION
  {
    $$.val = true
  }

opt_grant_role_with:
  /* EMPTY */
  {
    $$ = ""
  }
| WITH admin_inherit_set option_true_false
  {
    $$ = string($2) + " " + string($3)
  }

admin_inherit_set:
  ADMIN
| INHERIT
| SET
  {
    $$ = $1
  }

option_true_false:
  OPTION
| TRUE
| FALSE
  {
    $$ = $1
  }

opt_granted_by:
  /* EMPTY */
  {
    $$ = ""
  }
| GRANTED BY role_spec
  {
    $$ = $3
  }

// %Help: REVOKE - remove access privileges and role memberships
// %Category: Priv
// %Text:
// Revoke privileges:
//   REVOKE {ALL | <privileges...> } ON <targets...> FROM <grantees...>
// Revoke role membership:
//   REVOKE [ADMIN OPTION FOR] <roles...> FROM <grantees...>
//
// Privileges:
//   CREATE, DROP, GRANT, SELECT, INSERT, DELETE, UPDATE, USAGE
//
// Targets:
//   DATABASE <databasename> [, <databasename>]...
//   [TABLE] [<databasename> .] { <tablename> | * } [, ...]
//   TYPE <typename> [, <typename>]...
//   SCHEMA <schemaname> [, <schemaname]...
//
// %SeeAlso: GRANT, WEBDOCS/revoke.html
revoke_stmt:
  REVOKE privileges_for_cols ON targets_table FROM role_spec_list opt_granted_by opt_drop_behavior
  {
    $$.val = &tree.Revoke{PrivsWithCols: $2.privForColsList(), Targets: $4.targetList(), Grantees: $6.strs(), GrantedBy: $7, DropBehavior: $8.dropBehavior()}
  }
| REVOKE GRANT OPTION FOR privileges_for_cols ON targets_table FROM role_spec_list opt_granted_by opt_drop_behavior
  {
    $$.val = &tree.Revoke{PrivsWithCols: $5.privForColsList(), Targets: $7.targetList(), Grantees: $9.strs(), GrantOptionFor: true, GrantedBy: $10, DropBehavior: $11.dropBehavior()}
  }
| REVOKE privileges ON targets FROM role_spec_list opt_granted_by opt_drop_behavior
  {
    $$.val = &tree.Revoke{Privileges: $2.privilegeList(), Targets: $4.targetList(), Grantees: $6.strs(), GrantedBy: $7, DropBehavior: $8.dropBehavior()}
  }
| REVOKE GRANT OPTION FOR privileges ON targets FROM role_spec_list opt_granted_by opt_drop_behavior
  {
    $$.val = &tree.Revoke{Privileges: $5.privilegeList(), Targets: $7.targetList(), Grantees: $9.strs(), GrantOptionFor: true, GrantedBy: $10, DropBehavior: $11.dropBehavior()}
  }
| REVOKE privilege_list FROM role_spec_list opt_granted_by opt_drop_behavior
  {
    $$.val = &tree.RevokeRole{Roles: $2.nameList(), Members: $4.strs(), GrantedBy: $5, DropBehavior: $6.dropBehavior()}
  }
| REVOKE admin_inherit_set OPTION FOR privilege_list FROM role_spec_list opt_granted_by opt_drop_behavior
  {
    $$.val = &tree.RevokeRole{Roles: $5.nameList(), Members: $7.strs(), Option: $2, GrantedBy: $8, DropBehavior: $9.dropBehavior()}
  }
| REVOKE error // SHOW HELP: REVOKE

privileges_for_cols:
  ALL '(' name_list ')'
  {
    $$.val = []tree.PrivForCols{tree.PrivForCols{Privilege: privilege.ALL, ColNames: $3.nameList()}}
  }
| ALL PRIVILEGES '(' name_list ')'
  {
    $$.val = []tree.PrivForCols{tree.PrivForCols{Privilege: privilege.ALL, ColNames: $4.nameList()}}
  }
| privilege_for_cols_list
  {
     $$.val = $1.privForColsList()
  }

privilege_for_cols_list:
  privilege_for_cols
  {
    $$.val = []tree.PrivForCols{$1.privForCols()}
  }
| privilege_for_cols_list ',' privilege_for_cols
  {
    $$.val = append($1.privForColsList(), $3.privForCols())
  }

privilege_for_cols:
  privilege '(' name_list ')'
  {
    privKind, err := privilege.KindFromString($1)
    if err != nil {
      return setErr(sqllex, err)
    }
    $$.val = tree.PrivForCols{Privilege: privKind, ColNames: $3.nameList()}
  }

// ALL is always by itself.
privileges:
  ALL
  {
    $$.val = privilege.List{privilege.ALL}
  }
| ALL PRIVILEGES
  {
    $$.val = privilege.List{privilege.ALL}
  }
| privilege_list
  {
     privList, err := privilege.ListFromStrings($1.nameList().ToStrings())
     if err != nil {
       return setErr(sqllex, err)
     }
     $$.val = privList
  }

privilege_list:
  privilege
  {
    $$.val = tree.NameList{tree.Name($1)}
  }
| privilege_list ',' privilege
  {
    $$.val = append($1.nameList(), tree.Name($3))
  }

// Privileges are parsed at execution time to avoid having to make them reserved.
// Any privileges above `col_name_keyword` should be listed here.
// The full list is in sql/privilege/privilege.go.
privilege:
  name
| SELECT
| REFERENCES
| CREATE
| CONNECT
  {
    $$ = string($1)
  }
| ALTER SYSTEM
  {
    $$ = string($1) + " " + string($2)
  }

// %Help: RESET - reset a session variable to its default value
// %Category: Cfg
// %Text: RESET [SESSION] <var>
reset_stmt:
  RESET name
  {
    name := $2
    if name == "role" {
      $$.val = &tree.SetRole{Reset: true}
    } else {
      $$.val = &tree.SetVar{Name: $2, Values:tree.Exprs{tree.DefaultVal{}}}
    }
  }
// TIME ZONE is special: it is two tokens, but is really the identifier "TIME ZONE".
| RESET TIME ZONE
  {
    $$.val = &tree.SetVar{Name: "timezone", Values:tree.Exprs{tree.DefaultVal{}}}
  }
| RESET ALL
  {
    $$.val = &tree.ResetAll{}
  }
| RESET SESSION AUTHORIZATION
  {
    $$.val = &tree.SetSessionAuthorization{}
  }
| RESET error // SHOW HELP: RESET

// USE is the MSSQL/MySQL equivalent of SET DATABASE. Alias it for convenience.
// %Help: USE - set the current database
// %Category: Cfg
// %Text: USE <dbname>
//
// "USE <dbname>" is an alias for "SET [SESSION] database = <dbname>".
// %SeeAlso: SET SESSION, WEBDOCS/set-vars.html
use_stmt:
  USE var_value
  {
    $$.val = &tree.SetVar{Name: "database", Values: tree.Exprs{$2.expr()}}
  }
| USE error // SHOW HELP: USE

// SET statements including e.g. SET TRANSACTION
set_stmt:
  set_transaction_stmt // EXTEND WITH HELP: SET TRANSACTION
| set_constraints_stmt  // EXTEND WITH HELP: SET CONSTRAINTS
| set_exprs_internal   { /* SKIP DOC */ }
| set_session_or_local_stmt
| use_stmt

// %Help: SCRUB - run checks against databases or tables
// %Category: Experimental
// %Text:
// EXPERIMENTAL SCRUB TABLE <table> ...
// EXPERIMENTAL SCRUB DATABASE <database>
//
// The various checks that ca be run with SCRUB includes:
//   - Physical table data (encoding)
//   - Secondary index integrity
//   - Constraint integrity (NOT NULL, CHECK, FOREIGN KEY, UNIQUE)
// %SeeAlso: SCRUB TABLE, SCRUB DATABASE
scrub_stmt:
  scrub_table_stmt
| scrub_database_stmt
| EXPERIMENTAL SCRUB error // SHOW HELP: SCRUB

// %Help: SCRUB DATABASE - run scrub checks on a database
// %Category: Experimental
// %Text:
// EXPERIMENTAL SCRUB DATABASE <database>
//                             [AS OF SYSTEM TIME <expr>]
//
// All scrub checks will be run on the database. This includes:
//   - Physical table data (encoding)
//   - Secondary index integrity
//   - Constraint integrity (NOT NULL, CHECK, FOREIGN KEY, UNIQUE)
// %SeeAlso: SCRUB TABLE, SCRUB
scrub_database_stmt:
  EXPERIMENTAL SCRUB DATABASE database_name opt_as_of_clause
  {
    $$.val = &tree.Scrub{Typ: tree.ScrubDatabase, Database: tree.Name($4), AsOf: $5.asOfClause()}
  }
| EXPERIMENTAL SCRUB DATABASE error // SHOW HELP: SCRUB DATABASE

// %Help: SCRUB TABLE - run scrub checks on a table
// %Category: Experimental
// %Text:
// SCRUB TABLE <tablename>
//             [AS OF SYSTEM TIME <expr>]
//             [WITH OPTIONS <option> [, ...]]
//
// Options:
//   EXPERIMENTAL SCRUB TABLE ... WITH OPTIONS INDEX ALL
//   EXPERIMENTAL SCRUB TABLE ... WITH OPTIONS INDEX (<index>...)
//   EXPERIMENTAL SCRUB TABLE ... WITH OPTIONS CONSTRAINT ALL
//   EXPERIMENTAL SCRUB TABLE ... WITH OPTIONS CONSTRAINT (<constraint>...)
//   EXPERIMENTAL SCRUB TABLE ... WITH OPTIONS PHYSICAL
// %SeeAlso: SCRUB DATABASE, SRUB
scrub_table_stmt:
  EXPERIMENTAL SCRUB TABLE table_name opt_as_of_clause opt_scrub_options_clause
  {
    $$.val = &tree.Scrub{
      Typ: tree.ScrubTable,
      Table: $4.unresolvedObjectName(),
      AsOf: $5.asOfClause(),
      Options: $6.scrubOptions(),
    }
  }
| EXPERIMENTAL SCRUB TABLE error // SHOW HELP: SCRUB TABLE

opt_scrub_options_clause:
  WITH OPTIONS scrub_option_list
  {
    $$.val = $3.scrubOptions()
  }
| /* EMPTY */
  {
    $$.val = tree.ScrubOptions{}
  }

scrub_option_list:
  scrub_option
  {
    $$.val = tree.ScrubOptions{$1.scrubOption()}
  }
| scrub_option_list ',' scrub_option
  {
    $$.val = append($1.scrubOptions(), $3.scrubOption())
  }

scrub_option:
  INDEX ALL
  {
    $$.val = &tree.ScrubOptionIndex{}
  }
| INDEX '(' name_list ')'
  {
    $$.val = &tree.ScrubOptionIndex{IndexNames: $3.nameList()}
  }
| CONSTRAINT ALL
  {
    $$.val = &tree.ScrubOptionConstraint{}
  }
| CONSTRAINT '(' name_list ')'
  {
    $$.val = &tree.ScrubOptionConstraint{ConstraintNames: $3.nameList()}
  }
| PHYSICAL
  {
    $$.val = &tree.ScrubOptionPhysical{}
  }

to_or_eq:
  '='
| TO

set_exprs_internal:
  /* SET ROW serves to accelerate parser.parseExprs().
     It cannot be used by clients. */
  SET ROW '(' expr_list ')'
  {
    $$.val = &tree.SetVar{Values: $4.exprs()}
  }

// %Help: SET TRANSACTION - configure the transaction settings
// %Category: Txn
// %Text:
// SET [SESSION] TRANSACTION <txnparameters...>
//
// Transaction parameters:
//    ISOLATION LEVEL { SNAPSHOT | SERIALIZABLE }
//    PRIORITY { LOW | NORMAL | HIGH }
//    AS OF SYSTEM TIME <expr>
//    [NOT] DEFERRABLE
set_transaction_stmt:
  SET TRANSACTION transaction_mode_list
  {
    $$.val = &tree.SetTransaction{Modes: $3.transactionModes()}
  }
| SET TRANSACTION SNAPSHOT transaction_mode_list
  {
    $$.val = &tree.SetTransaction{Modes: $4.transactionModes()}
  }
| SET SESSION CHARACTERISTICS AS TRANSACTION transaction_mode_list
  {
    $$.val = &tree.SetSessionCharacteristics{Modes: $6.transactionModes()}
  }

// %Help: SET CONSTRAINTS - configure the constraints settings
// %Category: Cfg
// %Text:
// SET CONSTRAINTS { ALL | name [, ...] } { DEFERRED | IMMEDIATE }
set_constraints_stmt:
  SET CONSTRAINTS ALL DEFERRED
  {
    $$.val = &tree.SetConstraints{All: true, Deferred: true}
  }
| SET CONSTRAINTS ALL IMMEDIATE
  {
    $$.val = &tree.SetConstraints{All: true, Deferred: false}
  }
| SET CONSTRAINTS name_list DEFERRED
  {
    $$.val = &tree.SetConstraints{Names: $3.nameList(), Deferred: true}
  }
| SET CONSTRAINTS name_list IMMEDIATE
  {
    $$.val = &tree.SetConstraints{Names: $3.nameList(), Deferred: false}
  }

// %Help: SET SESSION - change a session variable
// %Category: Cfg
// %Text:
// SET [ SESSION | LOCAL ] <var> { TO | = } <values...>
// SET [ SESSION | LOCAL ] TIME ZONE <tz>
// SET [ SESSION | LOCAL ] ROLE role_name
// SET [ SESSION | LOCAL ] ROLE NONE
//
// %SeeAlso: SET TRANSACTION
// WEBDOCS/set-vars.html
set_session_or_local_stmt:
  SET set_session_or_local_cmd
  {
    $$.val = $2.stmt()
  }
| SET SESSION set_session_or_local_cmd
  {
    $$.val = $3.stmt()
  }
| SET LOCAL set_session_or_local_cmd
  {
    setStmt := $3.stmt()
    setStmt.(tree.SetStmt).SetLocalSetStmt()
    $$.val = setStmt
  }

set_session_or_local_cmd:
  set_var
| set_session_authorization
| set_role

generic_set_single_config:
  // var_value includes DEFAULT expr
  name to_or_eq var_value
  {
    $$.val = &tree.SetVar{Name: $1, Values: tree.Exprs{$3.expr()}}
  }
| name FROM CURRENT
  {
    $$.val = &tree.SetVar{Name: $1, FromCurrent: true}
  }

set_var:
  generic_set_single_config
// "SET TIME ZONE value is an alias for SET timezone TO value."
| TIME ZONE zone_value
  {
    $$.val = &tree.SetVar{Name: "timezone", Values: tree.Exprs{$3.expr()}}
  }
| set_special_syntax

set_special_syntax:
// "SET SCHEMA 'value' is an alias for SET search_path TO value. Only
// one schema can be specified using this syntax."
  SCHEMA var_value
  {
    $$.val = &tree.SetVar{Name: "search_path", Values: tree.Exprs{$2.expr()}}
  }
// See comment for the non-terminal for SET NAMES below.
| set_names
// "SET SEED 'value' is an alias for SET seed TO value. Sets the internal seed
// for the random number generator (the function random)."
| SEED numeric_only
  {
    $$.val = &tree.SetVar{Name: "geqo_seed", Values: tree.Exprs{$2.expr()}}
  }

set_session_authorization:
  SESSION AUTHORIZATION DEFAULT
  {
    $$.val = &tree.SetSessionAuthorization{}
  }
| SESSION AUTHORIZATION non_reserved_word_or_sconst
  {
    $$.val = &tree.SetSessionAuthorization{Username: $3}
  }

set_role:
  ROLE non_reserved_word_or_sconst
  {
    name := $2
    if name == "none" {
      $$.val = &tree.SetRole{None: true}
    } else {
      $$.val = &tree.SetRole{Name: $2}
    }
  }

// SET NAMES is the SQL standard syntax for SET client_encoding.
// "SET NAMES value is an alias for SET client_encoding TO value."
// See https://www.postgresql.org/docs/10/static/sql-set.html
// Also see https://www.postgresql.org/docs/9.6/static/multibyte.html#AEN39236
set_names:
  NAMES var_value
  {
    /* SKIP DOC */
    $$.val = &tree.SetVar{Name: "client_encoding", Values: tree.Exprs{$2.expr()}}
  }
| NAMES
  {
    /* SKIP DOC */
    $$.val = &tree.SetVar{Name: "client_encoding", Values: tree.Exprs{tree.DefaultVal{}}}
  }

var_value:
  a_expr
| extra_var_value
  {
    $$.val = tree.Expr(&tree.UnresolvedName{NumParts: 1, Parts: tree.NameParts{$1}})
  }

// The RHS of a SET statement can contain any valid expression, which
// themselves can contain identifiers like TRUE, FALSE. These are parsed
// as column names (via a_expr) and later during semantic analysis
// assigned their special value.
//
// In addition, for compatibility with CockroachDB we need to support
// the reserved keyword ON (to go along OFF, which is a valid column name).
//
// Finally, in PostgreSQL the CockroachDB-reserved words "index",
// "nothing", etc. are not special and are valid in SET. These need to
// be allowed here too.
extra_var_value:
  ON
| cockroachdb_extra_reserved_keyword

iso_level:
  READ UNCOMMITTED
  {
    $$.val = tree.SerializableIsolation
  }
| READ COMMITTED
  {
    $$.val = tree.SerializableIsolation
  }
| SNAPSHOT
  {
    $$.val = tree.SerializableIsolation
  }
| REPEATABLE READ
  {
    $$.val = tree.SerializableIsolation
  }
| SERIALIZABLE
  {
    $$.val = tree.SerializableIsolation
  }

user_priority:
  LOW
  {
    $$.val = tree.Low
  }
| NORMAL
  {
    $$.val = tree.Normal
  }
| HIGH
  {
    $$.val = tree.High
  }

// Timezone values can be:
// - a string such as 'pst8pdt'
// - an identifier such as "pst8pdt"
// - an integer or floating point number
// - a time interval per SQL99
zone_value:
  SCONST
  {
    $$.val = tree.NewStrVal($1)
  }
| IDENT
  {
    $$.val = tree.NewStrVal($1)
  }
| interval_value
  {
    $$.val = $1.expr()
  }
| numeric_only
| DEFAULT
  {
    $$.val = tree.DefaultVal{}
  }
| LOCAL
  {
    $$.val = tree.NewStrVal($1)
  }

// %Help: SHOW
// %Category: Group
// %Text:
// SHOW BACKUP, SHOW CLUSTER SETTING, SHOW COLUMNS, SHOW CONSTRAINTS,
// SHOW CREATE, SHOW DATABASES, SHOW ENUMS, SHOW HISTOGRAM, SHOW INDEXES, SHOW
// PARTITIONS, SHOW JOBS, SHOW QUERIES, SHOW RANGE, SHOW RANGES,
// SHOW ROLES, SHOW SCHEMAS, SHOW SEQUENCES, SHOW SESSION, SHOW SESSIONS,
// SHOW STATISTICS, SHOW SYNTAX, SHOW TABLES, SHOW TRACE, SHOW TRANSACTION,
// SHOW TRANSACTIONS, SHOW TYPES, SHOW USERS, SHOW LAST QUERY STATISTICS, SHOW SCHEDULES
show_stmt:
  show_backup_stmt          // EXTEND WITH HELP: SHOW BACKUP
| show_columns_stmt         // EXTEND WITH HELP: SHOW COLUMNS
| show_constraints_stmt     // EXTEND WITH HELP: SHOW CONSTRAINTS
| show_create_stmt          // EXTEND WITH HELP: SHOW CREATE
| show_databases_stmt       // EXTEND WITH HELP: SHOW DATABASES
| show_enums_stmt           // EXTEND WITH HELP: SHOW ENUMS
| show_types_stmt           // EXTEND WITH HELP: SHOW TYPES
| show_fingerprints_stmt
| show_grants_stmt          // EXTEND WITH HELP: SHOW GRANTS
| show_histogram_stmt       // EXTEND WITH HELP: SHOW HISTOGRAM
| show_indexes_stmt         // EXTEND WITH HELP: SHOW INDEXES
| show_partitions_stmt      // EXTEND WITH HELP: SHOW PARTITIONS
| show_jobs_stmt            // EXTEND WITH HELP: SHOW JOBS
| show_schedules_stmt       // EXTEND WITH HELP: SHOW SCHEDULES
| show_queries_stmt         // EXTEND WITH HELP: SHOW QUERIES
| show_roles_stmt           // EXTEND WITH HELP: SHOW ROLES
| show_savepoint_stmt       // EXTEND WITH HELP: SHOW SAVEPOINT
| show_schemas_stmt         // EXTEND WITH HELP: SHOW SCHEMAS
| show_sequences_stmt       // EXTEND WITH HELP: SHOW SEQUENCES
| show_session_stmt         // EXTEND WITH HELP: SHOW SESSION
| show_sessions_stmt        // EXTEND WITH HELP: SHOW SESSIONS
| show_stats_stmt           // EXTEND WITH HELP: SHOW STATISTICS
| show_syntax_stmt          // EXTEND WITH HELP: SHOW SYNTAX
| show_tables_stmt          // EXTEND WITH HELP: SHOW TABLES
| show_trace_stmt           // EXTEND WITH HELP: SHOW TRACE
| show_transaction_stmt     // EXTEND WITH HELP: SHOW TRANSACTION
| show_transactions_stmt    // EXTEND WITH HELP: SHOW TRANSACTIONS
| show_users_stmt           // EXTEND WITH HELP: SHOW USERS
| SHOW error                // SHOW HELP: SHOW
| show_last_query_stats_stmt // EXTEND WITH HELP: SHOW LAST QUERY STATISTICS

// Cursors are not yet supported by CockroachDB. CLOSE ALL is safe to no-op
// since there will be no open cursors.
close_cursor_stmt:
	CLOSE ALL { }
| CLOSE cursor_name { return unimplementedWithIssue(sqllex, 41412) }

declare_cursor_stmt:
	DECLARE { return unimplementedWithIssue(sqllex, 41412) }

reindex_stmt:
  REINDEX TABLE error
  {
    /* SKIP DOC */
    return purposelyUnimplemented(sqllex, "reindex table", "CockroachDB does not require reindexing.")
  }
| REINDEX INDEX error
  {
    /* SKIP DOC */
    return purposelyUnimplemented(sqllex, "reindex index", "CockroachDB does not require reindexing.")
  }
| REINDEX DATABASE error
  {
    /* SKIP DOC */
    return purposelyUnimplemented(sqllex, "reindex database", "CockroachDB does not require reindexing.")
  }
| REINDEX SYSTEM error
  {
    /* SKIP DOC */
    return purposelyUnimplemented(sqllex, "reindex system", "CockroachDB does not require reindexing.")
  }

// %Help: SHOW SESSION - display session variables
// %Category: Cfg
// %Text: SHOW [SESSION] { <var> | ALL }
// %SeeAlso: WEBDOCS/show-vars.html
show_session_stmt:
  SHOW session_var         { $$.val = &tree.ShowVar{Name: $2} }
| SHOW SESSION session_var { $$.val = &tree.ShowVar{Name: $3} }
| SHOW SESSION error // SHOW HELP: SHOW SESSION

session_var:
  IDENT
// Although ALL, SESSION_USER and DATABASE are identifiers for the
// purpose of SHOW, they lex as separate token types, so they need
// separate rules.
| ALL
| DATABASE
// SET NAMES is standard SQL for SET client_encoding.
// See https://www.postgresql.org/docs/9.6/static/multibyte.html#AEN39236
| NAMES { $$ = "client_encoding" }
| SESSION_USER
// TIME ZONE is special: it is two tokens, but is really the identifier "TIME ZONE".
| TIME ZONE { $$ = "timezone" }

// %Help: SHOW STATISTICS - display table statistics (experimental)
// %Category: Experimental
// %Text: SHOW STATISTICS [USING JSON] FOR TABLE <table_name>
//
// Returns the available statistics for a table.
// The statistics can include a histogram ID, which can
// be used with SHOW HISTOGRAM.
// If USING JSON is specified, the statistics and histograms
// are encoded in JSON format.
// %SeeAlso: SHOW HISTOGRAM
show_stats_stmt:
  SHOW STATISTICS FOR TABLE table_name
  {
    $$.val = &tree.ShowTableStats{Table: $5.unresolvedObjectName()}
  }
| SHOW STATISTICS USING JSON FOR TABLE table_name
  {
    /* SKIP DOC */
    $$.val = &tree.ShowTableStats{Table: $7.unresolvedObjectName(), UsingJSON: true}
  }
| SHOW STATISTICS error // SHOW HELP: SHOW STATISTICS

// %Help: SHOW HISTOGRAM - display histogram (experimental)
// %Category: Experimental
// %Text: SHOW HISTOGRAM <histogram_id>
//
// Returns the data in the histogram with the
// given ID (as returned by SHOW STATISTICS).
// %SeeAlso: SHOW STATISTICS
show_histogram_stmt:
  SHOW HISTOGRAM ICONST
  {
    /* SKIP DOC */
    id, err := $3.numVal().AsInt64()
    if err != nil {
      return setErr(sqllex, err)
    }
    $$.val = &tree.ShowHistogram{HistogramID: id}
  }
| SHOW HISTOGRAM error // SHOW HELP: SHOW HISTOGRAM

// %Help: SHOW BACKUP - list backup contents
// %Category: CCL
// %Text: SHOW BACKUP [SCHEMAS|FILES|RANGES] <location>
// %SeeAlso: WEBDOCS/show-backup.html
show_backup_stmt:
  SHOW BACKUPS IN string_or_placeholder
 {
    $$.val = &tree.ShowBackup{
      InCollection:    $4.expr(),
    }
  }
| SHOW BACKUP string_or_placeholder opt_with_options
  {
    $$.val = &tree.ShowBackup{
      Details: tree.BackupDefaultDetails,
      Path:    $3.expr(),
      Options: $4.kvOptions(),
    }
  }
| SHOW BACKUP string_or_placeholder IN string_or_placeholder opt_with_options
  {
    $$.val = &tree.ShowBackup{
      Details: tree.BackupDefaultDetails,
      Path:    $3.expr(),
      InCollection: $5.expr(),
      Options: $6.kvOptions(),
    }
  }
| SHOW BACKUP SCHEMAS string_or_placeholder opt_with_options
  {
    $$.val = &tree.ShowBackup{
      Details: tree.BackupDefaultDetails,
      ShouldIncludeSchemas: true,
      Path:    $4.expr(),
      Options: $5.kvOptions(),
    }
  }
| SHOW BACKUP RANGES string_or_placeholder opt_with_options
  {
    /* SKIP DOC */
    $$.val = &tree.ShowBackup{
      Details: tree.BackupRangeDetails,
      Path:    $4.expr(),
      Options: $5.kvOptions(),
    }
  }
| SHOW BACKUP FILES string_or_placeholder opt_with_options
  {
    /* SKIP DOC */
    $$.val = &tree.ShowBackup{
      Details: tree.BackupFileDetails,
      Path:    $4.expr(),
      Options: $5.kvOptions(),
    }
  }
| SHOW BACKUP error // SHOW HELP: SHOW BACKUP

// %Help: SHOW COLUMNS - list columns in relation
// %Category: DDL
// %Text: SHOW COLUMNS FROM <tablename>
// %SeeAlso: WEBDOCS/show-columns.html
show_columns_stmt:
  SHOW COLUMNS FROM table_name with_comment
  {
    $$.val = &tree.ShowColumns{Table: $4.unresolvedObjectName(), WithComment: $5.bool()}
  }
| SHOW COLUMNS error // SHOW HELP: SHOW COLUMNS

// %Help: SHOW PARTITIONS - list partition information
// %Category: DDL
// %Text: SHOW PARTITIONS FROM { TABLE <table> | INDEX <index> | DATABASE <database> }
// %SeeAlso: WEBDOCS/show-partitions.html
show_partitions_stmt:
  SHOW PARTITIONS FROM TABLE table_name
  {
    $$.val = &tree.ShowPartitions{IsTable: true, Table: $5.unresolvedObjectName()}
  }
| SHOW PARTITIONS FROM DATABASE database_name
  {
    $$.val = &tree.ShowPartitions{IsDB: true, Database: tree.Name($5)}
  }
| SHOW PARTITIONS FROM INDEX table_index_name
  {
    $$.val = &tree.ShowPartitions{IsIndex: true, Index: $5.tableIndexName()}
  }
| SHOW PARTITIONS FROM INDEX table_name '@' '*'
  {
    $$.val = &tree.ShowPartitions{IsTable: true, Table: $5.unresolvedObjectName()}
  }
| SHOW PARTITIONS error // SHOW HELP: SHOW PARTITIONS

// %Help: SHOW DATABASES - list databases
// %Category: DDL
// %Text: SHOW DATABASES
// %SeeAlso: WEBDOCS/show-databases.html
show_databases_stmt:
  SHOW DATABASES with_comment
  {
    $$.val = &tree.ShowDatabases{WithComment: $3.bool()}
  }
| SHOW DATABASES error // SHOW HELP: SHOW DATABASES

// %Help: SHOW ENUMS - list enums
// %Category: Misc
// %Text: SHOW ENUMS
show_enums_stmt:
  SHOW ENUMS
  {
    $$.val = &tree.ShowEnums{}
  }
| SHOW ENUMS error // SHOW HELP: SHOW ENUMS

// %Help: SHOW TYPES - list user defined types
// %Category: Misc
// %Text: SHOW TYPES
show_types_stmt:
  SHOW TYPES
  {
    $$.val = &tree.ShowTypes{}
  }
| SHOW TYPES error // SHOW HELP: SHOW TYPES

// %Help: SHOW GRANTS - list grants
// %Category: Priv
// %Text:
// Show privilege grants:
//   SHOW GRANTS [ON <targets...>] [FOR <users...>]
// Show role grants:
//   SHOW GRANTS ON ROLE [<roles...>] [FOR <grantees...>]
//
// %SeeAlso: WEBDOCS/show-grants.html
show_grants_stmt:
  SHOW GRANTS opt_on_targets_roles for_grantee_clause
  {
    lst := $3.targetListPtr()
    if lst != nil && lst.ForRoles {
      $$.val = &tree.ShowRoleGrants{Roles: lst.Roles, Grantees: $4.nameList()}
    } else {
      $$.val = &tree.ShowGrants{Targets: lst, Grantees: $4.nameList()}
    }
  }
| SHOW GRANTS error // SHOW HELP: SHOW GRANTS

// %Help: SHOW INDEXES - list indexes
// %Category: DDL
// %Text: SHOW INDEXES FROM { <tablename> | DATABASE <database_name> } [WITH COMMENT]
// %SeeAlso: WEBDOCS/show-index.html
show_indexes_stmt:
  SHOW INDEX FROM table_name with_comment
  {
    $$.val = &tree.ShowIndexes{Table: $4.unresolvedObjectName(), WithComment: $5.bool()}
  }
| SHOW INDEX error // SHOW HELP: SHOW INDEXES
| SHOW INDEX FROM DATABASE database_name with_comment
  {
    $$.val = &tree.ShowDatabaseIndexes{Database: tree.Name($5), WithComment: $6.bool()}
  }
| SHOW INDEXES FROM table_name with_comment
  {
    $$.val = &tree.ShowIndexes{Table: $4.unresolvedObjectName(), WithComment: $5.bool()}
  }
| SHOW INDEXES FROM DATABASE database_name with_comment
  {
    $$.val = &tree.ShowDatabaseIndexes{Database: tree.Name($5), WithComment: $6.bool()}
  }
| SHOW INDEXES error // SHOW HELP: SHOW INDEXES
| SHOW KEYS FROM table_name with_comment
  {
    $$.val = &tree.ShowIndexes{Table: $4.unresolvedObjectName(), WithComment: $5.bool()}
  }
| SHOW KEYS FROM DATABASE database_name with_comment
  {
    $$.val = &tree.ShowDatabaseIndexes{Database: tree.Name($5), WithComment: $6.bool()}
  }
| SHOW KEYS error // SHOW HELP: SHOW INDEXES

// %Help: SHOW CONSTRAINTS - list constraints
// %Category: DDL
// %Text: SHOW CONSTRAINTS FROM <tablename>
// %SeeAlso: WEBDOCS/show-constraints.html
show_constraints_stmt:
  SHOW CONSTRAINT FROM table_name
  {
    $$.val = &tree.ShowConstraints{Table: $4.unresolvedObjectName()}
  }
| SHOW CONSTRAINT error // SHOW HELP: SHOW CONSTRAINTS
| SHOW CONSTRAINTS FROM table_name
  {
    $$.val = &tree.ShowConstraints{Table: $4.unresolvedObjectName()}
  }
| SHOW CONSTRAINTS error // SHOW HELP: SHOW CONSTRAINTS

// %Help: SHOW QUERIES - list running queries
// %Category: Misc
// %Text: SHOW [ALL] [CLUSTER | LOCAL] QUERIES
// %SeeAlso: CANCEL QUERIES
show_queries_stmt:
  SHOW opt_cluster QUERIES
  {
    $$.val = &tree.ShowQueries{All: false, Cluster: $2.bool()}
  }
| SHOW opt_cluster QUERIES error // SHOW HELP: SHOW QUERIES
| SHOW ALL opt_cluster QUERIES
  {
    $$.val = &tree.ShowQueries{All: true, Cluster: $3.bool()}
  }
| SHOW ALL opt_cluster QUERIES error // SHOW HELP: SHOW QUERIES

opt_cluster:
  /* EMPTY */
  { $$.val = true }
| CLUSTER
  { $$.val = true }
| LOCAL
  { $$.val = false }

// %Help: SHOW JOBS - list background jobs
// %Category: Misc
// %Text:
// SHOW [AUTOMATIC] JOBS [select clause]
// SHOW JOBS FOR SCHEDULES [select clause]
// SHOW JOB <jobid>
// %SeeAlso: CANCEL JOBS, PAUSE JOBS, RESUME JOBS
show_jobs_stmt:
  SHOW AUTOMATIC JOBS
  {
    $$.val = &tree.ShowJobs{Automatic: true}
  }
| SHOW JOBS
  {
    $$.val = &tree.ShowJobs{Automatic: false}
  }
| SHOW AUTOMATIC JOBS error // SHOW HELP: SHOW JOBS
| SHOW JOBS error // SHOW HELP: SHOW JOBS
| SHOW JOBS select_stmt
  {
    $$.val = &tree.ShowJobs{Jobs: $3.slct()}
  }
| SHOW JOBS WHEN COMPLETE select_stmt
  {
    $$.val = &tree.ShowJobs{Jobs: $5.slct(), Block: true}
  }
| SHOW JOBS for_schedules_clause
  {
    $$.val = &tree.ShowJobs{Schedules: $3.slct()}
  }
| SHOW JOBS select_stmt error // SHOW HELP: SHOW JOBS
| SHOW JOB a_expr
  {
    $$.val = &tree.ShowJobs{
      Jobs: &tree.Select{
        Select: &tree.ValuesClause{Rows: []tree.Exprs{tree.Exprs{$3.expr()}}},
      },
    }
  }
| SHOW JOB WHEN COMPLETE a_expr
  {
    $$.val = &tree.ShowJobs{
      Jobs: &tree.Select{
        Select: &tree.ValuesClause{Rows: []tree.Exprs{tree.Exprs{$5.expr()}}},
      },
      Block: true,
    }
  }
| SHOW JOB error // SHOW HELP: SHOW JOBS

// %Help: SHOW SCHEDULES - list periodic schedules
// %Category: Misc
// %Text:
// SHOW [RUNNING | PAUSED] SCHEDULES [FOR BACKUP]
// SHOW SCHEDULE <schedule_id>
// %SeeAlso: PAUSE SCHEDULES, RESUME SCHEDULES, DROP SCHEDULES
show_schedules_stmt:
  SHOW SCHEDULES opt_schedule_executor_type
  {
    $$.val = &tree.ShowSchedules{
      WhichSchedules: tree.SpecifiedSchedules,
      ExecutorType: $3.executorType(),
    }
  }
| SHOW SCHEDULES opt_schedule_executor_type error // SHOW HELP: SHOW SCHEDULES
| SHOW schedule_state SCHEDULES opt_schedule_executor_type
  {
    $$.val = &tree.ShowSchedules{
      WhichSchedules: $2.scheduleState(),
      ExecutorType: $4.executorType(),
    }
  }
| SHOW schedule_state SCHEDULES opt_schedule_executor_type error // SHOW HELP: SHOW SCHEDULES
| SHOW SCHEDULE a_expr
  {
    $$.val = &tree.ShowSchedules{
      WhichSchedules: tree.SpecifiedSchedules,
      ScheduleID:  $3.expr(),
    }
  }
| SHOW SCHEDULE error  // SHOW HELP: SHOW SCHEDULES

schedule_state:
  RUNNING
  {
    $$.val = tree.ActiveSchedules
  }
| PAUSED
  {
    $$.val = tree.PausedSchedules
  }

opt_schedule_executor_type:
  /* Empty */
  {
    $$.val = tree.InvalidExecutor
  }
| FOR BACKUP
  {
    $$.val = tree.ScheduledBackupExecutor
  }

// %Help: SHOW TRACE - display an execution trace
// %Category: Misc
// %Text:
// SHOW [COMPACT] [KV] TRACE FOR SESSION
// %SeeAlso: EXPLAIN
show_trace_stmt:
  SHOW opt_compact TRACE FOR SESSION
  {
    $$.val = &tree.ShowTraceForSession{TraceType: tree.ShowTraceRaw, Compact: $2.bool()}
  }
| SHOW opt_compact TRACE error // SHOW HELP: SHOW TRACE
| SHOW opt_compact KV TRACE FOR SESSION
  {
    $$.val = &tree.ShowTraceForSession{TraceType: tree.ShowTraceKV, Compact: $2.bool()}
  }
| SHOW opt_compact KV error // SHOW HELP: SHOW TRACE
| SHOW opt_compact EXPERIMENTAL_REPLICA TRACE FOR SESSION
  {
    /* SKIP DOC */
    $$.val = &tree.ShowTraceForSession{TraceType: tree.ShowTraceReplica, Compact: $2.bool()}
  }
| SHOW opt_compact EXPERIMENTAL_REPLICA error // SHOW HELP: SHOW TRACE

opt_compact:
  COMPACT { $$.val = true }
| /* EMPTY */ { $$.val = false }

// %Help: SHOW SESSIONS - list open client sessions
// %Category: Misc
// %Text: SHOW [ALL] [CLUSTER | LOCAL] SESSIONS
// %SeeAlso: CANCEL SESSIONS
show_sessions_stmt:
  SHOW opt_cluster SESSIONS
  {
    $$.val = &tree.ShowSessions{Cluster: $2.bool()}
  }
| SHOW opt_cluster SESSIONS error // SHOW HELP: SHOW SESSIONS
| SHOW ALL opt_cluster SESSIONS
  {
    $$.val = &tree.ShowSessions{All: true, Cluster: $3.bool()}
  }
| SHOW ALL opt_cluster SESSIONS error // SHOW HELP: SHOW SESSIONS

// %Help: SHOW TABLES - list tables
// %Category: DDL
// %Text: SHOW TABLES [FROM <databasename> [ . <schemaname> ] ] [WITH COMMENT]
// %SeeAlso: WEBDOCS/show-tables.html
show_tables_stmt:
  SHOW TABLES FROM name '.' name with_comment
  {
    $$.val = &tree.ShowTables{ObjectNamePrefix:tree.ObjectNamePrefix{
        CatalogName: tree.Name($4),
        ExplicitCatalog: true,
        SchemaName: tree.Name($6),
        ExplicitSchema: true,
    },
    WithComment: $7.bool()}
  }
| SHOW TABLES FROM name with_comment
  {
    $$.val = &tree.ShowTables{ObjectNamePrefix:tree.ObjectNamePrefix{
        // Note: the schema name may be interpreted as database name,
        // see name_resolution.go.
        SchemaName: tree.Name($4),
        ExplicitSchema: true,
    },
    WithComment: $5.bool()}
  }
| SHOW TABLES with_comment
  {
    $$.val = &tree.ShowTables{WithComment: $3.bool()}
  }
| SHOW TABLES error // SHOW HELP: SHOW TABLES

// %Help: SHOW TRANSACTIONS - list open client transactions across the cluster
// %Category: Misc
// %Text: SHOW [ALL] [CLUSTER | LOCAL] TRANSACTIONS
show_transactions_stmt:
  SHOW opt_cluster TRANSACTIONS
  {
    $$.val = &tree.ShowTransactions{Cluster: $2.bool()}
  }
| SHOW opt_cluster TRANSACTIONS error // SHOW HELP: SHOW TRANSACTIONS
| SHOW ALL opt_cluster TRANSACTIONS
  {
    $$.val = &tree.ShowTransactions{All: true, Cluster: $3.bool()}
  }
| SHOW ALL opt_cluster TRANSACTIONS error // SHOW HELP: SHOW TRANSACTIONS

with_comment:
  WITH COMMENT { $$.val = true }
| /* EMPTY */  { $$.val = false }

// %Help: SHOW SCHEMAS - list schemas
// %Category: DDL
// %Text: SHOW SCHEMAS [FROM <databasename> ]
show_schemas_stmt:
  SHOW SCHEMAS FROM name
  {
    $$.val = &tree.ShowSchemas{Database: tree.Name($4)}
  }
| SHOW SCHEMAS
  {
    $$.val = &tree.ShowSchemas{}
  }
| SHOW SCHEMAS error // SHOW HELP: SHOW SCHEMAS

// %Help: SHOW SEQUENCES - list sequences
// %Category: DDL
// %Text: SHOW SEQUENCES [FROM <databasename> ]
show_sequences_stmt:
  SHOW SEQUENCES FROM name
  {
    $$.val = &tree.ShowSequences{Database: tree.Name($4)}
  }
| SHOW SEQUENCES
  {
    $$.val = &tree.ShowSequences{}
  }
| SHOW SEQUENCES error // SHOW HELP: SHOW SEQUENCES

// %Help: SHOW SYNTAX - analyze SQL syntax
// %Category: Misc
// %Text: SHOW SYNTAX <string>
show_syntax_stmt:
  SHOW SYNTAX SCONST
  {
    /* SKIP DOC */
    $$.val = &tree.ShowSyntax{Statement: $3}
  }
| SHOW SYNTAX error // SHOW HELP: SHOW SYNTAX

// %Help: SHOW LAST QUERY STATISTICS - display statistics for the last query issued
// %Category: Misc
// %Text: SHOW LAST QUERY STATISTICS
show_last_query_stats_stmt:
  SHOW LAST QUERY STATISTICS
  {
   /* SKIP DOC */
   $$.val = &tree.ShowLastQueryStatistics{}
  }

// %Help: SHOW SAVEPOINT - display current savepoint properties
// %Category: Cfg
// %Text: SHOW SAVEPOINT STATUS
show_savepoint_stmt:
  SHOW SAVEPOINT STATUS
  {
    $$.val = &tree.ShowSavepointStatus{}
  }
| SHOW SAVEPOINT error // SHOW HELP: SHOW SAVEPOINT

// %Help: SHOW TRANSACTION - display current transaction properties
// %Category: Cfg
// %Text: SHOW TRANSACTION {ISOLATION LEVEL | PRIORITY | STATUS}
// %SeeAlso: WEBDOCS/show-transaction.html
show_transaction_stmt:
  SHOW TRANSACTION ISOLATION LEVEL
  {
    /* SKIP DOC */
    $$.val = &tree.ShowVar{Name: "transaction_isolation"}
  }
| SHOW TRANSACTION PRIORITY
  {
    /* SKIP DOC */
    $$.val = &tree.ShowVar{Name: "transaction_priority"}
  }
| SHOW TRANSACTION STATUS
  {
    /* SKIP DOC */
    $$.val = &tree.ShowTransactionStatus{}
  }
| SHOW TRANSACTION error // SHOW HELP: SHOW TRANSACTION

// %Help: SHOW CREATE - display the CREATE statement for a table, sequence or view
// %Category: DDL
// %Text: SHOW CREATE [ TABLE | SEQUENCE | VIEW ] <tablename>
// %SeeAlso: WEBDOCS/show-create-table.html
show_create_stmt:
  SHOW CREATE table_name
  {
    $$.val = &tree.ShowCreate{Name: $3.unresolvedObjectName()}
  }
| SHOW CREATE create_kw table_name
  {
    /* SKIP DOC */
    $$.val = &tree.ShowCreate{Name: $4.unresolvedObjectName()}
  }
| SHOW CREATE error // SHOW HELP: SHOW CREATE

create_kw:
  TABLE
| VIEW
| SEQUENCE

// %Help: SHOW USERS - list defined users
// %Category: Priv
// %Text: SHOW USERS
// %SeeAlso: CREATE USER, DROP USER, WEBDOCS/show-users.html
show_users_stmt:
  SHOW USERS
  {
    $$.val = &tree.ShowUsers{}
  }
| SHOW USERS error // SHOW HELP: SHOW USERS

// %Help: SHOW ROLES - list defined roles
// %Category: Priv
// %Text: SHOW ROLES
// %SeeAlso: CREATE ROLE, ALTER ROLE, DROP ROLE
show_roles_stmt:
  SHOW ROLES
  {
    $$.val = &tree.ShowRoles{}
  }
| SHOW ROLES error // SHOW HELP: SHOW ROLES

show_fingerprints_stmt:
  SHOW EXPERIMENTAL_FINGERPRINTS FROM TABLE table_name
  {
    /* SKIP DOC */
    $$.val = &tree.ShowFingerprints{Table: $5.unresolvedObjectName()}
  }

opt_on_targets_roles:
  ON targets_roles
  {
    tmp := $2.targetList()
    $$.val = &tmp
  }
| /* EMPTY */
  {
    $$.val = (*tree.TargetList)(nil)
  }

// targets_table is a non-terminal for a list of privilege targets, a list of tables.
//
// This rule is complex and cannot be decomposed as a tree of
// non-terminals because it must resolve syntax ambiguities in the
// SHOW GRANTS ON ROLE statement. It was constructed as follows.
//
// 1. Start with the desired definition of targets:
//
//    targets ::=
//        table_pattern_list
//        TABLE table_pattern_list
//        DATABASE name_list
//
// 2. Now we must disambiguate the first rule "table_pattern_list"
//    between one that recognizes ROLE and one that recognizes
//    "<some table pattern list>". So first, inline the definition of
//    table_pattern_list.
//
//    targets ::=
//        table_pattern                          # <- here
//        table_pattern_list ',' table_pattern   # <- here
//        TABLE table_pattern_list
//        DATABASE name_list
//
// 3. We now must disambiguate the "ROLE" inside the prefix "table_pattern".
//    However having "table_pattern_list" as prefix is cumbersome, so swap it.
//
//    targets ::=
//        table_pattern
//        table_pattern ',' table_pattern_list   # <- here
//        TABLE table_pattern_list
//        DATABASE name_list
//
// 4. The rule that has table_pattern followed by a comma is now
//    non-problematic, because it will never match "ROLE" followed
//    by an optional name list (neither "ROLE;" nor "ROLE <ident>"
//    would match). We just need to focus on the first one "table_pattern".
//    This needs to tweak "table_pattern".
//
//    Here we could inline table_pattern but now we do not have to any
//    more, we just need to create a variant of it which is
//    unambiguous with a single ROLE keyword. That is, we need a
//    table_pattern which cannot contain a single name. We do
//    this as follows.
//
//    targets ::=
//        complex_table_pattern                  # <- here
//        table_pattern ',' table_pattern_list
//        TABLE table_pattern_list
//        DATABASE name_list
//    complex_table_pattern ::=
//        name '.' unrestricted_name
//        name '.' unrestricted_name '.' unrestricted_name
//        name '.' unrestricted_name '.' '*'
//        name '.' '*'
//        '*'
//
// 5. At this point the rule cannot start with a simple identifier any
//    more, keyword or not. But more importantly, any token sequence
//    that starts with ROLE cannot be matched by any of these remaining
//    rules. This means that the prefix is now free to use, without
//    ambiguity. We do this as follows, to gain a syntax rule for "ROLE
//    <namelist>". (We will handle a ROLE with no name list below.)
//
//    targets ::=
//        ROLE name_list                        # <- here
//        complex_table_pattern
//        table_pattern ',' table_pattern_list
//        TABLE table_pattern_list
//        DATABASE name_list
//
// 6. Now on to the finishing touches. First we would like to regain the
//    ability to use "<tablename>" when the table name is a simple
//    identifier. This is done as follows:
//
//    targets ::=
//        ROLE name_list
//        name                                  # <- here
//        complex_table_pattern
//        table_pattern ',' table_pattern_list
//        TABLE table_pattern_list
//        DATABASE name_list
//
// 7. Then, we want to recognize "ROLE" without any subsequent name
//    list. This requires some care: we can not add "ROLE" to the set of
//    rules above, because "name" would then overlap. To disambiguate,
//    we must first inline "name" as follows:
//
//    targets ::=
//        ROLE name_list
//        IDENT                    # <- here, always <table>
//        col_name_keyword         # <- here, always <table>
//        unreserved_keyword       # <- here, either ROLE or <table>
//        complex_table_pattern
//        table_pattern ',' table_pattern_list
//        TABLE table_pattern_list
//        DATABASE name_list
//
// 8. And now the rule is sufficiently simple that we can disambiguate
//    in the action, like this:
//
//    targets ::=
//        ...
//        unreserved_keyword {
//             if $1 == "role" { /* handle ROLE */ }
//             else { /* handle ON <tablename> */ }
//        }
//        ...
//
//   (but see the comment on the action of this sub-rule below for
//   more nuance.)
//
// Tada!
targets_table:
  IDENT
  {
    $$.val = tree.TargetList{TargetType: privilege.Table, Tables: tree.TablePatterns{&tree.UnresolvedName{NumParts:1, Parts: tree.NameParts{$1}}}}
  }
| col_name_keyword
  {
    $$.val = tree.TargetList{TargetType: privilege.Table, Tables: tree.TablePatterns{&tree.UnresolvedName{NumParts:1, Parts: tree.NameParts{$1}}}}
  }
| unreserved_keyword
  {
    // This sub-rule is meant to support both ROLE and other keywords
    // used as table name without the TABLE prefix. The keyword ROLE
    // here can have two meanings:
    //
    // - for all statements except SHOW GRANTS, it must be interpreted
    //   as a plain table name.
    // - for SHOW GRANTS specifically, it must be handled as an ON ROLE
    //   specifier without a name list (the rule with a name list is separate,
    //   see above).
    //
    // Yet we want to use a single "targets" non-terminal for all
    // statements that use targets, to share the code. This action
    // achieves this as follows:
    //
    // - for all statements (including SHOW GRANTS), it populates the
    //   Tables list in TargetList{} with the given name. This will
    //   include the given keyword as table pattern in all cases,
    //   including when the keyword was ROLE.
    //
    // - if ROLE was specified, it remembers this fact in the ForRoles
    //   field. This distinguishes `ON ROLE` (where "role" is
    //   specified as keyword), which triggers the special case in
    //   SHOW GRANTS, from `ON "role"` (where "role" is specified as
    //   identifier), which is always handled as a table name.
    //
    //   Both `ON ROLE` and `ON "role"` populate the Tables list in the same way,
    //   so that other statements than SHOW GRANTS don't observe any difference.
    //
    // Arguably this code is a bit too clever. Future work should aim
    // to remove the special casing of SHOW GRANTS altogether instead
    // of increasing (or attempting to modify) the grey magic occurring
    // here.
    $$.val = tree.TargetList{
      Tables: tree.TablePatterns{&tree.UnresolvedName{NumParts:1, Parts: tree.NameParts{$1}}},
      ForRoles: $1 == "role", // backdoor for "SHOW GRANTS ON ROLE" (no name list)
    }
  }
| complex_table_pattern
  {
    $$.val = tree.TargetList{TargetType: privilege.Table, Tables: tree.TablePatterns{$1.unresolvedName()}}
  }
| table_pattern ',' table_pattern_list
  {
    remainderPats := $3.tablePatterns()
    $$.val = tree.TargetList{TargetType: privilege.Table, Tables: append(tree.TablePatterns{$1.unresolvedName()}, remainderPats...)}
  }
| TABLE table_pattern_list
  {
    $$.val = tree.TargetList{TargetType: privilege.Table, Tables: $2.tablePatterns()}
  }

// target_roles is the variant of targets which recognizes ON ROLES
// with a name list. This cannot be included in targets_table directly
// because some statements must not recognize this syntax.
targets_roles:
  ROLE name_list
  {
     $$.val = tree.TargetList{ForRoles: true, Roles: $2.nameList()}
  }
| targets_table

for_grantee_clause:
  FOR name_list
  {
    $$.val = $2.nameList()
  }
| /* EMPTY */
  {
    $$.val = tree.NameList(nil)
  }


// %Help: PAUSE
// %Category: Misc
// %Text:
//
// Pause various background tasks and activities.
//
// PAUSE JOBS, PAUSE SCHEDULES
pause_stmt:
  pause_jobs_stmt       // EXTEND WITH HELP: PAUSE JOBS
| pause_schedules_stmt  // EXTEND WITH HELP: PAUSE SCHEDULES
| PAUSE error           // SHOW HELP: PAUSE

// %Help: RESUME
// %Category: Misc
// %Text:
//
// Resume various background tasks and activities.
//
// RESUME JOBS, RESUME SCHEDULES
resume_stmt:
  resume_jobs_stmt       // EXTEND WITH HELP: RESUME JOBS
| resume_schedules_stmt  // EXTEND WITH HELP: RESUME SCHEDULES
| RESUME error           // SHOW HELP: RESUME

// %Help: PAUSE JOBS - pause background jobs
// %Category: Misc
// %Text:
// PAUSE JOBS <selectclause>
// PAUSE JOB <jobid>
// %SeeAlso: SHOW JOBS, CANCEL JOBS, RESUME JOBS
pause_jobs_stmt:
  PAUSE JOB a_expr
  {
    $$.val = &tree.ControlJobs{
      Jobs: &tree.Select{
        Select: &tree.ValuesClause{Rows: []tree.Exprs{tree.Exprs{$3.expr()}}},
      },
      Command: tree.PauseJob,
    }
  }
| PAUSE JOB error // SHOW HELP: PAUSE JOBS
| PAUSE JOBS select_stmt
  {
    $$.val = &tree.ControlJobs{Jobs: $3.slct(), Command: tree.PauseJob}
  }
| PAUSE JOBS for_schedules_clause
  {
    $$.val = &tree.ControlJobsForSchedules{Schedules: $3.slct(), Command: tree.PauseJob}
  }
| PAUSE JOBS error // SHOW HELP: PAUSE JOBS


for_schedules_clause:
  FOR SCHEDULES select_stmt
  {
    $$.val = $3.slct()
  }
| FOR SCHEDULE a_expr
  {
   $$.val = &tree.Select{
     Select: &tree.ValuesClause{Rows: []tree.Exprs{tree.Exprs{$3.expr()}}},
   }
  }

// %Help: PAUSE SCHEDULES - pause scheduled jobs
// %Category: Misc
// %Text:
// PAUSE SCHEDULES <selectclause>
//   select clause: select statement returning schedule id to pause.
// PAUSE SCHEDULE <scheduleID>
// %SeeAlso: RESUME SCHEDULES, SHOW JOBS, CANCEL JOBS
pause_schedules_stmt:
  PAUSE SCHEDULE a_expr
  {
    $$.val = &tree.ControlSchedules{
      Schedules: &tree.Select{
        Select: &tree.ValuesClause{Rows: []tree.Exprs{tree.Exprs{$3.expr()}}},
      },
      Command: tree.PauseSchedule,
    }
  }
| PAUSE SCHEDULE error // SHOW HELP: PAUSE SCHEDULES
| PAUSE SCHEDULES select_stmt
  {
    $$.val = &tree.ControlSchedules{
      Schedules: $3.slct(),
      Command: tree.PauseSchedule,
    }
  }
| PAUSE SCHEDULES error // SHOW HELP: PAUSE SCHEDULES

// %Help: CREATE SCHEMA - create a new schema
// %Category: DDL
// %Text:
// CREATE SCHEMA [IF NOT EXISTS] { <schemaname> | [<schemaname>] AUTHORIZATION <rolename> }
create_schema_stmt:
  CREATE SCHEMA schema_name opt_schema_element_list
  {
    $$.val = &tree.CreateSchema{
      Schema: $3,
      SchemaElements: $4.stmts(),
    }
  }
| CREATE SCHEMA opt_schema_name AUTHORIZATION role_spec opt_schema_element_list
  {
    $$.val = &tree.CreateSchema{
      Schema: $3,
      AuthRole: $5,
      SchemaElements: $6.stmts(),
    }
  }
| CREATE SCHEMA IF NOT EXISTS schema_name
  {
    $$.val = &tree.CreateSchema{
      Schema: $6,
      IfNotExists: true,
    }
  }
| CREATE SCHEMA IF NOT EXISTS opt_schema_name AUTHORIZATION role_spec
  {
    $$.val = &tree.CreateSchema{
      Schema: $6,
      IfNotExists: true,
      AuthRole: $8,
    }
  }
| CREATE SCHEMA error // SHOW HELP: CREATE SCHEMA

opt_schema_element_list:
  /* EMPTY */
  {
  $$.val = nil
  }
| schema_element_list
  {
  $$.val = $1.stmts()
  }

schema_element_list:
  schema_element
  {
    $$.val = []tree.Statement{$1.stmt()}
  }
| schema_element_list schema_element
  {
    $$.val = append($1.stmts(), $2.stmt())
  }

schema_element:
  create_ddl_stmt_schema_element
| grant_stmt

// %Help: ALTER SCHEMA - alter an existing schema
// %Category: DDL
// %Text:
//
// Commands:
//   ALTER SCHEMA ... RENAME TO <newschemaname>
//   ALTER SCHEMA ... OWNER TO {<newowner> | CURRENT_ROLE | CURRENT_USER | SESSION_USER }
alter_schema_stmt:
  ALTER SCHEMA schema_name RENAME TO schema_name
  {
    $$.val = &tree.AlterSchema{
      Schema: $3,
      Cmd: &tree.AlterSchemaRename{
        NewName: $6,
      },
    }
  }
| ALTER SCHEMA schema_name owner_to
  {
    $$.val = &tree.AlterSchema{
      Schema: $3,
      Cmd: &tree.AlterSchemaOwner{
        Owner: $4,
      },
    }
  }
| ALTER SCHEMA error // SHOW HELP: ALTER SCHEMA

// %Help: CREATE TABLE - create a new table
// %Category: DDL
// %Text:
// CREATE [[GLOBAL | LOCAL] {TEMPORARY | TEMP}] TABLE [IF NOT EXISTS] <tablename> ( <elements...> ) [<interleave>] [<on_commit>]
// CREATE [[GLOBAL | LOCAL] {TEMPORARY | TEMP}] TABLE [IF NOT EXISTS] <tablename> [( <colnames...> )] AS <source> [<interleave>] [<on commit>]
//
// Table elements:
//    <name> <type> [<qualifiers...>]
//    [UNIQUE | INVERTED] INDEX [<name>] ( <colname> [ASC | DESC] [, ...] )
//                            [USING HASH WITH BUCKET_COUNT = <shard_buckets>] [{STORING | INCLUDE | COVERING} ( <colnames...> )] [<interleave>]
//    FAMILY [<name>] ( <colnames...> )
//    [CONSTRAINT <name>] <constraint>
//
// Table constraints:
//    PRIMARY KEY ( <colnames...> ) [USING HASH WITH BUCKET_COUNT = <shard_buckets>]
//    FOREIGN KEY ( <colnames...> ) REFERENCES <tablename> [( <colnames...> )] [ON DELETE {NO ACTION | RESTRICT}] [ON UPDATE {NO ACTION | RESTRICT}]
//    UNIQUE ( <colnames... ) [{STORING | INCLUDE | COVERING} ( <colnames...> )] [<interleave>]
//    CHECK ( <expr> )
//
// Column qualifiers:
//   [CONSTRAINT <constraintname>] {NULL | NOT NULL | UNIQUE | PRIMARY KEY | CHECK (<expr>) | DEFAULT <expr>}
//   FAMILY <familyname>, CREATE [IF NOT EXISTS] FAMILY [<familyname>]
//   REFERENCES <tablename> [( <colnames...> )] [ON DELETE {NO ACTION | RESTRICT}] [ON UPDATE {NO ACTION | RESTRICT}]
//   COLLATE <collationname>
//   AS ( <expr> ) STORED
//
// Interleave clause:
//    INTERLEAVE IN PARENT <tablename> ( <colnames...> ) [CASCADE | RESTRICT]
//
// On commit clause:
//    ON COMMIT {PRESERVE ROWS | DROP | DELETE ROWS}
//
// %SeeAlso: SHOW TABLES, CREATE VIEW, SHOW CREATE,
// WEBDOCS/create-table.html
// WEBDOCS/create-table-as.html
create_table_stmt:
  CREATE opt_persistence_temp_table TABLE table_name '(' opt_table_elem_list ')' opt_inherits opt_partition_by opt_using_method opt_table_with opt_create_table_on_commit opt_tablespace
  {
    $$.val = &tree.CreateTable{
      Table: $4.unresolvedObjectName().ToTableName(),
      IfNotExists: false,
      Defs: $6.tblDefs(),
      Inherits: $8.tableNames(),
      PartitionBy: $9.partitionBy(),
      Persistence: $2.persistence(),
      Using: $10,
      StorageParams: $11.storageParams(),
      OnCommit: $12.createTableOnCommitSetting(),
      Tablespace: tree.Name($13),
    }
  }
| CREATE opt_persistence_temp_table TABLE IF NOT EXISTS table_name '(' opt_table_elem_list ')' opt_inherits opt_partition_by opt_using_method opt_table_with opt_create_table_on_commit opt_tablespace
  {
    $$.val = &tree.CreateTable{
      Table: $7.unresolvedObjectName().ToTableName(),
      IfNotExists: true,
      Defs: $9.tblDefs(),
      Inherits: $11.tableNames(),
      PartitionBy: $12.partitionBy(),
      Persistence: $2.persistence(),
      Using: $13,
      StorageParams: $14.storageParams(),
      OnCommit: $15.createTableOnCommitSetting(),
      Tablespace: tree.Name($16),
    }
  }
| CREATE opt_persistence_temp_table TABLE table_name OF type_name opt_table_of_elem_list opt_partition_by opt_using_method opt_table_with opt_create_table_on_commit opt_tablespace
  {
    $$.val = &tree.CreateTable{
      Table: $4.unresolvedObjectName().ToTableName(),
      IfNotExists: false,
      OfType: $6.unresolvedObjectName(),
      Defs: $7.tblDefs(),
      PartitionBy: $8.partitionBy(),
      Persistence: $2.persistence(),
      Using: $9,
      StorageParams: $10.storageParams(),
      OnCommit: $11.createTableOnCommitSetting(),
      Tablespace: tree.Name($12),
    }
  }
| CREATE opt_persistence_temp_table TABLE IF NOT EXISTS table_name OF type_name opt_table_of_elem_list opt_partition_by opt_using_method opt_table_with opt_create_table_on_commit opt_tablespace
  {
    $$.val = &tree.CreateTable{
      Table: $7.unresolvedObjectName().ToTableName(),
      IfNotExists: true,
      OfType: $9.unresolvedObjectName(),
      Defs: $10.tblDefs(),
      PartitionBy: $11.partitionBy(),
      Persistence: $2.persistence(),
      Using: $12,
      StorageParams: $13.storageParams(),
      OnCommit: $14.createTableOnCommitSetting(),
      Tablespace: tree.Name($15),
    }
  }
| CREATE opt_persistence_temp_table TABLE table_name PARTITION OF table_name opt_table_of_elem_list partition_of opt_partition_by opt_using_method opt_table_with opt_create_table_on_commit opt_tablespace
  {
    $$.val = &tree.CreateTable{
      Table: $4.unresolvedObjectName().ToTableName(),
      IfNotExists: false,
      PartitionOf: $7.unresolvedObjectName().ToTableName(),
      PartitionBoundSpec: $9.partitionBoundSpec(),
      Defs: $8.tblDefs(),
      PartitionBy: $10.partitionBy(),
      Persistence: $2.persistence(),
      Using: $11,
      StorageParams: $12.storageParams(),
      OnCommit: $13.createTableOnCommitSetting(),
      Tablespace: tree.Name($14),
    }
  }
| CREATE opt_persistence_temp_table TABLE IF NOT EXISTS table_name PARTITION OF table_name opt_table_of_elem_list partition_of opt_partition_by opt_using_method opt_table_with opt_create_table_on_commit opt_tablespace
  {
    $$.val = &tree.CreateTable{
      Table: $7.unresolvedObjectName().ToTableName(),
      IfNotExists: true,
      PartitionOf: $10.unresolvedObjectName().ToTableName(),
      PartitionBoundSpec: $12.partitionBoundSpec(),
      Defs: $11.tblDefs(),
      PartitionBy: $13.partitionBy(),
      Persistence: $2.persistence(),
      Using: $14,
      StorageParams: $15.storageParams(),
      OnCommit: $16.createTableOnCommitSetting(),
      Tablespace: tree.Name($17),
    }
  }

partition_of:
  FOR VALUES partition_bound_spec
  {
    $$.val = $3.partitionBoundSpec()
  }
| DEFAULT
  {
    $$.val = tree.PartitionBoundSpec{IsDefault: true}
  }

partition_bound_spec:
  IN '(' partition_bound_expr_list ')'
  {
    $$.val = tree.PartitionBoundSpec{Type: tree.PartitionBoundIn, From: $3.exprs()}
  }
| FROM '(' partition_bound_expr_list ')' TO '(' partition_bound_expr_list ')'
  {
    $$.val = tree.PartitionBoundSpec{Type: tree.PartitionBoundFromTo, From: $3.exprs(), To: $7.exprs()}
  }
| WITH '(' MODULUS ICONST ',' REMAINDER ICONST ')'
  {
    $$.val = tree.PartitionBoundSpec{Type: tree.PartitionBoundWith, From: tree.Exprs{$4.expr()}, To: tree.Exprs{$7.expr()}}
  }

partition_bound_expr_list:
  partition_bound_expr
  {
    $$.val = tree.Exprs{$1.expr()}
  }
| partition_bound_expr_list ',' partition_bound_expr
  {
    $$.val = append($1.exprs(), $3.expr())
  }

partition_bound_expr:
  a_expr

opt_table_of_elem_list:
  '(' table_of_elem_list ')'
  {
    $$.val = $2.tblDefs()
  }
| /* EMPTY */
  {
    $$.val = tree.TableDefs(nil)
  }

table_of_elem_list:
  table_of_elem
  {
    $$.val = tree.TableDefs{$1.tblDef()}
  }
| table_of_elem_list ',' table_of_elem
  {
    $$.val = append($1.tblDefs(), $3.tblDef())
  }

table_of_elem:
  column_name opt_col_with_options col_constraint_list
  {
    tableDef, err := tree.NewColumnTableDef(tree.Name($1), nil, "", "", $3.colQuals())
    if err != nil {
      return setErr(sqllex, err)
    }
    $$.val = tableDef
  }
| table_constraint
  {
    $$.val = $1.constraintDef()
  }

opt_col_with_options:
  /* EMPTY */
  {
    $$.val = false
  }
| WITH OPTIONS
  {
    $$.val = true
  }

opt_inherits:
  /* EMPTY */
  {
    $$.val = tree.TableNames(nil)
  }
| INHERITS '(' table_name_list ')'
  {
    $$.val = $3.tableNames()
  }

opt_table_with:
  opt_with_storage_parameter_list
| WITHOUT OIDS
  {
    /* SKIP DOC */
    /* this is also the default in CockroachDB */
    $$.val = nil
  }
| WITH OIDS error
  {
    return unimplemented(sqllex, "create table with oids")
  }

opt_with_storage_parameter_list:
  /* EMPTY */
  {
    $$.val = nil
  }
| WITH '(' storage_parameter_list ')'
  {
    /* SKIP DOC */
    $$.val = $3.storageParams()
  }

opt_create_table_on_commit:
  /* EMPTY */
  {
    $$.val = tree.CreateTableOnCommitUnset
  }
| ON COMMIT PRESERVE ROWS
  {
    $$.val = tree.CreateTableOnCommitPreserveRows
  }
| ON COMMIT DELETE ROWS error
  {
    $$.val = tree.CreateTableOnCommitDeleteRows
  }
| ON COMMIT DROP error
  {
    $$.val = tree.CreateTableOnCommitDrop
  }

storage_parameter:
  name opt_var_value
  {
    $$.val = tree.StorageParam{Key: tree.Name($1), Value: $2.expr()}
  }
|  SCONST opt_var_value
  {
    $$.val = tree.StorageParam{Key: tree.Name($1), Value: $2.expr()}
  }

opt_var_value:
  /* EMPTY */
  {
    $$.val = nil
  }
| '=' var_value
  {
    $$.val = $2.expr()
  }

storage_parameter_list:
  storage_parameter
  {
    $$.val = []tree.StorageParam{$1.storageParam()}
  }
|  storage_parameter_list ',' storage_parameter
  {
    $$.val = append($1.storageParams(), $3.storageParam())
  }

create_table_as_stmt:
  CREATE opt_persistence_temp_table TABLE table_name opt_index_params_name_only opt_using_method opt_table_with opt_create_table_on_commit opt_tablespace AS select_stmt opt_create_as_with_data
  {
    name := $4.unresolvedObjectName().ToTableName()
    tblDefs := tree.ConvertIdxElemsToTblDefsForColumnNameOnly($5.idxElems())
    $$.val = &tree.CreateTable{
      Table: name,
      Defs: tblDefs,
      Using: $6,
      Tablespace: tree.Name($9),
      AsSource: $11.slct(),
      StorageParams: $7.storageParams(),
      OnCommit: $8.createTableOnCommitSetting(),
      Persistence: $2.persistence(),
      WithNoData: $12.bool(),
    }
  }
| CREATE opt_persistence_temp_table TABLE IF NOT EXISTS table_name opt_index_params_name_only opt_using_method opt_table_with opt_create_table_on_commit opt_tablespace AS select_stmt opt_create_as_with_data
  {
    name := $7.unresolvedObjectName().ToTableName()
    tblDefs := tree.ConvertIdxElemsToTblDefsForColumnNameOnly($8.idxElems())
    $$.val = &tree.CreateTable{
      Table: name,
      IfNotExists: true,
      Using: $9,
      Tablespace: tree.Name($12),
      Defs: tblDefs,
      AsSource: $14.slct(),
      StorageParams: $10.storageParams(),
      OnCommit: $11.createTableOnCommitSetting(),
      Persistence: $2.persistence(),
      WithNoData: $15.bool(),
    }
  }

opt_create_as_with_data:
  /* EMPTY */
  {
    $$.val = false
  }
| WITH DATA
  {
    $$.val = false
  }
| WITH NO DATA
  {
    $$.val = true
  }

/*
 * Redundancy here is needed to avoid shift/reduce conflicts,
 * since TEMP is not a reserved word.  See also OptTempTableName.
 *
 * NOTE: we accept both GLOBAL and LOCAL options.  They currently do nothing,
 * but future versions might consider GLOBAL to request SQL-spec-compliant
 * temp table behavior.  Since we have no modules the
 * LOCAL keyword is really meaningless; furthermore, some other products
 * implement LOCAL as meaning the same as our default temp table behavior,
 * so we'll probably continue to treat LOCAL as a noise word.
 *
 * NOTE: PG only accepts GLOBAL/LOCAL keywords for temp tables -- not sequences
 * and views. These keywords are no-ops in PG. This behavior is replicated by
 * making the distinction between opt_temp and opt_persistence_temp_table.
 */
 opt_temp:
  TEMPORARY         { $$.val = tree.PersistenceTemporary }
| TEMP              { $$.val = tree.PersistenceTemporary }
| /*EMPTY*/         { $$.val = tree.PersistencePermanent }

opt_persistence_sequence:
  opt_temp
| UNLOGGED          { $$.val = tree.PersistenceUnlogged }

opt_persistence_temp_table:
  opt_persistence_sequence
| LOCAL TEMPORARY   { $$.val = tree.PersistenceTemporary }
| LOCAL TEMP        { $$.val = tree.PersistenceTemporary }
| GLOBAL TEMPORARY  { $$.val = tree.PersistenceTemporary }
| GLOBAL TEMP       { $$.val = tree.PersistenceTemporary }

opt_table_elem_list:
  table_elem_list
| /* EMPTY */
  {
    $$.val = tree.TableDefs(nil)
  }

table_elem_list:
  table_elem
  {
    $$.val = tree.TableDefs{$1.tblDef()}
  }
| table_elem_list ',' table_elem
  {
    $$.val = append($1.tblDefs(), $3.tblDef())
  }

table_elem:
  create_table_column_def
  {
    $$.val = $1.colDef()
  }
| table_constraint
  {
    $$.val = $1.constraintDef()
  }
| LIKE table_name like_table_option_list
  {
    $$.val = &tree.LikeTableDef{
      Name: $2.unresolvedObjectName().ToTableName(),
      Options: $3.likeTableOptionList(),
    }
  }

like_table_option_list:
  like_table_option_list INCLUDING like_table_option
  {
    $$.val = append($1.likeTableOptionList(), $3.likeTableOption())
  }
| like_table_option_list EXCLUDING like_table_option
  {
    opt := $3.likeTableOption()
    opt.Excluded = true
    $$.val = append($1.likeTableOptionList(), opt)
  }
| /* EMPTY */
  {
    $$.val = []tree.LikeTableOption(nil)
  }

like_table_option:
  COMMENTS			{ return unimplementedWithIssueDetail(sqllex, 47071, "like table in/excluding comments") }
| CONSTRAINTS		{ $$.val = tree.LikeTableOption{Opt: tree.LikeTableOptConstraints} }
| DEFAULTS			{ $$.val = tree.LikeTableOption{Opt: tree.LikeTableOptDefaults} }
| IDENTITY	  	{ return unimplementedWithIssueDetail(sqllex, 47071, "like table in/excluding identity") }
| GENERATED			{ $$.val = tree.LikeTableOption{Opt: tree.LikeTableOptGenerated} }
| INDEXES			{ $$.val = tree.LikeTableOption{Opt: tree.LikeTableOptIndexes} }
| STATISTICS		{ return unimplementedWithIssueDetail(sqllex, 47071, "like table in/excluding statistics") }
| STORAGE			{ return unimplementedWithIssueDetail(sqllex, 47071, "like table in/excluding storage") }
| ALL				{ $$.val = tree.LikeTableOption{Opt: tree.LikeTableOptAll} }

opt_partition_by:
  partition_by
| /* EMPTY */
  {
    $$.val = (*tree.PartitionBy)(nil)
  }

partition_by:
  PARTITION BY partition_by_type '(' partition_index_params ')'
  {
    $$.val = &tree.PartitionBy{Type: $3.partitionByType(), Elems: $5.idxElems()}
  }

partition_by_type:
  LIST
  {
    $$.val = tree.PartitionByList
  }
| RANGE
  {
    $$.val = tree.PartitionByRange
  }
| HASH
  {
    $$.val = tree.PartitionByHash
  }

partition_index_params:
  partition_index_elem
  {
    $$.val = tree.IndexElemList{$1.idxElem()}
  }
| partition_index_params ',' partition_index_elem
  {
    $$.val = append($1.idxElems(), $3.idxElem())
  }

partition_index_elem:
  name opt_collate opt_opclass
  {
    $$.val = tree.IndexElem{Column: tree.Name($1), Collation: $2, OpClass: $3.opClass()}
  }
| '(' a_expr ')' opt_collate opt_opclass
  {
    $$.val = tree.IndexElem{Expr: $2.expr(), Collation: $4, OpClass: $5.opClass()}
  }

alter_column_def:
  column_name typename opt_collate col_constraint_list
  {
    tableDef, err := tree.NewColumnTableDef(tree.Name($1), $2.typeReference(), "", $3, $4.colQuals())
    if err != nil {
      return setErr(sqllex, err)
    }
    $$.val = tableDef
  }

// Treat SERIAL pseudo-types as separate case so that types.T does not have to
// support them as first-class types (e.g. they should not be supported as CAST
// target types).
create_table_column_def:
  column_name typename opt_compression opt_collate col_constraint_list
  {
    tableDef, err := tree.NewColumnTableDef(tree.Name($1), $2.typeReference(), $3, $4, $5.colQuals())
    if err != nil {
      return setErr(sqllex, err)
    }
    $$.val = tableDef
  }

opt_compression:
  /* EMPTY */
  {
    $$ = ""
  }
| COMPRESSION unrestricted_name
  {
    $$ = $2
  }

col_constraint_list:
  col_constraint_list col_qualification
  {
    $$.val = append($1.colQuals(), $2.colQual())
  }
| /* EMPTY */
  {
    $$.val = []tree.NamedColumnQualification(nil)
  }

col_qualification:
  CONSTRAINT constraint_name col_qualification_elem opt_deferrable_mode opt_initially
  {
    $$.val = tree.NamedColumnQualification{Name: tree.Name($2), Qualification: $3.colQualElem(), Deferrable: $4.deferrableMode(), Initially: $5.initiallyMode()}
  }
| col_qualification_elem opt_deferrable_mode opt_initially
  {
    $$.val = tree.NamedColumnQualification{Qualification: $1.colQualElem(), Deferrable: $2.deferrableMode(), Initially: $3.initiallyMode()}
  }

// DEFAULT NULL is already the default for Postgres. But define it here and
// carry it forward into the system to make it explicit.
// - thomas 1998-09-13
//
// WITH NULL and NULL are not SQL-standard syntax elements, so leave them
// out. Use DEFAULT NULL to explicitly indicate that a column may have that
// value. WITH NULL leads to shift/reduce conflicts with WITH TIME ZONE anyway.
// - thomas 1999-01-08
//
// DEFAULT expression must be b_expr not a_expr to prevent shift/reduce
// conflict on NOT (since NOT might start a subsequent NOT NULL constraint, or
// be part of a_expr NOT LIKE or similar constructs).
col_qualification_elem:
  NOT NULL
  {
    $$.val = tree.NotNullConstraint{}
  }
| NULL
  {
    $$.val = tree.NullConstraint{}
  }
| CHECK '(' a_expr ')' opt_no_inherit
  {
    $$.val = &tree.ColumnCheckConstraint{Expr: $3.expr(), NoInherit: $5.bool()}
  }
| DEFAULT b_expr
  {
    $$.val = &tree.ColumnDefault{Expr: $2.expr()}
  }
| GENERATED_ALWAYS ALWAYS AS '(' a_expr ')' STORED
  {
    $$.val = &tree.ColumnComputedDef{Expr: $5.expr()}
  }
| col_qual_generated_identity
| UNIQUE opt_nulls_distinct constraint_index_params
  {
    $$.val = tree.UniqueConstraint{
      NullsDistinct: $2.bool(),
      IndexParams: $3.constraintIdxParams(),
    }
  }
| PRIMARY KEY constraint_index_params
  {
    $$.val = tree.UniqueConstraint{
      IsPrimary: true,
      IndexParams: $3.constraintIdxParams(),
    }
  }
| REFERENCES table_name opt_name_parens key_match reference_actions
  {
    name := $2.unresolvedObjectName().ToTableName()
    $$.val = &tree.ColumnFKConstraint{
      Table: name,
      Col: tree.Name($3),
      Actions: $5.referenceActions(),
      Match: $4.compositeKeyMatchMethod(),
    }
  }

col_qual_generated_identity:
  GENERATED_ALWAYS ALWAYS AS IDENTITY opt_create_seq_option_list_with_parens
  {
    $$.val = &tree.ColumnComputedDef{Options: $5.seqOpts()}
  }
| GENERATED BY DEFAULT AS IDENTITY opt_create_seq_option_list_with_parens
  {
    $$.val = &tree.ColumnComputedDef{ByDefault: true, Options: $6.seqOpts()}
  }

opt_include_index_cols:
  /* EMPTY */
  {
    $$.val = tree.IndexElemList(nil)
  }
| INCLUDE '(' index_params_name_only ')'
  {
    $$.val = $3.idxElems()
  }

opt_using_index_tablespace:
  /* EMPTY */
  {
    $$ = ""
  }
| USING INDEX TABLESPACE tablespace_name
  {
    $$ = $4
  }

opt_create_seq_option_list_with_parens:
  '(' create_seq_option_list ')'
  {
    $$.val = $2.seqOpts()
  }
| /* EMPTY */
  {
    $$.val = []tree.SequenceOption(nil)
  }

opt_no_inherit:
  /* EMPTY */
  {
    $$.val = false
  }
| NO INHERIT
  {
    $$.val = true
  }

table_constraint:
  CONSTRAINT constraint_name table_constraint_elem opt_deferrable_mode opt_initially
  {
    $$.val = $3.constraintDef()
    $$.val.(tree.ConstraintTableDef).SetName(tree.Name($2))
  }
| table_constraint_elem opt_deferrable_mode opt_initially
  {
    $$.val = $1.constraintDef()
  }

// table_constraint_elem specifies constraint syntax which is not embedded into a
// column definition. col_qualification_elem specifies the embedded form.
// - thomas 1997-12-03
table_constraint_elem:
  CHECK '(' a_expr ')' opt_no_inherit
  {
    $$.val = &tree.CheckConstraintTableDef{
      Expr: $3.expr(),
      NoInherit: $5.bool(),
    }
  }
| UNIQUE opt_nulls_distinct '(' index_params ')' constraint_index_params
  {
    $$.val = &tree.UniqueConstraintTableDef{
      IndexTableDef: tree.IndexTableDef{
        Columns: $4.idxElems(),
        IndexParams: $6.constraintIdxParams(),
      },
    }
  }
| PRIMARY KEY '(' index_params ')' constraint_index_params
  {
    $$.val = &tree.UniqueConstraintTableDef{
      IndexTableDef: tree.IndexTableDef{
        Columns: $4.idxElems(),
	IndexParams: $6.constraintIdxParams(),
      },
      PrimaryKey: true,
    }
  }
| EXCLUDE opt_using_method '(' exclude_elems ')' constraint_index_params opt_where_clause_paren
  {
    $$.val = &tree.ExcludeConstraintTableDef{
      IndexTableDef: tree.IndexTableDef{
        Columns: $4.idxElems(),
	IndexParams: $6.constraintIdxParams(),
      },
      Predicate: $7.expr(),
    }
  }
| FOREIGN KEY '(' name_list ')' REFERENCES table_name opt_column_list key_match reference_actions
  {
    name := $7.unresolvedObjectName().ToTableName()
    $$.val = &tree.ForeignKeyConstraintTableDef{
      Table: name,
      FromCols: $4.nameList(),
      ToCols: $8.nameList(),
      Match: $9.compositeKeyMatchMethod(),
      Actions: $10.referenceActions(),
    }
  }

exclude_elems:
  index_elem WITH math_op
  {
    el := $1.idxElem()
    el.ExcludeOp = $3.op()
    $$.val = tree.IndexElemList{el}
  }
| exclude_elems ',' index_elem WITH math_op
  {
    el := $3.idxElem()
    el.ExcludeOp = $5.op()
    $$.val = append($1.idxElems(), el)
  }

opt_index_params_name_only:
  /* EMPTY */
  {
    $$.val = tree.IndexElemList(nil)
  }
| '(' index_params_name_only ')'
  {
    $$.val = $2.idxElems()
  }

index_params_name_only:
  index_elem_name_only
  {
    $$.val = tree.IndexElemList{$1.idxElem()}
  }
| index_params_name_only ',' index_elem_name_only
  {
    $$.val = append($1.idxElems(), $3.idxElem())
  }

index_elem_name_only:
  column_name
  {
    $$.val = tree.IndexElem{Column: tree.Name($1)}
  }

constraint_index_params:
  opt_include_index_cols opt_with_storage_parameter_list opt_using_index_tablespace
  {
    $$.val = tree.IndexParams{
      IncludeColumns: $1.idxElems(),
      StorageParams:  $2.storageParams(),
      Tablespace:     tree.Name($3),
    }
  }

opt_deferrable_mode:
  /* EMPTY */
  {
    $$.val = tree.UnspecifiedDeferrableMode
  }
| deferrable_mode

opt_initially:
  /* EMPTY */
  {
    $$.val = tree.UnspecifiedInitiallyMode
  }
| INITIALLY DEFERRED
  {
    $$.val = tree.InitiallyDeferred
  }
| INITIALLY IMMEDIATE
  {
    $$.val = tree.InitiallyImmediate
  }

opt_column_list:
  '(' name_list ')'
  {
    $$.val = $2.nameList()
  }
| /* EMPTY */
  {
    $$.val = tree.NameList(nil)
  }

opt_only:
  /* EMPTY */
  {
    $$.val = false
  }
| ONLY
  {
    $$.val = true
  }

opt_nulls_distinct:
  NULLS opt_not DISTINCT
  {
    $$.val = $2.bool()
  }
| /* EMPTY */
  {
    $$.val = true
  }

// https://www.postgresql.org/docs/10/sql-createtable.html
//
// "A value inserted into the referencing column(s) is matched against
// the values of the referenced table and referenced columns using the
// given match type. There are three match types: MATCH FULL, MATCH
// PARTIAL, and MATCH SIMPLE (which is the default). MATCH FULL will
// not allow one column of a multicolumn foreign key to be null unless
// all foreign key columns are null; if they are all null, the row is
// not required to have a match in the referenced table. MATCH SIMPLE
// allows any of the foreign key columns to be null; if any of them
// are null, the row is not required to have a match in the referenced
// table. MATCH PARTIAL is not yet implemented. (Of course, NOT NULL
// constraints can be applied to the referencing column(s) to prevent
// these cases from arising.)"
key_match:
  MATCH SIMPLE
  {
    $$.val = tree.MatchSimple
  }
| MATCH FULL
  {
    $$.val = tree.MatchFull
  }
| MATCH PARTIAL
  {
    $$.val = tree.MatchPartial
  }
| /* EMPTY */
  {
    $$.val = tree.MatchSimple
  }

// We combine the update and delete actions into one value temporarily for
// simplicity of parsing, and then break them down again in the calling
// production.
reference_actions:
  reference_on_update
  {
     $$.val = tree.ReferenceActions{Update: $1.refAction()}
  }
| reference_on_delete
  {
     $$.val = tree.ReferenceActions{Delete: $1.refAction()}
  }
| reference_on_update reference_on_delete
  {
    $$.val = tree.ReferenceActions{Update: $1.refAction(), Delete: $2.refAction()}
  }
| reference_on_delete reference_on_update
  {
    $$.val = tree.ReferenceActions{Delete: $1.refAction(), Update: $2.refAction()}
  }
| /* EMPTY */
  {
    $$.val = tree.ReferenceActions{}
  }

reference_on_update:
  ON UPDATE reference_action
  {
    $$.val = $3.refAction()
  }

reference_on_delete:
  ON DELETE reference_action
  {
    $$.val = $3.refAction()
  }

reference_action:
// NO ACTION is currently the default behavior. It is functionally the same as
// RESTRICT.
  NO ACTION
  {
    $$.val = tree.RefAction{Action: tree.NoAction}
  }
| RESTRICT
  {
    $$.val = tree.RefAction{Action: tree.Restrict}
  }
| CASCADE
  {
    $$.val = tree.RefAction{Action: tree.Cascade}
  }
| SET NULL opt_column_list
  {
    $$.val = tree.RefAction{Action: tree.SetNull, Columns: $3.nameList()}
  }
| SET DEFAULT opt_column_list
  {
    $$.val = tree.RefAction{Action: tree.SetDefault, Columns: $3.nameList()}
  }

// %Help: CREATE SEQUENCE - create a new sequence
// %Category: DDL
// %Text:
// CREATE [ { TEMPORARY | TEMP } | UNLOGGED ] SEQUENCE [ IF NOT EXISTS ] name
//    [ AS data_type ]
//    [ INCREMENT [ BY ] increment ]
//    [ MINVALUE minvalue | NO MINVALUE ] [ MAXVALUE maxvalue | NO MAXVALUE ]
//    [ START [ WITH ] start ] [ CACHE cache ] [ [ NO ] CYCLE ]
//    [ OWNED BY { table_name.column_name | NONE } ]
//
// %SeeAlso: CREATE TABLE
create_sequence_stmt:
  CREATE opt_persistence_sequence SEQUENCE sequence_name opt_create_seq_option_list
  {
    name := $4.unresolvedObjectName().ToTableName()
    $$.val = &tree.CreateSequence {
      Name: name,
      Persistence: $2.persistence(),
      Options: $5.seqOpts(),
    }
  }
| CREATE opt_persistence_sequence SEQUENCE IF NOT EXISTS sequence_name opt_create_seq_option_list
  {
    name := $7.unresolvedObjectName().ToTableName()
    $$.val = &tree.CreateSequence {
      Name: name,
      Persistence: $2.persistence(),
      IfNotExists: true,
      Options: $8.seqOpts(),
<<<<<<< HEAD
    }
  }

opt_create_seq_option_list:
  create_seq_option_list
| /* EMPTY */
  {
    $$.val = []tree.SequenceOption(nil)
  }

create_seq_option_list:
  create_seq_option_elem
  {
    $$.val = []tree.SequenceOption{$1.seqOpt()}
  }
| create_seq_option_list create_seq_option_elem
  {
    $$.val = append($1.seqOpts(), $2.seqOpt())
  }

create_seq_option_elem:
  seq_as_type
| seq_increment
| seq_minvalue
| seq_maxvalue
| seq_start
| seq_cache
| seq_cycle
| seq_owned_by

opt_alter_seq_option_list:
  alter_seq_option_list
| /* EMPTY */
  {
    $$.val = []tree.SequenceOption(nil)
  }

alter_seq_option_list:
  alter_seq_option_elem
  {
    $$.val = []tree.SequenceOption{$1.seqOpt()}
  }
| alter_seq_option_list alter_seq_option_elem
  {
    $$.val = append($1.seqOpts(), $2.seqOpt())
  }

alter_seq_option_elem:
  create_seq_option_elem
| seq_restart

seq_as_type:
  AS typename
  {
    $$.val = tree.SequenceOption{Name: tree.SeqOptAs, AsType: $2.typeReference()}
  }

seq_increment:
  INCREMENT signed_iconst64
  {
    x := $2.int64()
    $$.val = tree.SequenceOption{Name: tree.SeqOptIncrement, IntVal: &x}
  }
| INCREMENT BY signed_iconst64
  {
    x := $3.int64()
    $$.val = tree.SequenceOption{Name: tree.SeqOptIncrement, IntVal: &x}
  }

seq_minvalue:
  MINVALUE signed_iconst64
  {
    x := $2.int64()
    $$.val = tree.SequenceOption{Name: tree.SeqOptMinValue, IntVal: &x}
  }
| NO MINVALUE
  {
    $$.val = tree.SequenceOption{Name: tree.SeqOptMinValue}
  }

seq_maxvalue:
  MAXVALUE signed_iconst64
  {
    x := $2.int64()
    $$.val = tree.SequenceOption{Name: tree.SeqOptMaxValue, IntVal: &x}
  }
| NO MAXVALUE
  {
    $$.val = tree.SequenceOption{Name: tree.SeqOptMaxValue}
  }

seq_start:
  START opt_with signed_iconst64
  {
    x := $3.int64()
    $$.val = tree.SequenceOption{Name: tree.SeqOptStart, IntVal: &x}
  }

seq_cache:
  CACHE signed_iconst64
  {
    x := $2.int64()
    $$.val = tree.SequenceOption{Name: tree.SeqOptCache, IntVal: &x}
  }

seq_cycle:
  CYCLE
  {
    $$.val = tree.SequenceOption{Name: tree.SeqOptCycle}
  }
| NO CYCLE
  {
    $$.val = tree.SequenceOption{Name: tree.SeqOptNoCycle}
  }

seq_owned_by:
  OWNED BY column_path
  {
    varName, err := $3.unresolvedName().NormalizeVarName()
    if err != nil {
      return setErr(sqllex, err)
    }
    columnItem, ok := varName.(*tree.ColumnItem)
    if !ok {
      sqllex.Error(fmt.Sprintf("invalid column name: %q", tree.ErrString($3.unresolvedName())))
            return 1
=======
>>>>>>> 2cbde833
    }
    $$.val = tree.SequenceOption{Name: tree.SeqOptOwnedBy, ColumnItemVal: columnItem}
  }
| OWNED BY NONE
  {
    $$.val = tree.SequenceOption{Name: tree.SeqOptOwnedBy, ColumnItemVal: nil}
  }

seq_restart:
  RESTART
  {
    $$.val = tree.SequenceOption{Name: tree.SeqOptRestart}
  }
| RESTART opt_with signed_iconst64
  {
    x := $3.int64()
    $$.val = tree.SequenceOption{Name: tree.SeqOptRestart, IntVal: &x}
  }
<<<<<<< HEAD
=======

opt_create_seq_option_list:
  create_seq_option_list
| /* EMPTY */
  {
    $$.val = []tree.SequenceOption(nil)
  }

create_seq_option_list:
  create_seq_option_elem
  {
    $$.val = []tree.SequenceOption{$1.seqOpt()}
  }
| create_seq_option_list create_seq_option_elem
  {
    $$.val = append($1.seqOpts(), $2.seqOpt())
  }

create_seq_option_elem:
  seq_as_type
| seq_increment
| seq_minvalue
| seq_maxvalue
| seq_start
| seq_cache
| seq_cycle
| seq_owned_by

opt_alter_seq_option_list:
  alter_seq_option_list
| /* EMPTY */
  {
    $$.val = []tree.SequenceOption(nil)
  }

alter_seq_option_list:
  alter_seq_option_elem
  {
    $$.val = []tree.SequenceOption{$1.seqOpt()}
  }
| alter_seq_option_list alter_seq_option_elem
  {
    $$.val = append($1.seqOpts(), $2.seqOpt())
  }

alter_seq_option_elem:
  create_seq_option_elem
| seq_restart

seq_as_type:
  AS typename
  {
    $$.val = tree.SequenceOption{Name: tree.SeqOptAs, AsType: $2.typeReference()}
  }

seq_increment:
  INCREMENT signed_iconst64
  {
    x := $2.int64()
    $$.val = tree.SequenceOption{Name: tree.SeqOptIncrement, IntVal: &x}
  }
| INCREMENT BY signed_iconst64
  {
    x := $3.int64()
    $$.val = tree.SequenceOption{Name: tree.SeqOptIncrement, IntVal: &x}
  }

seq_minvalue:
  MINVALUE signed_iconst64
  {
    x := $2.int64()
    $$.val = tree.SequenceOption{Name: tree.SeqOptMinValue, IntVal: &x}
  }
| NO MINVALUE
  {
    $$.val = tree.SequenceOption{Name: tree.SeqOptMinValue}
  }

seq_maxvalue:
  MAXVALUE signed_iconst64
  {
    x := $2.int64()
    $$.val = tree.SequenceOption{Name: tree.SeqOptMaxValue, IntVal: &x}
  }
| NO MAXVALUE
  {
    $$.val = tree.SequenceOption{Name: tree.SeqOptMaxValue}
  }

seq_start:
  START opt_with signed_iconst64
  {
    x := $3.int64()
    $$.val = tree.SequenceOption{Name: tree.SeqOptStart, IntVal: &x}
  }

seq_cache:
  CACHE signed_iconst64
  {
    x := $2.int64()
    $$.val = tree.SequenceOption{Name: tree.SeqOptCache, IntVal: &x}
  }

seq_cycle:
  CYCLE
  {
    $$.val = tree.SequenceOption{Name: tree.SeqOptCycle}
  }
| NO CYCLE
  {
    $$.val = tree.SequenceOption{Name: tree.SeqOptNoCycle}
  }

seq_owned_by:
  OWNED BY column_path
  {
    varName, err := $3.unresolvedName().NormalizeVarName()
    if err != nil {
      return setErr(sqllex, err)
    }
    columnItem, ok := varName.(*tree.ColumnItem)
    if !ok {
      sqllex.Error(fmt.Sprintf("invalid column name: %q", tree.ErrString($3.unresolvedName())))
            return 1
    }
    $$.val = tree.SequenceOption{Name: tree.SeqOptOwnedBy, ColumnItemVal: columnItem}
  }
| OWNED BY NONE
  {
    $$.val = tree.SequenceOption{Name: tree.SeqOptOwnedBy, ColumnItemVal: nil}
  }

seq_restart:
  RESTART
  {
    $$.val = tree.SequenceOption{Name: tree.SeqOptRestart}
  }
| RESTART opt_with signed_iconst64
  {
    x := $3.int64()
    $$.val = tree.SequenceOption{Name: tree.SeqOptRestart, IntVal: &x}
  }
>>>>>>> 2cbde833

// %Help: TRUNCATE - empty one or more tables
// %Category: DML
// %Text: TRUNCATE [TABLE] <tablename> [, ...] [CASCADE | RESTRICT]
// %SeeAlso: WEBDOCS/truncate.html
truncate_stmt:
  TRUNCATE opt_table relation_expr_list opt_drop_behavior
  {
    $$.val = &tree.Truncate{Tables: $3.tableNames(), DropBehavior: $4.dropBehavior()}
  }
| TRUNCATE error // SHOW HELP: TRUNCATE

password_clause:
  PASSWORD string_or_placeholder
  {
    $$.val = tree.KVOption{Key: tree.Name($1), Value: $2.expr()}
  }
| PASSWORD NULL
  {
    $$.val = tree.KVOption{Key: tree.Name($1), Value: tree.DNull}
  }

create_trigger_stmt:
  CREATE opt_constraint TRIGGER trigger_name trigger_time trigger_events ON table_name opt_from_ref_table
  opt_trigger_deferrable_mode opt_trigger_relations opt_for_each opt_when EXECUTE function_or_procedure routine_name '(' name_list ')'
  {
    $$.val = &tree.CreateTrigger{
      Replace: false,
      Constraint: $2.bool(),
      Name: tree.Name($4),
      Time: $5.triggerTime(),
      Events: $6.triggerEvents(),
      OnTable: $8.unresolvedObjectName().ToTableName(),
      RefTable: tree.Name($9),
      Deferrable: $10.triggerDeferrableMode(),
      Relations: $11.triggerRelations(),
      ForEachRow: $12.bool(),
      When: $13.expr(),
      FuncName: $16.unresolvedObjectName(),
      Args: $18.nameList(),
    }
  }
| CREATE OR REPLACE opt_constraint TRIGGER trigger_name trigger_time trigger_events ON table_name opt_from_ref_table
  opt_trigger_deferrable_mode opt_trigger_relations opt_for_each opt_when EXECUTE function_or_procedure routine_name '(' name_list ')'
  {
    $$.val = &tree.CreateTrigger{
      Replace: true,
      Constraint: $4.bool(),
      Name: tree.Name($6),
      Time: $7.triggerTime(),
      Events: $8.triggerEvents(),
      OnTable: $10.unresolvedObjectName().ToTableName(),
      RefTable: tree.Name($11),
      Deferrable: $12.triggerDeferrableMode(),
      Relations: $13.triggerRelations(),
      ForEachRow: $14.bool(),
      When: $15.expr(),
      FuncName: $18.unresolvedObjectName(),
      Args: $20.nameList(),
    }
  }
  
function_or_procedure:
  FUNCTION
| PROCEDURE

opt_when:
  /* EMPTY */
  {
    $$.val = nil
  }
| WHEN '(' a_expr ')'
  {
    $$.val = $3.expr()
  }

opt_for_each:
  /* EMPTY */
  {
    $$.val = false
  }
| FOR opt_each ROW
  {
    $$.val = true
  }
| FOR opt_each STATEMENT
  {
    $$.val = false
  }

opt_each:
  /* EMPTY */
| EACH

opt_trigger_relations:
  /* EMPTY */
  {
    $$.val = tree.TriggerRelations(nil)
  }
| REFERENCING trigger_relations
  {
    $$.val = $2.triggerRelations()
  }

trigger_relations:
  old_or_new TABLE opt_as name
  {
    $$.val = tree.TriggerRelations{{IsOld: $1.bool(), Name: $4}}
  }
| trigger_relations old_or_new TABLE opt_as name
  {
    $$.val = append($1.triggerRelations(), tree.TriggerRelation{IsOld: $2.bool(), Name: $5})
  }

old_or_new:
  OLD
  {
    $$.val = true
  }
| NEW
  {
    $$.val = false
  }

opt_as:
  /* EMPTY */
| AS

opt_trigger_deferrable_mode:
  /* EMPTY */
  {
    $$.val = tree.TriggerNotDeferrable
  }
| DEFERRABLE
  {
    $$.val = tree.TriggerDeferrable
  }
| INITIALLY IMMEDIATE
  {
    $$.val = tree.TriggerDeferrable
  }
| INITIALLY DEFERRED
  {
    $$.val = tree.TriggerInitiallyDeferred
  }
| NOT_LA DEFERRABLE
  {
    $$.val = tree.TriggerNotDeferrable
  }
| DEFERRABLE INITIALLY IMMEDIATE
  {
    $$.val = tree.TriggerDeferrable
  }
| DEFERRABLE INITIALLY DEFERRED
  {
    $$.val = tree.TriggerInitiallyDeferred
  }

opt_from_ref_table:
  /* EMPTY */
  {
    $$ = ""
  }
| FROM name
  {
    $$ = $2
  }

trigger_events:
  trigger_event
  {
    $$.val = tree.TriggerEvents{$1.triggerEvent()}
  }
| trigger_events OR trigger_event
  {
    $$.val = append($1.triggerEvents(), $3.triggerEvent())
  }

trigger_event:
  INSERT
  {
    $$.val = tree.TriggerEvent{Type: tree.TriggerEventInsert}
  }
| UPDATE opt_of_cols
  {
    $$.val = tree.TriggerEvent{Type: tree.TriggerEventUpdate, Cols: $2.nameList()}
  }
| DELETE
  {
    $$.val = tree.TriggerEvent{Type: tree.TriggerEventDelete}
  }
| TRUNCATE
  {
    $$.val = tree.TriggerEvent{Type: tree.TriggerEventTruncate}
  }

opt_of_cols:
  /* EMPTY */
  {
    $$.val = tree.NameList(nil)
  }
| OF name_list
  {
    $$.val = $2.nameList()
  }

trigger_time:
  BEFORE
  {
    $$.val = tree.TriggerTimeBefore
  }
| AFTER
  {
    $$.val = tree.TriggerTimeAfter
  }
| INSTEAD OF
  {
    $$.val = tree.TriggerTimeInsteadOf
  }

opt_constraint:
  /* EMPTY */
  {
    $$.val = false
  }
| CONSTRAINT
  {
    $$.val = true
  }

// %Help: CREATE ROLE - define a new role
// %Category: Priv
// %Text: CREATE ROLE [IF NOT EXISTS] <name> [ [WITH] <OPTIONS...> ]
// %SeeAlso: ALTER ROLE, DROP ROLE, SHOW ROLES
create_role_stmt:
  CREATE role_or_group_or_user string_or_placeholder opt_role_options
  {
    $$.val = &tree.CreateRole{Name: $3.expr(), KVOptions: $4.kvOptions(), IsRole: $2.bool()}
  }
| CREATE role_or_group_or_user IF NOT EXISTS string_or_placeholder opt_role_options
  {
    $$.val = &tree.CreateRole{Name: $6.expr(), IfNotExists: true, KVOptions: $7.kvOptions(), IsRole: $2.bool()}
  }
| CREATE role_or_group_or_user error // SHOW HELP: CREATE ROLE

// %Help: ALTER ROLE - alter a role
// %Category: Priv
// %Text: ALTER ROLE <name> [WITH] <options...>
// %SeeAlso: CREATE ROLE, DROP ROLE, SHOW ROLES
alter_role_stmt:
  ALTER role_or_group_or_user string_or_placeholder opt_role_options
{
  $$.val = &tree.AlterRole{Name: $3.expr(), KVOptions: $4.kvOptions(), IsRole: $2.bool()}
}
| ALTER role_or_group_or_user IF EXISTS string_or_placeholder opt_role_options
{
  $$.val = &tree.AlterRole{Name: $5.expr(), IfExists: true, KVOptions: $6.kvOptions(), IsRole: $2.bool()}
}
| ALTER role_or_group_or_user error // SHOW HELP: ALTER ROLE

// "CREATE GROUP is now an alias for CREATE ROLE"
// https://www.postgresql.org/docs/10/static/sql-creategroup.html
role_or_group_or_user:
  role_or_user
  {
    $$ = $1
  }
| GROUP
  {
    /* SKIP DOC */
    $$.val = true
  }

role_or_user:
  ROLE
  {
    $$.val = true
  }
| USER
  {
    $$.val = false
  }

// %Help: CREATE VIEW - create a new view
// %Category: DDL
// %Text: CREATE [ OR REPLACE ] [ TEMP | TEMPORARY ] [ RECURSIVE ] VIEW name [ ( column_name [, ...] ) ]
//    	  [ WITH ( view_option_name [= view_option_value] [, ... ] ) ]
//    	  AS <source>
//    	  [ WITH [ CASCADED | LOCAL ] CHECK OPTION ]
// %SeeAlso: CREATE TABLE, SHOW CREATE, WEBDOCS/create-view.html
create_view_stmt:
  CREATE opt_temp opt_view_recursive VIEW view_name opt_column_list opt_with_view_options AS select_stmt opt_with_check_option
  {
    name := $5.unresolvedObjectName().ToTableName()
    $$.val = &tree.CreateView{
      Name: name,
      Replace: false,
      Persistence: $2.persistence(),
      IsRecursive: $3.bool(),
      ColumnNames: $6.nameList(),
      Options: $7.viewOptions(),
      AsSource: $9.slct(),
      CheckOption: $10.viewCheckOption(),
    }
  }
// We cannot use a rule like opt_or_replace here as that would cause a conflict
// with the opt_temp rule.
| CREATE OR REPLACE opt_temp opt_view_recursive VIEW view_name opt_column_list opt_with_view_options AS select_stmt opt_with_check_option
  {
    name := $7.unresolvedObjectName().ToTableName()
    $$.val = &tree.CreateView{
      Name: name,
      Replace: true,
      Persistence: $4.persistence(),
      IsRecursive: $5.bool(),
      ColumnNames: $8.nameList(),
      Options: $9.viewOptions(),
      AsSource: $11.slct(),
      CheckOption: $12.viewCheckOption(),
    }
  }

opt_with_check_option:
  /* EMPTY */
  {
    $$.val = tree.ViewCheckOptionUnspecified
  }
| WITH CHECK OPTION
  {
    $$.val = tree.ViewCheckOptionCascaded
  }
| WITH CASCADED CHECK OPTION
  {
    $$.val = tree.ViewCheckOptionCascaded
  }
| WITH LOCAL CHECK OPTION
  {
    $$.val = tree.ViewCheckOptionLocal
  }

opt_with_view_options:
  /* EMPTY */
  {
    $$.val = tree.ViewOptions(nil)
  }
| WITH '(' view_options ')'
  {
    $$.val = $3.viewOptions()
  }

view_options:
  name opt_var_value
  {
    $$.val = tree.ViewOptions{{Name: $1, Val: $2.expr()}}
  }
| view_options ',' name opt_var_value
  {
    $$.val = append($1.viewOptions(), tree.ViewOption{Name: $3, Val: $4.expr()})
  }

create_materialized_view_stmt:
  CREATE MATERIALIZED VIEW view_name opt_column_list opt_using_method opt_with_storage_parameter_list opt_tablespace AS select_stmt opt_create_as_with_data
  {
    name := $4.unresolvedObjectName().ToTableName()
    $$.val = &tree.CreateMaterializedView{
      Name: name,
      ColumnNames: $5.nameList(),
      AsSource: $10.slct(),
      Using: $6,
      Params: $7.storageParams(),
      Tablespace: tree.Name($8),
      WithNoData: $11.bool(),
    }
  }
| CREATE MATERIALIZED VIEW IF NOT EXISTS view_name opt_column_list opt_using_method opt_with_storage_parameter_list opt_tablespace AS select_stmt opt_create_as_with_data
  {
    name := $7.unresolvedObjectName().ToTableName()
    $$.val = &tree.CreateMaterializedView{
      Name: name,
      ColumnNames: $8.nameList(),
      AsSource: $13.slct(),
      IfNotExists: true,
      Using: $9,
      Params: $10.storageParams(),
      Tablespace: tree.Name($11),
      WithNoData: $14.bool(),
    }
  }

role_option:
  CREATEROLE
  {
    $$.val = tree.KVOption{Key: tree.Name($1), Value: nil}
  }
| NOCREATEROLE
  {
    $$.val = tree.KVOption{Key: tree.Name($1), Value: nil}
  }
| LOGIN
  {
    $$.val = tree.KVOption{Key: tree.Name($1), Value: nil}
  }
| NOLOGIN
  {
    $$.val = tree.KVOption{Key: tree.Name($1), Value: nil}
  }
| CONTROLJOB
  {
    $$.val = tree.KVOption{Key: tree.Name($1), Value: nil}
  }
| NOCONTROLJOB
  {
   $$.val = tree.KVOption{Key: tree.Name($1), Value: nil}
  }
| CONTROLCHANGEFEED
  {
    $$.val = tree.KVOption{Key: tree.Name($1), Value: nil}
  }
| NOCONTROLCHANGEFEED
  {
    $$.val = tree.KVOption{Key: tree.Name($1), Value: nil}
  }
| CREATEDB
  {
    $$.val = tree.KVOption{Key: tree.Name($1), Value: nil}
  }
| NOCREATEDB
  {
    $$.val = tree.KVOption{Key: tree.Name($1), Value: nil}
  }
| CREATELOGIN
  {
    $$.val = tree.KVOption{Key: tree.Name($1), Value: nil}
  }
| NOCREATELOGIN
  {
    $$.val = tree.KVOption{Key: tree.Name($1), Value: nil}
  }
| VIEWACTIVITY
  {
    $$.val = tree.KVOption{Key: tree.Name($1), Value: nil}
  }
| NOVIEWACTIVITY
  {
    $$.val = tree.KVOption{Key: tree.Name($1), Value: nil}
  }
| CANCELQUERY
  {
    $$.val = tree.KVOption{Key: tree.Name($1), Value: nil}
  }
| NOCANCELQUERY
  {
    $$.val = tree.KVOption{Key: tree.Name($1), Value: nil}
  }
| MODIFYCLUSTERSETTING
  {
    $$.val = tree.KVOption{Key: tree.Name($1), Value: nil}
  }
| NOMODIFYCLUSTERSETTING
  {
    $$.val = tree.KVOption{Key: tree.Name($1), Value: nil}
  }
| password_clause
| valid_until_clause


role_options:
  role_option
  {
    $$.val = []tree.KVOption{$1.kvOption()}
  }
|  role_options role_option
  {
    $$.val = append($1.kvOptions(), $2.kvOption())
  }

opt_role_options:
  opt_with role_options
  {
    $$.val = $2.kvOptions()
  }
| /* EMPTY */
  {
    $$.val = nil
  }

valid_until_clause:
  VALID UNTIL string_or_placeholder
  {
    $$.val = tree.KVOption{Key: tree.Name(fmt.Sprintf("%s_%s",$1, $2)), Value: $3.expr()}
  }
| VALID UNTIL NULL
  {
    $$.val = tree.KVOption{Key: tree.Name(fmt.Sprintf("%s_%s",$1, $2)), Value: tree.DNull}
  }

opt_view_recursive:
  /* EMPTY */
  {
    $$.val = false
  }
| RECURSIVE
  {
    $$.val = true
  }


// %Help: CREATE TYPE -- create a type
// %Category: DDL
// %Text: CREATE TYPE <type_name> AS ENUM (...)
create_type_stmt:
  // Enum types.
  CREATE TYPE type_name AS ENUM '(' opt_enum_val_list ')'
  {
    $$.val = &tree.CreateType{
      TypeName: $3.unresolvedObjectName(),
      Variety: tree.Enum,
      EnumLabels: $7.strs(),
    }
  }
| CREATE TYPE error // SHOW HELP: CREATE TYPE
  // Record/Composite types.
| CREATE TYPE type_name AS '(' error      { return unimplementedWithIssue(sqllex, 27792) }
  // Range types.
| CREATE TYPE type_name AS RANGE error    { return unimplementedWithIssue(sqllex, 27791) }
  // Base (primitive) types.
| CREATE TYPE type_name '(' error         { return unimplementedWithIssueDetail(sqllex, 27793, "base") }
  // Shell types, gateway to define base types using the previous syntax.
| CREATE TYPE type_name                   { return unimplementedWithIssueDetail(sqllex, 27793, "shell") }
  // Domain types.
| CREATE DOMAIN type_name error           { return unimplementedWithIssueDetail(sqllex, 27796, "create") }

opt_enum_val_list:
  enum_val_list
  {
    $$.val = $1.strs()
  }
| /* EMPTY */
  {
    $$.val = []string(nil)
  }

enum_val_list:
  SCONST
  {
    $$.val = []string{$1}
  }
| enum_val_list ',' SCONST
  {
    $$.val = append($1.strs(), $3)
  }

// %Help: CREATE INDEX - create a new index
// %Category: DDL
// %Text:
// CREATE [UNIQUE] INDEX [CONCURRENTLY] [IF NOT EXISTS] [<idxname>]
//        ON [ONLY] <tablename> [USING <method>]
//        ( { column_name | ( expression ) } [ COLLATE collation ] [ opclass [ ( opclass_parameter = value [, ... ] ) ] ] [ ASC | DESC ] [ NULLS { FIRST | LAST } ] [, ...] )
//        [INCLUDE ( column_name, [,...] )]
//        [NULLS [ NOT ] DISTINCT]
//        [WITH <storage_parameter_list>]
//        [TABLESPACE tablespace_name]
//        [WHERE <where_conds...>]
create_index_stmt:
  CREATE opt_unique INDEX opt_concurrently opt_index_name ON opt_only table_name opt_using_method '(' index_params ')' opt_include_index_cols opt_nulls_distinct opt_with_storage_parameter_list opt_tablespace opt_where_clause
  {
    table := $8.unresolvedObjectName().ToTableName()
    $$.val = &tree.CreateIndex{
      Name:          tree.Name($5),
      Table:         table,
      Unique:        $2.bool(),
      Concurrently:  $4.bool(),
      Only:          $7.bool(),
      Using:         $9,
      Columns:       $11.idxElems(),
      IndexParams:   tree.IndexParams{IncludeColumns: $13.idxElems(), StorageParams: $15.storageParams(), Tablespace: tree.Name($16)},
      NullsDistinct: $14.bool(),
      Predicate:     $17.expr(),
    }
  }
| CREATE opt_unique INDEX opt_concurrently IF NOT EXISTS index_name ON opt_only table_name opt_using_method '(' index_params ')' opt_include_index_cols opt_nulls_distinct opt_with_storage_parameter_list opt_tablespace opt_where_clause
  {
    table := $11.unresolvedObjectName().ToTableName()
    $$.val = &tree.CreateIndex{
      Name:          tree.Name($8),
      Table:         table,
      Unique:        $2.bool(),
      Concurrently:  $4.bool(),
      IfNotExists:   true,
      Only:          $10.bool(),
      Using:         $12,
      Columns:       $14.idxElems(),
      IndexParams:   tree.IndexParams{IncludeColumns: $16.idxElems(), StorageParams: $18.storageParams(), Tablespace: tree.Name($19)},
      NullsDistinct: $17.bool(),
      Predicate:     $20.expr(),
    }
  }
| CREATE opt_unique INDEX error // SHOW HELP: CREATE INDEX

opt_using_method:
  USING name
  {
    $$ = $2
  }
| /* EMPTY */
  {
    $$ = ""
  }

opt_concurrently:
  CONCURRENTLY
  {
    $$.val = true
  }
| /* EMPTY */
  {
    $$.val = false
  }

opt_unique:
  UNIQUE
  {
    $$.val = true
  }
| /* EMPTY */
  {
    $$.val = false
  }

index_params:
  index_elem
  {
    $$.val = tree.IndexElemList{$1.idxElem()}
  }
| index_params ',' index_elem
  {
    $$.val = append($1.idxElems(), $3.idxElem())
  }

// Index attributes can be either simple column references, or arbitrary
// expressions in parens. For backwards-compatibility reasons, we allow an
// expression that is just a function call to be written without parens.
index_elem:
  name opt_collate opt_opclass opt_asc_desc opt_nulls_order
  {
    $$.val = tree.IndexElem{Column: tree.Name($1), Collation: $2, OpClass: $3.opClass(), Direction: $4.dir(), NullsOrder: $5.nullsOrder()}
  }
| '(' a_expr ')' opt_collate opt_opclass opt_asc_desc opt_nulls_order
  {
    $$.val = tree.IndexElem{Expr: $2.expr(), Collation: $4, OpClass: $5.opClass(), Direction: $6.dir(), NullsOrder: $7.nullsOrder()}
  }

opt_opclass:
  /* EMPTY */
  {
    $$.val = (*tree.IndexElemOpClass)(nil)
  }
| IDENT
  {
    $$.val = &tree.IndexElemOpClass{Name: $1}
  }
| IDENT '(' opclass_option_list ')'
  {
    $$.val = &tree.IndexElemOpClass{Name: $1, Options: $3.opClassOptions()}
  }

opclass_option_list:
  name '=' a_expr
  {
    $$.val = []tree.IndexElemOpClassOption{{Param: $1, Val: $3.expr()}}
  }
| opclass_option_list ',' name '=' a_expr
  {
    $$.val = append($1.opClassOptions(), tree.IndexElemOpClassOption{Param: $3, Val: $5.expr()})
  }

opt_collate:
  COLLATE collation_name { $$ = $2 }
| /* EMPTY */ { $$ = "" }

opt_asc_desc:
  ASC
  {
    $$.val = tree.Ascending
  }
| DESC
  {
    $$.val = tree.Descending
  }
| /* EMPTY */
  {
    $$.val = tree.DefaultDirection
  }

alter_database_to_schema_stmt:
  ALTER DATABASE database_name CONVERT TO SCHEMA WITH PARENT database_name
  {
    $$.val = &tree.ReparentDatabase{Name: tree.Name($3), Parent: tree.Name($9)}
  }

alter_rename_database_stmt:
  ALTER DATABASE database_name RENAME TO database_name
  {
    $$.val = &tree.RenameDatabase{Name: tree.Name($3), NewName: tree.Name($6)}
  }

alter_rename_table_stmt:
  ALTER TABLE relation_expr RENAME TO table_name
  {
    name := $3.unresolvedObjectName()
    newName := $6.unresolvedObjectName()
    $$.val = &tree.RenameTable{Name: name, NewName: newName, IfExists: false}
  }
| ALTER TABLE IF EXISTS relation_expr RENAME TO table_name
  {
    name := $5.unresolvedObjectName()
    newName := $8.unresolvedObjectName()
    $$.val = &tree.RenameTable{Name: name, NewName: newName, IfExists: true}
  }

alter_table_set_schema_stmt:
  ALTER TABLE relation_expr set_schema
  {
    $$.val = &tree.AlterTableSetSchema{
      Name: $3.unresolvedObjectName(), Schema: $4, IfExists: false,
    }
  }
| ALTER TABLE IF EXISTS relation_expr set_schema
  {
    $$.val = &tree.AlterTableSetSchema{
      Name: $5.unresolvedObjectName(), Schema: $6, IfExists: true,
    }
  }

alter_table_all_in_tablespace_stmt:
  ALTER TABLE ALL IN TABLESPACE tablespace_name opt_owned_by_list set_tablespace opt_nowait
  {
    $$.val = &tree.AlterTableAllInTablespace{
      Name: tree.Name($6), OwnedBy: $7.strs(), Tablespace: $8, NoWait: $9.bool(),
    }
  }

alter_table_parition_stmt:
  ALTER TABLE table_name ATTACH PARTITION partition_name partition_of
  {
    $$.val = &tree.AlterTablePartition{
      Name: $3.unresolvedObjectName(), IfExists: false, Partition: tree.Name($6), Spec: $7.partitionBoundSpec(),
    }
  }
| ALTER TABLE IF EXISTS table_name ATTACH PARTITION partition_name partition_of
  {
    $$.val = &tree.AlterTablePartition{
      Name: $5.unresolvedObjectName(), IfExists: true, Partition: tree.Name($8), Spec: $9.partitionBoundSpec(),
    }
  }
| ALTER TABLE table_name DETACH PARTITION partition_name detach_partition_type
  {
    $$.val = &tree.AlterTablePartition{
      Name: $3.unresolvedObjectName(), IfExists: false, Partition: tree.Name($6), IsDetach: true, DetachType: $7.detachPartition(),
    }
  }
| ALTER TABLE IF EXISTS table_name DETACH PARTITION partition_name detach_partition_type
  {
    $$.val = &tree.AlterTablePartition{
      Name: $5.unresolvedObjectName(), IfExists: true, Partition: tree.Name($8), IsDetach: true, DetachType: $9.detachPartition(),
    }
  }

opt_nowait:
  /* EMPTY */
  {
    $$.val = false
  }
| NOWAIT
  {
    $$.val = true
  }

detach_partition_type:
  /* EMPTY */
  {
    $$.val = tree.DetachPartitionNone
  }
| CONCURRENTLY
  {
    $$.val = tree.DetachPartitionConcurrently
  }
| FINALIZE
  {
    $$.val = tree.DetachPartitionFinalize
  }

alter_sequence_set_schema_stmt:
  ALTER SEQUENCE relation_expr set_schema
  {
    $$.val = &tree.AlterTableSetSchema{
      Name: $3.unresolvedObjectName(), Schema: $4, IfExists: false, IsSequence: true,
    }
  }
| ALTER SEQUENCE IF EXISTS relation_expr set_schema
  {
    $$.val = &tree.AlterTableSetSchema{
      Name: $5.unresolvedObjectName(), Schema: $6, IfExists: true, IsSequence: true,
    }
  }

alter_materialized_view_stmt:
  ALTER MATERIALIZED VIEW relation_expr alter_materialized_view_cmd
  {
    $$.val = &tree.AlterMaterializedView{Name: $4.unresolvedObjectName(), IfExists: false, Cmds: $5.alterTableCmds()}
  }
| ALTER MATERIALIZED VIEW IF EXISTS relation_expr alter_materialized_view_cmd
  {
    $$.val = &tree.AlterMaterializedView{Name: $6.unresolvedObjectName(), IfExists: true, Cmds: $7.alterTableCmds()}
  }
| ALTER MATERIALIZED VIEW table_name opt_no DEPENDS ON EXTENSION name
  {
    $$.val = &tree.AlterMaterializedView{Name: $4.unresolvedObjectName(), No: $5.bool(), Extension: $9}
  }
| alter_materialized_view_rename_stmt
| alter_materialized_view_set_schema_stmt
| alter_materialized_view_all_in_tablespace_stmt

alter_materialized_view_cmd:
  alter_materialized_view_actions
  {
    $$.val = $1.alterTableCmds()
  }
| RENAME opt_column column_name TO column_name
  {
    $$.val = tree.AlterTableCmds{&tree.AlterTableRenameColumn{Column: tree.Name($3), NewName: tree.Name($5)}}
  }

alter_materialized_view_rename_stmt:
  ALTER MATERIALIZED VIEW relation_expr RENAME TO view_name
  {
    name := $4.unresolvedObjectName()
    newName := $7.unresolvedObjectName()
    $$.val = &tree.RenameTable{Name: name, NewName: newName, IfExists: false, IsMaterialized: true}
  }
| ALTER MATERIALIZED VIEW IF EXISTS relation_expr RENAME TO view_name
  {
    name := $6.unresolvedObjectName()
    newName := $9.unresolvedObjectName()
    $$.val = &tree.RenameTable{Name: name, NewName: newName, IfExists: false, IsMaterialized: true}
  }

alter_materialized_view_set_schema_stmt:
  ALTER MATERIALIZED VIEW relation_expr set_schema
  {
    $$.val = &tree.AlterTableSetSchema{
      Name: $4.unresolvedObjectName(), Schema: $5, IfExists: false, IsMaterialized: true,
    }
  }
| ALTER MATERIALIZED VIEW IF EXISTS relation_expr set_schema
  {
    $$.val = &tree.AlterTableSetSchema{
      Name: $6.unresolvedObjectName(), Schema: $7, IfExists: true, IsMaterialized: true,
    }
  }

alter_materialized_view_all_in_tablespace_stmt:
  ALTER MATERIALIZED VIEW ALL IN TABLESPACE tablespace_name opt_owned_by_list set_tablespace opt_nowait
  {
    $$.val = &tree.AlterTableAllInTablespace{
      Name: tree.Name($7), OwnedBy: $8.strs(), Tablespace: $9, NoWait: $10.bool(), IsMaterialized: true,
    }
  }

alter_rename_sequence_stmt:
  ALTER SEQUENCE relation_expr RENAME TO sequence_name
  {
    name := $3.unresolvedObjectName()
    newName := $6.unresolvedObjectName()
    $$.val = &tree.RenameTable{Name: name, NewName: newName, IfExists: false, IsSequence: true}
  }
| ALTER SEQUENCE IF EXISTS relation_expr RENAME TO sequence_name
  {
    name := $5.unresolvedObjectName()
    newName := $8.unresolvedObjectName()
    $$.val = &tree.RenameTable{Name: name, NewName: newName, IfExists: true, IsSequence: true}
  }

alter_rename_index_stmt:
  ALTER INDEX table_index_name RENAME TO index_name
  {
    $$.val = &tree.RenameIndex{Index: $3.newTableIndexName(), NewName: tree.UnrestrictedName($6), IfExists: false}
  }
| ALTER INDEX IF EXISTS table_index_name RENAME TO index_name
  {
    $$.val = &tree.RenameIndex{Index: $5.newTableIndexName(), NewName: tree.UnrestrictedName($8), IfExists: true}
  }

opt_column:
  COLUMN {}
| /* EMPTY */ {}

opt_set_data:
  SET DATA {}
| /* EMPTY */ {}

// %Help: RELEASE - complete a sub-transaction
// %Category: Txn
// %Text: RELEASE [SAVEPOINT] <savepoint name>
// %SeeAlso: SAVEPOINT, WEBDOCS/savepoint.html
release_stmt:
  RELEASE savepoint_name
  {
    $$.val = &tree.ReleaseSavepoint{Savepoint: tree.Name($2)}
  }
| RELEASE error // SHOW HELP: RELEASE

// %Help: RESUME JOBS - resume background jobs
// %Category: Misc
// %Text:
// RESUME JOBS <selectclause>
// RESUME JOB <jobid>
// %SeeAlso: SHOW JOBS, CANCEL JOBS, PAUSE JOBS
resume_jobs_stmt:
  RESUME JOB a_expr
  {
    $$.val = &tree.ControlJobs{
      Jobs: &tree.Select{
        Select: &tree.ValuesClause{Rows: []tree.Exprs{tree.Exprs{$3.expr()}}},
      },
      Command: tree.ResumeJob,
    }
  }
| RESUME JOB error // SHOW HELP: RESUME JOBS
| RESUME JOBS select_stmt
  {
    $$.val = &tree.ControlJobs{Jobs: $3.slct(), Command: tree.ResumeJob}
  }
| RESUME JOBS for_schedules_clause
  {
    $$.val = &tree.ControlJobsForSchedules{Schedules: $3.slct(), Command: tree.ResumeJob}
  }
| RESUME JOBS error // SHOW HELP: RESUME JOBS

// %Help: RESUME SCHEDULES - resume executing scheduled jobs
// %Category: Misc
// %Text:
// RESUME SCHEDULES <selectclause>
//  selectclause: select statement returning schedule IDs to resume.
//
// RESUME SCHEDULES <jobid>
//
// %SeeAlso: PAUSE SCHEDULES, SHOW JOBS, RESUME JOBS
resume_schedules_stmt:
  RESUME SCHEDULE a_expr
  {
    $$.val = &tree.ControlSchedules{
      Schedules: &tree.Select{
        Select: &tree.ValuesClause{Rows: []tree.Exprs{tree.Exprs{$3.expr()}}},
      },
      Command: tree.ResumeSchedule,
    }
  }
| RESUME SCHEDULE error // SHOW HELP: RESUME SCHEDULES
| RESUME SCHEDULES select_stmt
  {
    $$.val = &tree.ControlSchedules{
      Schedules: $3.slct(),
      Command: tree.ResumeSchedule,
    }
  }
| RESUME SCHEDULES error // SHOW HELP: RESUME SCHEDULES

// %Help: DROP SCHEDULES - destroy specified schedules
// %Category: Misc
// %Text:
// DROP SCHEDULES <selectclause>
//  selectclause: select statement returning schedule IDs to resume.
//
// DROP SCHEDULES <jobid>
//
// %SeeAlso: PAUSE SCHEDULES, SHOW JOBS, CANCEL JOBS
drop_schedule_stmt:
  DROP SCHEDULE a_expr
  {
    $$.val = &tree.ControlSchedules{
      Schedules: &tree.Select{
        Select: &tree.ValuesClause{Rows: []tree.Exprs{tree.Exprs{$3.expr()}}},
      },
      Command: tree.DropSchedule,
    }
  }
| DROP SCHEDULE error // SHOW HELP: DROP SCHEDULES
| DROP SCHEDULES select_stmt
  {
    $$.val = &tree.ControlSchedules{
      Schedules: $3.slct(),
      Command: tree.DropSchedule,
    }
  }
| DROP SCHEDULES error // SHOW HELP: DROP SCHEDULES

// %Help: SAVEPOINT - start a sub-transaction
// %Category: Txn
// %Text: SAVEPOINT <savepoint name>
// %SeeAlso: RELEASE, WEBDOCS/savepoint.html
savepoint_stmt:
  SAVEPOINT name
  {
    $$.val = &tree.Savepoint{Name: tree.Name($2)}
  }
| SAVEPOINT error // SHOW HELP: SAVEPOINT

// BEGIN / START / COMMIT / END / ROLLBACK / ...
transaction_stmt:
  begin_stmt    // EXTEND WITH HELP: BEGIN
| commit_stmt   // EXTEND WITH HELP: COMMIT
| rollback_stmt // EXTEND WITH HELP: ROLLBACK
| abort_stmt    /* SKIP DOC */

// %Help: BEGIN - start a transaction
// %Category: Txn
// %Text:
// BEGIN [TRANSACTION] [ <txnparameter> [[,] ...] ]
// START TRANSACTION [ <txnparameter> [[,] ...] ]
//
// Transaction parameters:
//    ISOLATION LEVEL { SNAPSHOT | SERIALIZABLE }
//    PRIORITY { LOW | NORMAL | HIGH }
//
// %SeeAlso: COMMIT, ROLLBACK, WEBDOCS/begin-transaction.html
begin_stmt:
  BEGIN opt_work_transaction begin_transaction
  {
    $$.val = $3.stmt()
  }
| BEGIN error // SHOW HELP: BEGIN
| START TRANSACTION begin_transaction
  {
    $$.val = $3.stmt()
  }
| START error // SHOW HELP: BEGIN

// %Help: COMMIT - commit the current transaction
// %Category: Txn
// %Text:
// COMMIT [TRANSACTION]
// END [TRANSACTION]
// %SeeAlso: BEGIN, ROLLBACK, WEBDOCS/commit-transaction.html
commit_stmt:
  COMMIT opt_transaction_chain
  {
    $$.val = &tree.CommitTransaction{}
  }
| COMMIT error // SHOW HELP: COMMIT
| END opt_transaction_chain
  {
    $$.val = &tree.CommitTransaction{}
  }
| END error // SHOW HELP: COMMIT

abort_stmt:
  ABORT opt_transaction_chain
  {
    $$.val = &tree.RollbackTransaction{}
  }

opt_transaction_chain:
  opt_work_transaction opt_chain {}

opt_chain:
  /* EMPTY */ {}
| AND CHAIN {}
| AND NO CHAIN {}

// %Help: ROLLBACK - abort the current (sub-)transaction
// %Category: Txn
// %Text:
// ROLLBACK [TRANSACTION]
// ROLLBACK [TRANSACTION] TO [SAVEPOINT] <savepoint name>
// %SeeAlso: BEGIN, COMMIT, SAVEPOINT, WEBDOCS/rollback-transaction.html
rollback_stmt:
  ROLLBACK opt_transaction_chain
  {
     $$.val = &tree.RollbackTransaction{}
  }
| ROLLBACK opt_work_transaction TO savepoint_name
  {
     $$.val = &tree.RollbackToSavepoint{Savepoint: tree.Name($4)}
  }
| ROLLBACK error // SHOW HELP: ROLLBACK

opt_work_transaction:
  TRANSACTION {}
| WORK        {}
| /* EMPTY */ {}

savepoint_name:
  SAVEPOINT name
  {
    $$ = $2
  }
| name
  {
    $$ = $1
  }

begin_transaction:
  transaction_mode_list
  {
    $$.val = &tree.BeginTransaction{Modes: $1.transactionModes()}
  }
| /* EMPTY */
  {
    $$.val = &tree.BeginTransaction{}
  }

transaction_mode_list:
  transaction_mode
  {
    $$.val = $1.transactionModes()
  }
| transaction_mode_list ',' transaction_mode
  {
    a := $1.transactionModes()
    b := $3.transactionModes()
    err := a.Merge(b)
    if err != nil { return setErr(sqllex, err) }
    $$.val = a
  }

transaction_mode:
  transaction_iso_level
  {
    /* SKIP DOC */
    $$.val = tree.TransactionModes{Isolation: $1.isoLevel()}
  }
| transaction_user_priority
  {
    $$.val = tree.TransactionModes{UserPriority: $1.userPriority()}
  }
| transaction_read_mode
  {
    $$.val = tree.TransactionModes{ReadWriteMode: $1.readWriteMode()}
  }
| as_of_clause
  {
    $$.val = tree.TransactionModes{AsOf: $1.asOfClause()}
  }
| deferrable_mode
  {
    $$.val = tree.TransactionModes{Deferrable: $1.deferrableMode()}
  }

transaction_user_priority:
  PRIORITY user_priority
  {
    $$.val = $2.userPriority()
  }

transaction_iso_level:
  ISOLATION LEVEL iso_level
  {
    $$.val = $3.isoLevel()
  }

transaction_read_mode:
  READ ONLY
  {
    $$.val = tree.ReadOnly
  }
| READ WRITE
  {
    $$.val = tree.ReadWrite
  }

deferrable_mode:
  DEFERRABLE
  {
    $$.val = tree.Deferrable
  }
| NOT_LA DEFERRABLE
  {
    $$.val = tree.NotDeferrable
  }

// %Help: CREATE DATABASE - create a new database
// %Category: DDL
// %Text: CREATE DATABASE [IF NOT EXISTS] <name>
// %SeeAlso: WEBDOCS/create-database.html
create_database_stmt:
  CREATE DATABASE database_name opt_with opt_owner opt_template opt_encoding opt_strategy opt_locale opt_lc_collate opt_lc_ctype opt_icu_locale opt_icu_rules opt_locale_provider opt_collation_version opt_tablespace opt_allow_connections opt_connection_limit opt_is_template opt_oid
  {
    $$.val = &tree.CreateDatabase{
      Name: tree.Name($3),
      Owner: $5,
      Template: $6,
      Encoding: $7,
      Strategy: $8,
      Locale: $9,
      Collate: $10,
      CType: $11,
      IcuLocale: $12,
      IcuRules: $13,
      LocaleProvider: $14,
      CollationVersion: $15,
      Tablespace: $16,
      AllowConnections: $17.expr(),
      ConnectionLimit: $18.expr(),
      IsTemplate: $19.expr(),
      Oid: $20.expr(),
    }
  }
| CREATE DATABASE IF NOT EXISTS database_name opt_with opt_owner opt_template opt_encoding opt_strategy opt_locale opt_lc_collate opt_lc_ctype opt_icu_locale opt_icu_rules opt_locale_provider opt_collation_version opt_tablespace opt_allow_connections opt_connection_limit opt_is_template opt_oid
  {
    $$.val = &tree.CreateDatabase{
      IfNotExists: true,
      Name: tree.Name($6),
      Owner: $8,
      Template: $9,
      Encoding: $10,
      Strategy: $11,
      Locale: $12,
      Collate: $13,
      CType: $14,
      IcuLocale: $15,
      IcuRules: $16,
      LocaleProvider: $17,
      CollationVersion: $18,
      Tablespace: $19,
      AllowConnections: $20.expr(),
      ConnectionLimit: $21.expr(),
      IsTemplate: $22.expr(),
      Oid: $23.expr(),
    }
   }
| CREATE DATABASE error // SHOW HELP: CREATE DATABASE

// Optional parameters can be written in any order, not only the order illustrated above.
opt_owner:
  OWNER opt_equal role_spec
  {
    $$ = $3
  }
| /* EMPTY */
  {
    $$ = ""
  }

opt_template:
  TEMPLATE opt_equal non_reserved_word_or_sconst
  {
    $$ = $3
  }
| /* EMPTY */
  {
    $$ = ""
  }

opt_encoding:
  ENCODING opt_equal non_reserved_word_or_sconst
  {
    $$ = $3
  }
| /* EMPTY */
  {
    $$ = ""
  }

opt_strategy:
  STRATEGY opt_equal non_reserved_word_or_sconst
  {
    $$ = $3
  }
| /* EMPTY */
  {
    $$ = ""
  }

opt_locale:
  LOCALE opt_equal non_reserved_word_or_sconst
  {
    $$ = $3
  }
| /* EMPTY */
  {
    $$ = ""
  }

opt_lc_collate:
  LC_COLLATE opt_equal non_reserved_word_or_sconst
  {
    $$ = $3
  }
| /* EMPTY */
  {
    $$ = ""
  }

opt_lc_ctype:
  LC_CTYPE opt_equal non_reserved_word_or_sconst
  {
    $$ = $3
  }
| /* EMPTY */
  {
    $$ = ""
  }

opt_icu_locale:
  ICU_LOCALE opt_equal non_reserved_word_or_sconst
  {
    $$ = $3
  }
| /* EMPTY */
  {
    $$ = ""
  }

opt_icu_rules:
  ICU_RULES opt_equal non_reserved_word_or_sconst
  {
    $$ = $3
  }
| /* EMPTY */
  {
    $$ = ""
  }

opt_locale_provider:
  LOCALE_PROVIDER opt_equal non_reserved_word_or_sconst
  {
    $$ = $3
  }
| /* EMPTY */
  {
    $$ = ""
  }

opt_collation_version:
  COLLATION_VERSION opt_equal non_reserved_word_or_sconst
  {
    $$ = $3
  }
| /* EMPTY */
  {
    $$ = ""
  }

opt_tablespace:
  TABLESPACE opt_equal tablespace_name
  {
    $$ = $3
  }
| /* EMPTY */
  {
    $$ = ""
  }

opt_allow_connections:
  ALLOW_CONNECTIONS opt_equal a_expr
  {
    $$.val = $3.expr()
  }
| /* EMPTY */
  {
    $$.val = nil
  }

opt_connection_limit:
  CONNECTION LIMIT opt_equal signed_iconst
  {
    $$.val = $4.expr()
  }
| /* EMPTY */
  {
    $$.val = nil
  }

opt_is_template:
  IS_TEMPLATE opt_equal a_expr
  {
    $$.val = $3.expr()
  }
| /* EMPTY */
  {
    $$.val = nil
  }

opt_oid:
  OID opt_equal signed_iconst
  {
    $$.val = $3.expr()
  }
| /* EMPTY */
  {
    $$.val = nil
  }

opt_equal:
  '=' {}
| /* EMPTY */ {}

// %Help: INSERT - create new rows in a table
// %Category: DML
// %Text:
// INSERT INTO <tablename> [[AS] <name>] [( <colnames...> )]
//        <selectclause>
//        [ON CONFLICT {
//          [( <colnames...> )] [WHERE <arbiter_predicate>] DO NOTHING |
//          ( <colnames...> ) [WHERE <index_predicate>] DO UPDATE SET ... [WHERE <expr>]
//        }
//        [RETURNING <exprs...>]
// %SeeAlso: UPSERT, UPDATE, DELETE, WEBDOCS/insert.html
insert_stmt:
  opt_with_clause INSERT INTO insert_target insert_rest returning_clause
  {
    $$.val = $5.stmt()
    $$.val.(*tree.Insert).With = $1.with()
    $$.val.(*tree.Insert).Table = $4.tblExpr()
    $$.val.(*tree.Insert).Returning = $6.retClause()
  }
| opt_with_clause INSERT INTO insert_target insert_rest on_conflict returning_clause
  {
    $$.val = $5.stmt()
    $$.val.(*tree.Insert).With = $1.with()
    $$.val.(*tree.Insert).Table = $4.tblExpr()
    $$.val.(*tree.Insert).OnConflict = $6.onConflict()
    $$.val.(*tree.Insert).Returning = $7.retClause()
  }
| opt_with_clause INSERT error // SHOW HELP: INSERT

// %Help: UPSERT - create or replace rows in a table
// %Category: DML
// %Text:
// UPSERT INTO <tablename> [AS <name>] [( <colnames...> )]
//        <selectclause>
//        [RETURNING <exprs...>]
// %SeeAlso: INSERT, UPDATE, DELETE, WEBDOCS/upsert.html
upsert_stmt:
  opt_with_clause UPSERT INTO insert_target insert_rest returning_clause
  {
    $$.val = $5.stmt()
    $$.val.(*tree.Insert).With = $1.with()
    $$.val.(*tree.Insert).Table = $4.tblExpr()
    $$.val.(*tree.Insert).OnConflict = &tree.OnConflict{}
    $$.val.(*tree.Insert).Returning = $6.retClause()
  }
| opt_with_clause UPSERT error // SHOW HELP: UPSERT

insert_target:
  table_name
  {
    name := $1.unresolvedObjectName().ToTableName()
    $$.val = &name
  }
// Can't easily make AS optional here, because VALUES in insert_rest would have
// a shift/reduce conflict with VALUES as an optional alias. We could easily
// allow unreserved_keywords as optional aliases, but that'd be an odd
// divergence from other places. So just require AS for now.
| table_name AS table_alias_name
  {
    name := $1.unresolvedObjectName().ToTableName()
    $$.val = &tree.AliasedTableExpr{Expr: &name, As: tree.AliasClause{Alias: tree.Name($3)}}
  }
| numeric_table_ref
  {
    $$.val = $1.tblExpr()
  }

insert_rest:
  select_stmt
  {
    $$.val = &tree.Insert{Rows: $1.slct()}
  }
| '(' insert_column_list ')' select_stmt
  {
    $$.val = &tree.Insert{Columns: $2.nameList(), Rows: $4.slct()}
  }
| DEFAULT VALUES
  {
    $$.val = &tree.Insert{Rows: &tree.Select{}}
  }

insert_column_list:
  insert_column_item
  {
    $$.val = tree.NameList{tree.Name($1)}
  }
| insert_column_list ',' insert_column_item
  {
    $$.val = append($1.nameList(), tree.Name($3))
  }

// insert_column_item represents the target of an INSERT/UPSERT or one
// of the LHS operands in an UPDATE SET statement.
//
//    INSERT INTO foo (x, y) VALUES ...
//                     ^^^^ here
//
//    UPDATE foo SET x = 1+2, (y, z) = (4, 5)
//                   ^^ here   ^^^^ here
//
// Currently CockroachDB only supports simple column names in this
// position. The rule below can be extended to support a sequence of
// field subscript or array indexing operators to designate a part of
// a field, when partial updates are to be supported. This likely will
// be needed together with support for composite types (#27792).
insert_column_item:
  column_name
| column_name '.' error { return unimplementedWithIssue(sqllex, 27792) }

on_conflict:
  ON CONFLICT DO NOTHING
  {
    $$.val = &tree.OnConflict{
      Columns: tree.NameList(nil),
      DoNothing: true,
    }
  }
| ON CONFLICT '(' name_list ')' opt_where_clause DO NOTHING
  {
    $$.val = &tree.OnConflict{
      Columns: $4.nameList(),
      ArbiterPredicate: $6.expr(),
      DoNothing: true,
    }
  }
| ON CONFLICT '(' name_list ')' opt_where_clause DO UPDATE SET set_clause_list opt_where_clause
  {
    $$.val = &tree.OnConflict{
      Columns: $4.nameList(),
      ArbiterPredicate: $6.expr(),
      Exprs: $10.updateExprs(),
      Where: tree.NewWhere(tree.AstWhere, $11.expr()),
    }
  }
| ON CONFLICT ON CONSTRAINT constraint_name { return unimplementedWithIssue(sqllex, 28161) }

returning_clause:
  RETURNING target_list
  {
    ret := tree.ReturningExprs($2.selExprs())
    $$.val = &ret
  }
| RETURNING NOTHING
  {
    $$.val = tree.ReturningNothingClause
  }
| /* EMPTY */
  {
    $$.val = tree.AbsentReturningClause
  }

// %Help: UPDATE - update rows of a table
// %Category: DML
// %Text:
// UPDATE <tablename> [[AS] <name>]
//        SET ...
//        [WHERE <expr>]
//        [ORDER BY <exprs...>]
//        [LIMIT <expr>]
//        [RETURNING <exprs...>]
// %SeeAlso: INSERT, UPSERT, DELETE, WEBDOCS/update.html
update_stmt:
  opt_with_clause UPDATE table_expr_opt_alias_idx
    SET set_clause_list opt_from_list opt_where_clause opt_sort_clause opt_limit_clause returning_clause
  {
    $$.val = &tree.Update{
      With: $1.with(),
      Table: $3.tblExpr(),
      Exprs: $5.updateExprs(),
      From: $6.tblExprs(),
      Where: tree.NewWhere(tree.AstWhere, $7.expr()),
      OrderBy: $8.orderBy(),
      Limit: $9.limit(),
      Returning: $10.retClause(),
    }
  }
| opt_with_clause UPDATE error // SHOW HELP: UPDATE

opt_from_list:
  FROM from_list {
    $$.val = $2.tblExprs()
  }
| /* EMPTY */ {
    $$.val = tree.TableExprs{}
}

set_clause_list:
  set_clause
  {
    $$.val = tree.UpdateExprs{$1.updateExpr()}
  }
| set_clause_list ',' set_clause
  {
    $$.val = append($1.updateExprs(), $3.updateExpr())
  }

// TODO(knz): The LHS in these can be extended to support
// a path to a field member when compound types are supported.
// Keep it simple for now.
set_clause:
  single_set_clause
| multiple_set_clause

single_set_clause:
  column_name '=' a_expr
  {
    $$.val = &tree.UpdateExpr{Names: tree.NameList{tree.Name($1)}, Expr: $3.expr()}
  }
| column_name '.' error { return unimplementedWithIssue(sqllex, 27792) }

multiple_set_clause:
  '(' insert_column_list ')' '=' in_expr
  {
    $$.val = &tree.UpdateExpr{Tuple: true, Names: $2.nameList(), Expr: $5.expr()}
  }

// A complete SELECT statement looks like this.
//
// The rule returns either a single select_stmt node or a tree of them,
// representing a set-operation tree.
//
// There is an ambiguity when a sub-SELECT is within an a_expr and there are
// excess parentheses: do the parentheses belong to the sub-SELECT or to the
// surrounding a_expr?  We don't really care, but bison wants to know. To
// resolve the ambiguity, we are careful to define the grammar so that the
// decision is staved off as long as possible: as long as we can keep absorbing
// parentheses into the sub-SELECT, we will do so, and only when it's no longer
// possible to do that will we decide that parens belong to the expression. For
// example, in "SELECT (((SELECT 2)) + 3)" the extra parentheses are treated as
// part of the sub-select. The necessity of doing it that way is shown by
// "SELECT (((SELECT 2)) UNION SELECT 2)". Had we parsed "((SELECT 2))" as an
// a_expr, it'd be too late to go back to the SELECT viewpoint when we see the
// UNION.
//
// This approach is implemented by defining a nonterminal select_with_parens,
// which represents a SELECT with at least one outer layer of parentheses, and
// being careful to use select_with_parens, never '(' select_stmt ')', in the
// expression grammar. We will then have shift-reduce conflicts which we can
// resolve in favor of always treating '(' <select> ')' as a
// select_with_parens. To resolve the conflicts, the productions that conflict
// with the select_with_parens productions are manually given precedences lower
// than the precedence of ')', thereby ensuring that we shift ')' (and then
// reduce to select_with_parens) rather than trying to reduce the inner
// <select> nonterminal to something else. We use UMINUS precedence for this,
// which is a fairly arbitrary choice.
//
// To be able to define select_with_parens itself without ambiguity, we need a
// nonterminal select_no_parens that represents a SELECT structure with no
// outermost parentheses. This is a little bit tedious, but it works.
//
// In non-expression contexts, we use select_stmt which can represent a SELECT
// with or without outer parentheses.
select_stmt:
  select_no_parens %prec UMINUS
| select_with_parens %prec UMINUS
  {
    $$.val = &tree.Select{Select: $1.selectStmt()}
  }

select_with_parens:
  '(' select_no_parens ')'
  {
    $$.val = &tree.ParenSelect{Select: $2.slct()}
  }
| '(' select_with_parens ')'
  {
    $$.val = &tree.ParenSelect{Select: &tree.Select{Select: $2.selectStmt()}}
  }

// This rule parses the equivalent of the standard's <query expression>. The
// duplicative productions are annoying, but hard to get rid of without
// creating shift/reduce conflicts.
//
//      The locking clause (FOR UPDATE etc) may be before or after
//      LIMIT/OFFSET. In <=7.2.X, LIMIT/OFFSET had to be after FOR UPDATE We
//      now support both orderings, but prefer LIMIT/OFFSET before the locking
//      clause.
//      - 2002-08-28 bjm
select_no_parens:
  simple_select
  {
    $$.val = &tree.Select{Select: $1.selectStmt()}
  }
| select_clause sort_clause
  {
    $$.val = &tree.Select{Select: $1.selectStmt(), OrderBy: $2.orderBy()}
  }
| select_clause opt_sort_clause for_locking_clause opt_select_limit
  {
    $$.val = &tree.Select{Select: $1.selectStmt(), OrderBy: $2.orderBy(), Limit: $4.limit(), Locking: $3.lockingClause()}
  }
| select_clause opt_sort_clause select_limit opt_for_locking_clause
  {
    $$.val = &tree.Select{Select: $1.selectStmt(), OrderBy: $2.orderBy(), Limit: $3.limit(), Locking: $4.lockingClause()}
  }
| with_clause select_clause
  {
    $$.val = &tree.Select{With: $1.with(), Select: $2.selectStmt()}
  }
| with_clause select_clause sort_clause
  {
    $$.val = &tree.Select{With: $1.with(), Select: $2.selectStmt(), OrderBy: $3.orderBy()}
  }
| with_clause select_clause opt_sort_clause for_locking_clause opt_select_limit
  {
    $$.val = &tree.Select{With: $1.with(), Select: $2.selectStmt(), OrderBy: $3.orderBy(), Limit: $5.limit(), Locking: $4.lockingClause()}
  }
| with_clause select_clause opt_sort_clause select_limit opt_for_locking_clause
  {
    $$.val = &tree.Select{With: $1.with(), Select: $2.selectStmt(), OrderBy: $3.orderBy(), Limit: $4.limit(), Locking: $5.lockingClause()}
  }

for_locking_clause:
  for_locking_items { $$.val = $1.lockingClause() }
| FOR READ ONLY     { $$.val = (tree.LockingClause)(nil) }

opt_for_locking_clause:
  for_locking_clause { $$.val = $1.lockingClause() }
| /* EMPTY */        { $$.val = (tree.LockingClause)(nil) }

for_locking_items:
  for_locking_item
  {
    $$.val = tree.LockingClause{$1.lockingItem()}
  }
| for_locking_items for_locking_item
  {
    $$.val = append($1.lockingClause(), $2.lockingItem())
  }

for_locking_item:
  for_locking_strength opt_locked_rels opt_nowait_or_skip
  {
    $$.val = &tree.LockingItem{
      Strength:   $1.lockingStrength(),
      Targets:    $2.tableNames(),
      WaitPolicy: $3.lockingWaitPolicy(),
    }
  }

for_locking_strength:
  FOR UPDATE        { $$.val = tree.ForUpdate }
| FOR NO KEY UPDATE { $$.val = tree.ForNoKeyUpdate }
| FOR SHARE         { $$.val = tree.ForShare }
| FOR KEY SHARE     { $$.val = tree.ForKeyShare }

opt_locked_rels:
  /* EMPTY */        { $$.val = tree.TableNames{} }
| OF table_name_list { $$.val = $2.tableNames() }

opt_nowait_or_skip:
  /* EMPTY */ { $$.val = tree.LockWaitBlock }
| SKIP LOCKED { $$.val = tree.LockWaitSkip }
| NOWAIT      { $$.val = tree.LockWaitError }

select_clause:
// We only provide help if an open parenthesis is provided, because
// otherwise the rule is ambiguous with the top-level statement list.
  '(' error // SHOW HELP: <SELECTCLAUSE>
| simple_select
| select_with_parens

// This rule parses SELECT statements that can appear within set operations,
// including UNION, INTERSECT and EXCEPT. '(' and ')' can be used to specify
// the ordering of the set operations. Without '(' and ')' we want the
// operations to be ordered per the precedence specs at the head of this file.
//
// As with select_no_parens, simple_select cannot have outer parentheses, but
// can have parenthesized subclauses.
//
// Note that sort clauses cannot be included at this level --- SQL requires
//       SELECT foo UNION SELECT bar ORDER BY baz
// to be parsed as
//       (SELECT foo UNION SELECT bar) ORDER BY baz
// not
//       SELECT foo UNION (SELECT bar ORDER BY baz)
//
// Likewise for WITH, FOR UPDATE and LIMIT. Therefore, those clauses are
// described as part of the select_no_parens production, not simple_select.
// This does not limit functionality, because you can reintroduce these clauses
// inside parentheses.
//
// NOTE: only the leftmost component select_stmt should have INTO. However,
// this is not checked by the grammar; parse analysis must check it.
//
// %Help: <SELECTCLAUSE> - access tabular data
// %Category: DML
// %Text:
// Select clause:
//   TABLE <tablename>
//   VALUES ( <exprs...> ) [ , ... ]
//   SELECT ... [ { INTERSECT | UNION | EXCEPT } [ ALL | DISTINCT ] <selectclause> ]
simple_select:
  simple_select_clause // EXTEND WITH HELP: SELECT
| values_clause        // EXTEND WITH HELP: VALUES
| table_clause         // EXTEND WITH HELP: TABLE
| set_operation

// %Help: SELECT - retrieve rows from a data source and compute a result
// %Category: DML
// %Text:
// SELECT [DISTINCT [ ON ( <expr> [ , ... ] ) ] ]
//        { <expr> [[AS] <name>] | [ [<dbname>.] <tablename>. ] * } [, ...]
//        [ FROM <source> ]
//        [ WHERE <expr> ]
//        [ GROUP BY <expr> [ , ... ] ]
//        [ HAVING <expr> ]
//        [ WINDOW <name> AS ( <definition> ) ]
//        [ { UNION | INTERSECT | EXCEPT } [ ALL | DISTINCT ] <selectclause> ]
//        [ ORDER BY <expr> [ ASC | DESC ] [, ...] ]
//        [ LIMIT { <expr> | ALL } ]
//        [ OFFSET <expr> [ ROW | ROWS ] ]
// %SeeAlso: WEBDOCS/select-clause.html
simple_select_clause:
  SELECT opt_all_clause target_list
    from_clause opt_where_clause
    group_clause having_clause window_clause
  {
    $$.val = &tree.SelectClause{
      Exprs:   $3.selExprs(),
      From:    $4.from(),
      Where:   tree.NewWhere(tree.AstWhere, $5.expr()),
      GroupBy: $6.groupBy(),
      Having:  tree.NewWhere(tree.AstHaving, $7.expr()),
      Window:  $8.window(),
    }
  }
| SELECT distinct_clause target_list
    from_clause opt_where_clause
    group_clause having_clause window_clause
  {
    $$.val = &tree.SelectClause{
      Distinct: $2.bool(),
      Exprs:    $3.selExprs(),
      From:     $4.from(),
      Where:    tree.NewWhere(tree.AstWhere, $5.expr()),
      GroupBy:  $6.groupBy(),
      Having:   tree.NewWhere(tree.AstHaving, $7.expr()),
      Window:   $8.window(),
    }
  }
| SELECT distinct_on_clause target_list
    from_clause opt_where_clause
    group_clause having_clause window_clause
  {
    $$.val = &tree.SelectClause{
      Distinct:   true,
      DistinctOn: $2.distinctOn(),
      Exprs:      $3.selExprs(),
      From:       $4.from(),
      Where:      tree.NewWhere(tree.AstWhere, $5.expr()),
      GroupBy:    $6.groupBy(),
      Having:     tree.NewWhere(tree.AstHaving, $7.expr()),
      Window:     $8.window(),
    }
  }
| SELECT error // SHOW HELP: SELECT

set_operation:
  select_clause UNION all_or_distinct select_clause
  {
    $$.val = &tree.UnionClause{
      Type:  tree.UnionOp,
      Left:  &tree.Select{Select: $1.selectStmt()},
      Right: &tree.Select{Select: $4.selectStmt()},
      All:   $3.bool(),
    }
  }
| select_clause INTERSECT all_or_distinct select_clause
  {
    $$.val = &tree.UnionClause{
      Type:  tree.IntersectOp,
      Left:  &tree.Select{Select: $1.selectStmt()},
      Right: &tree.Select{Select: $4.selectStmt()},
      All:   $3.bool(),
    }
  }
| select_clause EXCEPT all_or_distinct select_clause
  {
    $$.val = &tree.UnionClause{
      Type:  tree.ExceptOp,
      Left:  &tree.Select{Select: $1.selectStmt()},
      Right: &tree.Select{Select: $4.selectStmt()},
      All:   $3.bool(),
    }
  }

// %Help: TABLE - select an entire table
// %Category: DML
// %Text: TABLE <tablename>
// %SeeAlso: SELECT, VALUES, WEBDOCS/table-expressions.html
table_clause:
  TABLE table_ref
  {
    $$.val = &tree.SelectClause{
      Exprs:       tree.SelectExprs{tree.StarSelectExpr()},
      From:        tree.From{Tables: tree.TableExprs{$2.tblExpr()}},
      TableSelect: true,
    }
  }
| TABLE error // SHOW HELP: TABLE

// SQL standard WITH clause looks like:
//
// WITH [ RECURSIVE ] <query name> [ (<column> [, ...]) ]
//        AS [ [ NOT ] MATERIALIZED ] (query) [ SEARCH or CYCLE clause ]
//
// We don't currently support the SEARCH or CYCLE clause.
//
// Recognizing WITH_LA here allows a CTE to be named TIME or ORDINALITY.
with_clause:
  WITH cte_list
  {
    $$.val = &tree.With{CTEList: $2.ctes()}
  }
| WITH_LA cte_list
  {
    /* SKIP DOC */
    $$.val = &tree.With{CTEList: $2.ctes()}
  }
| WITH RECURSIVE cte_list
  {
    $$.val = &tree.With{Recursive: true, CTEList: $3.ctes()}
  }

cte_list:
  common_table_expr
  {
    $$.val = []*tree.CTE{$1.cte()}
  }
| cte_list ',' common_table_expr
  {
    $$.val = append($1.ctes(), $3.cte())
  }

materialize_clause:
  MATERIALIZED
  {
    $$.val = true
  }
| NOT MATERIALIZED
  {
    $$.val = false
  }

common_table_expr:
  table_alias_name opt_column_list AS '(' preparable_stmt ')'
    {
      $$.val = &tree.CTE{
        Name: tree.AliasClause{Alias: tree.Name($1), Cols: $2.nameList() },
        Mtr: tree.MaterializeClause{
          Set: false,
        },
        Stmt: $5.stmt(),
      }
    }
| table_alias_name opt_column_list AS materialize_clause '(' preparable_stmt ')'
    {
      $$.val = &tree.CTE{
        Name: tree.AliasClause{Alias: tree.Name($1), Cols: $2.nameList() },
        Mtr: tree.MaterializeClause{
          Materialize: $4.bool(),
          Set: true,
        },
        Stmt: $6.stmt(),
      }
    }

opt_with:
  WITH {}
| /* EMPTY */ {}

opt_with_clause:
  with_clause
  {
    $$.val = $1.with()
  }
| /* EMPTY */
  {
    $$.val = nil
  }

opt_table:
  TABLE {}
| /* EMPTY */ {}

all_or_distinct:
  ALL
  {
    $$.val = true
  }
| DISTINCT
  {
    $$.val = false
  }
| /* EMPTY */
  {
    $$.val = false
  }

distinct_clause:
  DISTINCT
  {
    $$.val = true
  }

distinct_on_clause:
  DISTINCT ON '(' expr_list ')'
  {
    $$.val = tree.DistinctOn($4.exprs())
  }

opt_all_clause:
  ALL {}
| /* EMPTY */ {}

opt_sort_clause:
  sort_clause
  {
    $$.val = $1.orderBy()
  }
| /* EMPTY */
  {
    $$.val = tree.OrderBy(nil)
  }

sort_clause:
  ORDER BY sortby_list
  {
    $$.val = tree.OrderBy($3.orders())
  }

single_sort_clause:
  ORDER BY sortby
  {
    $$.val = tree.OrderBy([]*tree.Order{$3.order()})
  }
| ORDER BY sortby ',' sortby_list
  {
    sqllex.Error("multiple ORDER BY clauses are not supported in this function")
    return 1
  }

sortby_list:
  sortby
  {
    $$.val = []*tree.Order{$1.order()}
  }
| sortby_list ',' sortby
  {
    $$.val = append($1.orders(), $3.order())
  }

sortby:
  a_expr opt_asc_desc opt_nulls_order
  {
    /* FORCE DOC */
    dir := $2.dir()
    nullsOrder := $3.nullsOrder()
    // We currently only support the opposite of Postgres defaults.
    if nullsOrder != tree.DefaultNullsOrder {
      if dir == tree.Descending && nullsOrder == tree.NullsFirst {
        return unimplementedWithIssue(sqllex, 6224)
      }
      if dir != tree.Descending && nullsOrder == tree.NullsLast {
        return unimplementedWithIssue(sqllex, 6224)
      }
    }
    $$.val = &tree.Order{
      OrderType:  tree.OrderByColumn,
      Expr:       $1.expr(),
      Direction:  dir,
      NullsOrder: nullsOrder,
    }
  }
| PRIMARY KEY table_name opt_asc_desc
  {
    name := $3.unresolvedObjectName().ToTableName()
    $$.val = &tree.Order{OrderType: tree.OrderByIndex, Direction: $4.dir(), Table: name}
  }
| INDEX table_name '@' index_name opt_asc_desc
  {
    name := $2.unresolvedObjectName().ToTableName()
    $$.val = &tree.Order{
      OrderType: tree.OrderByIndex,
      Direction: $5.dir(),
      Table:     name,
      Index:     tree.UnrestrictedName($4),
    }
  }

opt_nulls_order:
  NULLS FIRST
  {
    $$.val = tree.NullsFirst
  }
| NULLS LAST
  {
    $$.val = tree.NullsLast
  }
| /* EMPTY */
  {
    $$.val = tree.DefaultNullsOrder
  }

// TODO(pmattis): Support ordering using arbitrary math ops?
// | a_expr USING math_op {}

select_limit:
  limit_clause offset_clause
  {
    if $1.limit() == nil {
      $$.val = $2.limit()
    } else {
      $$.val = $1.limit()
      $$.val.(*tree.Limit).Offset = $2.limit().Offset
    }
  }
| offset_clause limit_clause
  {
    $$.val = $1.limit()
    if $2.limit() != nil {
      $$.val.(*tree.Limit).Count = $2.limit().Count
      $$.val.(*tree.Limit).LimitAll = $2.limit().LimitAll
    }
  }
| limit_clause
| offset_clause

opt_select_limit:
  select_limit { $$.val = $1.limit() }
| /* EMPTY */  { $$.val = (*tree.Limit)(nil) }

opt_limit_clause:
  limit_clause
| /* EMPTY */ { $$.val = (*tree.Limit)(nil) }

limit_clause:
  LIMIT ALL
  {
    $$.val = &tree.Limit{LimitAll: true}
  }
| LIMIT a_expr
  {
    if $2.expr() == nil {
      $$.val = (*tree.Limit)(nil)
    } else {
      $$.val = &tree.Limit{Count: $2.expr()}
    }
  }
// SQL:2008 syntax
// To avoid shift/reduce conflicts, handle the optional value with
// a separate production rather than an opt_ expression. The fact
// that ONLY is fully reserved means that this way, we defer any
// decision about what rule reduces ROW or ROWS to the point where
// we can see the ONLY token in the lookahead slot.
| FETCH first_or_next select_fetch_first_value row_or_rows ONLY
  {
    $$.val = &tree.Limit{Count: $3.expr()}
  }
| FETCH first_or_next row_or_rows ONLY
	{
    $$.val = &tree.Limit{
      Count: tree.NewNumVal(constant.MakeInt64(1), "" /* origString */, false /* negative */),
    }
  }

offset_clause:
  OFFSET a_expr
  {
    $$.val = &tree.Limit{Offset: $2.expr()}
  }
  // SQL:2008 syntax
  // The trailing ROW/ROWS in this case prevent the full expression
  // syntax. c_expr is the best we can do.
| OFFSET select_fetch_first_value row_or_rows
  {
    $$.val = &tree.Limit{Offset: $2.expr()}
  }

// Allowing full expressions without parentheses causes various parsing
// problems with the trailing ROW/ROWS key words. SQL spec only calls for
// <simple value specification>, which is either a literal or a parameter (but
// an <SQL parameter reference> could be an identifier, bringing up conflicts
// with ROW/ROWS). We solve this by leveraging the presence of ONLY (see above)
// to determine whether the expression is missing rather than trying to make it
// optional in this rule.
//
// c_expr covers almost all the spec-required cases (and more), but it doesn't
// cover signed numeric literals, which are allowed by the spec. So we include
// those here explicitly.
select_fetch_first_value:
  c_expr
| only_signed_iconst
| only_signed_fconst

// noise words
row_or_rows:
  ROW {}
| ROWS {}

first_or_next:
  FIRST {}
| NEXT {}

// This syntax for group_clause tries to follow the spec quite closely.
// However, the spec allows only column references, not expressions,
// which introduces an ambiguity between implicit row constructors
// (a,b) and lists of column references.
//
// We handle this by using the a_expr production for what the spec calls
// <ordinary grouping set>, which in the spec represents either one column
// reference or a parenthesized list of column references. Then, we check the
// top node of the a_expr to see if it's an RowExpr, and if so, just grab and
// use the list, discarding the node. (this is done in parse analysis, not here)
//
// Each item in the group_clause list is either an expression tree or a
// GroupingSet node of some type.
group_clause:
  GROUP BY expr_list
  {
    $$.val = tree.GroupBy($3.exprs())
  }
| /* EMPTY */
  {
    $$.val = tree.GroupBy(nil)
  }

having_clause:
  HAVING a_expr
  {
    $$.val = $2.expr()
  }
| /* EMPTY */
  {
    $$.val = tree.Expr(nil)
  }

// Given "VALUES (a, b)" in a table expression context, we have to
// decide without looking any further ahead whether VALUES is the
// values clause or a set-generating function. Since VALUES is allowed
// as a function name both interpretations are feasible. We resolve
// the shift/reduce conflict by giving the first values_clause
// production a higher precedence than the VALUES token has, causing
// the parser to prefer to reduce, in effect assuming that the VALUES
// is not a function name.
//
// %Help: VALUES - select a given set of values
// %Category: DML
// %Text: VALUES ( <exprs...> ) [, ...]
// %SeeAlso: SELECT, TABLE, WEBDOCS/table-expressions.html
values_clause:
  VALUES '(' expr_list ')' %prec UMINUS
  {
    $$.val = &tree.ValuesClause{Rows: []tree.Exprs{$3.exprs()}}
  }
| VALUES error // SHOW HELP: VALUES
| values_clause ',' '(' expr_list ')'
  {
    valNode := $1.selectStmt().(*tree.ValuesClause)
    valNode.Rows = append(valNode.Rows, $4.exprs())
    $$.val = valNode
  }

// clauses common to all optimizable statements:
//  from_clause   - allow list of both JOIN expressions and table names
//  where_clause  - qualifications for joins or restrictions

from_clause:
  FROM from_list opt_as_of_clause
  {
    $$.val = tree.From{Tables: $2.tblExprs(), AsOf: $3.asOfClause()}
  }
| FROM error // SHOW HELP: <SOURCE>
| /* EMPTY */
  {
    $$.val = tree.From{}
  }

from_list:
  table_ref
  {
    $$.val = tree.TableExprs{$1.tblExpr()}
  }
| from_list ',' table_ref
  {
    $$.val = append($1.tblExprs(), $3.tblExpr())
  }

index_flags_param:
  FORCE_INDEX '=' index_name
  {
     $$.val = &tree.IndexFlags{Index: tree.UnrestrictedName($3)}
  }
| FORCE_INDEX '=' '[' iconst64 ']'
  {
    /* SKIP DOC */
    $$.val = &tree.IndexFlags{IndexID: tree.IndexID($4.int64())}
  }
| ASC
  {
    /* SKIP DOC */
    $$.val = &tree.IndexFlags{Direction: tree.Ascending}
  }
| DESC
  {
    /* SKIP DOC */
    $$.val = &tree.IndexFlags{Direction: tree.Descending}
  }
|
  NO_INDEX_JOIN
  {
    $$.val = &tree.IndexFlags{NoIndexJoin: true}
  }
|
  IGNORE_FOREIGN_KEYS
  {
    /* SKIP DOC */
    $$.val = &tree.IndexFlags{IgnoreForeignKeys: true}
  }

index_flags_param_list:
  index_flags_param
  {
    $$.val = $1.indexFlags()
  }
|
  index_flags_param_list ',' index_flags_param
  {
    a := $1.indexFlags()
    b := $3.indexFlags()
    if err := a.CombineWith(b); err != nil {
      return setErr(sqllex, err)
    }
    $$.val = a
  }

opt_index_flags:
  '@' index_name
  {
    $$.val = &tree.IndexFlags{Index: tree.UnrestrictedName($2)}
  }
| '@' '[' iconst64 ']'
  {
    $$.val = &tree.IndexFlags{IndexID: tree.IndexID($3.int64())}
  }
| '@' '{' index_flags_param_list '}'
  {
    flags := $3.indexFlags()
    if err := flags.Check(); err != nil {
      return setErr(sqllex, err)
    }
    $$.val = flags
  }
| /* EMPTY */
  {
    $$.val = (*tree.IndexFlags)(nil)
  }

// %Help: <SOURCE> - define a data source for SELECT
// %Category: DML
// %Text:
// Data sources:
//   <tablename> [ @ { <idxname> | <indexflags> } ]
//   <tablefunc> ( <exprs...> )
//   ( { <selectclause> | <source> } )
//   <source> [AS] <alias> [( <colnames...> )]
//   <source> [ <jointype> ] JOIN <source> ON <expr>
//   <source> [ <jointype> ] JOIN <source> USING ( <colnames...> )
//   <source> NATURAL [ <jointype> ] JOIN <source>
//   <source> CROSS JOIN <source>
//   <source> WITH ORDINALITY
//   '[' EXPLAIN ... ']'
//   '[' SHOW ... ']'
//
// Index flags:
//   '{' FORCE_INDEX = <idxname> [, ...] '}'
//   '{' NO_INDEX_JOIN [, ...] '}'
//   '{' IGNORE_FOREIGN_KEYS [, ...] '}'
//
// Join types:
//   { INNER | { LEFT | RIGHT | FULL } [OUTER] } [ { HASH | MERGE | LOOKUP } ]
//
// %SeeAlso: WEBDOCS/table-expressions.html
table_ref:
  numeric_table_ref opt_index_flags opt_ordinality opt_alias_clause
  {
    /* SKIP DOC */
    $$.val = &tree.AliasedTableExpr{
        Expr:       $1.tblExpr(),
        IndexFlags: $2.indexFlags(),
        Ordinality: $3.bool(),
        As:         $4.aliasClause(),
    }
  }
| relation_expr opt_index_flags opt_ordinality opt_alias_clause
  {
    name := $1.unresolvedObjectName().ToTableName()
    $$.val = &tree.AliasedTableExpr{
      Expr:       &name,
      IndexFlags: $2.indexFlags(),
      Ordinality: $3.bool(),
      As:         $4.aliasClause(),
    }
  }
| select_with_parens opt_ordinality opt_alias_clause
  {
    $$.val = &tree.AliasedTableExpr{
      Expr:       &tree.Subquery{Select: $1.selectStmt()},
      Ordinality: $2.bool(),
      As:         $3.aliasClause(),
    }
  }
| LATERAL select_with_parens opt_ordinality opt_alias_clause
  {
    $$.val = &tree.AliasedTableExpr{
      Expr:       &tree.Subquery{Select: $2.selectStmt()},
      Ordinality: $3.bool(),
      Lateral:    true,
      As:         $4.aliasClause(),
    }
  }
| joined_table
  {
    $$.val = $1.tblExpr()
  }
| '(' joined_table ')' opt_ordinality alias_clause
  {
    $$.val = &tree.AliasedTableExpr{Expr: &tree.ParenTableExpr{Expr: $2.tblExpr()}, Ordinality: $4.bool(), As: $5.aliasClause()}
  }
| func_table opt_ordinality opt_alias_clause
  {
    f := $1.tblExpr()
    $$.val = &tree.AliasedTableExpr{
      Expr: f,
      Ordinality: $2.bool(),
      // Technically, LATERAL is always implied on an SRF, but including it
      // here makes re-printing the AST slightly tricky.
      As: $3.aliasClause(),
    }
  }
| LATERAL func_table opt_ordinality opt_alias_clause
  {
    f := $2.tblExpr()
    $$.val = &tree.AliasedTableExpr{
      Expr: f,
      Ordinality: $3.bool(),
      Lateral: true,
      As: $4.aliasClause(),
    }
  }
// The following syntax is a CockroachDB extension:
//     SELECT ... FROM [ EXPLAIN .... ] WHERE ...
//     SELECT ... FROM [ SHOW .... ] WHERE ...
//     SELECT ... FROM [ INSERT ... RETURNING ... ] WHERE ...
// A statement within square brackets can be used as a table expression (data source).
// We use square brackets for two reasons:
// - the grammar would be terribly ambiguous if we used simple
//   parentheses or no parentheses at all.
// - it carries visual semantic information, by marking the table
//   expression as radically different from the other things.
//   If a user does not know this and encounters this syntax, they
//   will know from the unusual choice that something rather different
//   is going on and may be pushed by the unusual syntax to
//   investigate further in the docs.
| '[' row_source_extension_stmt ']' opt_ordinality opt_alias_clause
  {
    $$.val = &tree.AliasedTableExpr{Expr: &tree.StatementSource{ Statement: $2.stmt() }, Ordinality: $4.bool(), As: $5.aliasClause() }
  }

numeric_table_ref:
  '[' iconst64 opt_tableref_col_list alias_clause ']'
  {
    /* SKIP DOC */
    $$.val = &tree.TableRef{
      TableID: $2.int64(),
      Columns: $3.tableRefCols(),
      As:      $4.aliasClause(),
    }
  }

func_table:
  func_expr_windowless
  {
    $$.val = &tree.RowsFromExpr{Items: tree.Exprs{$1.expr()}}
  }
| ROWS FROM '(' rowsfrom_list ')'
  {
    $$.val = &tree.RowsFromExpr{Items: $4.exprs()}
  }

rowsfrom_list:
  rowsfrom_item
  { $$.val = tree.Exprs{$1.expr()} }
| rowsfrom_list ',' rowsfrom_item
  { $$.val = append($1.exprs(), $3.expr()) }

rowsfrom_item:
  func_expr_windowless opt_col_def_list
  {
    $$.val = $1.expr()
  }

opt_col_def_list:
  /* EMPTY */
  { }
| AS '(' error
  { return unimplemented(sqllex, "ROWS FROM with col_def_list") }

opt_tableref_col_list:
  /* EMPTY */               { $$.val = nil }
| '(' ')'                   { $$.val = []tree.ColumnID{} }
| '(' tableref_col_list ')' { $$.val = $2.tableRefCols() }

tableref_col_list:
  iconst64
  {
    $$.val = []tree.ColumnID{tree.ColumnID($1.int64())}
  }
| tableref_col_list ',' iconst64
  {
    $$.val = append($1.tableRefCols(), tree.ColumnID($3.int64()))
  }

opt_ordinality:
  WITH_LA ORDINALITY
  {
    $$.val = true
  }
| /* EMPTY */
  {
    $$.val = false
  }

// It may seem silly to separate joined_table from table_ref, but there is
// method in SQL's madness: if you don't do it this way you get reduce- reduce
// conflicts, because it's not clear to the parser generator whether to expect
// alias_clause after ')' or not. For the same reason we must treat 'JOIN' and
// 'join_type JOIN' separately, rather than allowing join_type to expand to
// empty; if we try it, the parser generator can't figure out when to reduce an
// empty join_type right after table_ref.
//
// Note that a CROSS JOIN is the same as an unqualified INNER JOIN, and an
// INNER JOIN/ON has the same shape but a qualification expression to limit
// membership. A NATURAL JOIN implicitly matches column names between tables
// and the shape is determined by which columns are in common. We'll collect
// columns during the later transformations.

joined_table:
  '(' joined_table ')'
  {
    $$.val = &tree.ParenTableExpr{Expr: $2.tblExpr()}
  }
| table_ref CROSS opt_join_hint JOIN table_ref
  {
    $$.val = &tree.JoinTableExpr{JoinType: tree.AstCross, Left: $1.tblExpr(), Right: $5.tblExpr(), Hint: $3}
  }
| table_ref join_type opt_join_hint JOIN table_ref join_qual
  {
    $$.val = &tree.JoinTableExpr{JoinType: $2, Left: $1.tblExpr(), Right: $5.tblExpr(), Cond: $6.joinCond(), Hint: $3}
  }
| table_ref JOIN table_ref join_qual
  {
    $$.val = &tree.JoinTableExpr{Left: $1.tblExpr(), Right: $3.tblExpr(), Cond: $4.joinCond()}
  }
| table_ref NATURAL join_type opt_join_hint JOIN table_ref
  {
    $$.val = &tree.JoinTableExpr{JoinType: $3, Left: $1.tblExpr(), Right: $6.tblExpr(), Cond: tree.NaturalJoinCond{}, Hint: $4}
  }
| table_ref NATURAL JOIN table_ref
  {
    $$.val = &tree.JoinTableExpr{Left: $1.tblExpr(), Right: $4.tblExpr(), Cond: tree.NaturalJoinCond{}}
  }

alias_clause:
  AS table_alias_name opt_column_list
  {
    $$.val = tree.AliasClause{Alias: tree.Name($2), Cols: $3.nameList()}
  }
| table_alias_name opt_column_list
  {
    $$.val = tree.AliasClause{Alias: tree.Name($1), Cols: $2.nameList()}
  }

opt_alias_clause:
  alias_clause
| /* EMPTY */
  {
    $$.val = tree.AliasClause{}
  }

as_of_clause:
  AS_LA OF SYSTEM TIME a_expr
  {
    $$.val = tree.AsOfClause{Expr: $5.expr()}
  }

opt_as_of_clause:
  as_of_clause
| /* EMPTY */
  {
    $$.val = tree.AsOfClause{}
  }

join_type:
  FULL join_outer
  {
    $$ = tree.AstFull
  }
| LEFT join_outer
  {
    $$ = tree.AstLeft
  }
| RIGHT join_outer
  {
    $$ = tree.AstRight
  }
| INNER
  {
    $$ = tree.AstInner
  }

// OUTER is just noise...
join_outer:
  OUTER {}
| /* EMPTY */ {}

// Join hint specifies that the join in the query should use a
// specific method.

// The semantics are as follows:
//  - HASH forces a hash join; in other words, it disables merge and lookup
//    join. A hash join is always possible; even if there are no equality
//    columns - we consider cartesian join a degenerate case of the hash join
//    (one bucket).
//  - MERGE forces a merge join, even if it requires resorting both sides of
//    the join.
//  - LOOKUP forces a lookup join into the right side; the right side must be
//    a table with a suitable index. `LOOKUP` can only be used with INNER and
//    LEFT joins (though this is not enforced by the syntax).
//  - If it is not possible to use the algorithm in the hint, an error is
//    returned.
//  - When a join hint is specified, the two tables will not be reordered
//    by the optimizer.
opt_join_hint:
  HASH
  {
    $$ = tree.AstHash
  }
| MERGE
  {
    $$ = tree.AstMerge
  }
| LOOKUP
  {
    $$ = tree.AstLookup
  }
| /* EMPTY */
  {
    $$ = ""
  }

// JOIN qualification clauses
// Possibilities are:
//      USING ( column list ) allows only unqualified column names,
//          which must match between tables.
//      ON expr allows more general qualifications.
//
// We return USING as a List node, while an ON-expr will not be a List.
join_qual:
  USING '(' name_list ')'
  {
    $$.val = &tree.UsingJoinCond{Cols: $3.nameList()}
  }
| ON a_expr
  {
    $$.val = &tree.OnJoinCond{Expr: $2.expr()}
  }

relation_expr:
  table_name              { $$.val = $1.unresolvedObjectName() }
| table_name '*'          { $$.val = $1.unresolvedObjectName() }
| ONLY table_name         { $$.val = $2.unresolvedObjectName() }
| ONLY table_name '*'     { $$.val = $2.unresolvedObjectName() }
| ONLY '(' table_name ')' { $$.val = $3.unresolvedObjectName() }

relation_expr_list:
  relation_expr
  {
    name := $1.unresolvedObjectName().ToTableName()
    $$.val = tree.TableNames{name}
  }
| relation_expr_list ',' relation_expr
  {
    name := $3.unresolvedObjectName().ToTableName()
    $$.val = append($1.tableNames(), name)
  }

// Given "UPDATE foo set set ...", we have to decide without looking any
// further ahead whether the first "set" is an alias or the UPDATE's SET
// keyword. Since "set" is allowed as a column name both interpretations are
// feasible. We resolve the shift/reduce conflict by giving the first
// table_expr_opt_alias_idx production a higher precedence than the SET token
// has, causing the parser to prefer to reduce, in effect assuming that the SET
// is not an alias.
table_expr_opt_alias_idx:
  table_name_opt_idx %prec UMINUS
  {
     $$.val = $1.tblExpr()
  }
| table_name_opt_idx table_alias_name
  {
     alias := $1.tblExpr().(*tree.AliasedTableExpr)
     alias.As = tree.AliasClause{Alias: tree.Name($2)}
     $$.val = alias
  }
| table_name_opt_idx AS table_alias_name
  {
     alias := $1.tblExpr().(*tree.AliasedTableExpr)
     alias.As = tree.AliasClause{Alias: tree.Name($3)}
     $$.val = alias
  }
| numeric_table_ref opt_index_flags
  {
    /* SKIP DOC */
    $$.val = &tree.AliasedTableExpr{
      Expr: $1.tblExpr(),
      IndexFlags: $2.indexFlags(),
    }
  }

table_name_opt_idx:
  table_name opt_index_flags
  {
    name := $1.unresolvedObjectName().ToTableName()
    $$.val = &tree.AliasedTableExpr{
      Expr: &name,
      IndexFlags: $2.indexFlags(),
    }
  }

where_clause_paren:
  WHERE '(' a_expr ')'
  {
    $$.val = $3.expr()
  }

opt_where_clause_paren:
  where_clause_paren
| /* EMPTY */
  {
    $$.val = tree.Expr(nil)
  }

where_clause:
  WHERE a_expr
  {
    $$.val = $2.expr()
  }

opt_where_clause:
  where_clause
| /* EMPTY */
  {
    $$.val = tree.Expr(nil)
  }

// Type syntax
//   SQL introduces a large amount of type-specific syntax.
//   Define individual clauses to handle these cases, and use
//   the generic case to handle regular type-extensible Postgres syntax.
//   - thomas 1997-10-10

typename:
  simple_typename opt_array_bounds
  {
    if bounds := $2.int32s(); bounds != nil {
      var err error
      $$.val, err = arrayOf($1.typeReference(), bounds)
      if err != nil {
        return setErr(sqllex, err)
      }
    } else {
      $$.val = $1.typeReference()
    }
  }
  // SQL standard syntax, currently only one-dimensional
  // Undocumented but support for potential Postgres compat
| simple_typename ARRAY '[' ICONST ']' {
    /* SKIP DOC */
    var err error
    $$.val, err = arrayOf($1.typeReference(), nil)
    if err != nil {
      return setErr(sqllex, err)
    }
  }
| simple_typename ARRAY '[' ICONST ']' '[' error { return unimplementedWithIssue(sqllex, 32552) }
| simple_typename ARRAY {
    var err error
    $$.val, err = arrayOf($1.typeReference(), nil)
    if err != nil {
      return setErr(sqllex, err)
    }
  }

cast_target:
  typename
  {
    $$.val = $1.typeReference()
  }

opt_array_bounds:
  // TODO(justin): reintroduce multiple array bounds
  // opt_array_bounds '[' ']' { $$.val = append($1.int32s(), -1) }
  '[' ']' { $$.val = []int32{-1} }
| '[' ']' '[' error { return unimplementedWithIssue(sqllex, 32552) }
| '[' ICONST ']'
  {
    /* SKIP DOC */
    bound, err := $2.numVal().AsInt32()
    if err != nil {
      return setErr(sqllex, err)
    }
    $$.val = []int32{bound}
  }
| '[' ICONST ']' '[' error { return unimplementedWithIssue(sqllex, 32552) }
| /* EMPTY */ { $$.val = []int32(nil) }

// general_type_name is a variant of type_or_function_name but does not
// include some extra keywords (like FAMILY) which cause ambiguity with
// parsing of typenames in certain contexts.
general_type_name:
  type_function_name_no_crdb_extra

// complex_type_name mirrors the rule for complex_db_object_name, but uses
// general_type_name rather than db_object_name_component to avoid conflicts.
complex_type_name:
  general_type_name '.' unrestricted_name
  {
    aIdx := sqllex.(*lexer).NewAnnotation()
    res, err := tree.NewUnresolvedObjectName(2, [3]string{$3, $1}, aIdx)
    if err != nil { return setErr(sqllex, err) }
    $$.val = res
  }
| general_type_name '.' unrestricted_name '.' unrestricted_name
  {
    aIdx := sqllex.(*lexer).NewAnnotation()
    res, err := tree.NewUnresolvedObjectName(3, [3]string{$5, $3, $1}, aIdx)
    if err != nil { return setErr(sqllex, err) }
    $$.val = res
  }

simple_typename:
  general_type_name
  {
    /* FORCE DOC */
    // See https://www.postgresql.org/docs/9.1/static/datatype-character.html
    // Postgres supports a special character type named "char" (with the quotes)
    // that is a single-character column type. It's used by system tables.
    // Eventually this clause will be used to parse user-defined types as well,
    // since their names can be quoted.
    if $1 == "char" {
      $$.val = types.MakeQChar(0)
    } else if $1 == "serial" {
        switch sqllex.(*lexer).nakedIntType.Width() {
        case 32:
          $$.val = &types.Serial4Type
        default:
          $$.val = &types.Serial8Type
        }
    } else {
      // Check the the type is one of our "non-keyword" type names.
      // Otherwise, package it up as a type reference for later.
      var ok bool
      var err error
      var unimp int
      $$.val, ok, unimp = types.TypeForNonKeywordTypeName($1)
      if !ok {
        switch unimp {
          case 0:
            // In this case, we don't think this type is one of our
            // known unsupported types, so make a type reference for it.
            aIdx := sqllex.(*lexer).NewAnnotation()
            $$.val, err = tree.NewUnresolvedObjectName(1, [3]string{$1}, aIdx)
            if err != nil { return setErr(sqllex, err) }
          case -1:
            return unimplemented(sqllex, "type name " + $1)
          default:
            return unimplementedWithIssueDetail(sqllex, unimp, $1)
        }
      }
    }
  }
| '@' iconst32
  {
    id := $2.int32()
    $$.val = &tree.OIDTypeReference{OID: oid.Oid(id)}
  }
| complex_type_name
  {
    $$.val = $1.typeReference()
  }
| const_typename
| bit_with_length
| character_with_length
| interval_type
| POINT error { return unimplementedWithIssueDetail(sqllex, 21286, "point") } // needed or else it generates a syntax error.
| POLYGON error { return unimplementedWithIssueDetail(sqllex, 21286, "polygon") } // needed or else it generates a syntax error.

geo_shape_type:
  POINT { $$.val = geopb.ShapeType_Point }
| POINTM error { return unimplementedWithIssueDetail(sqllex, 53091, "XYM_type") } // { $$.val = geopb.ShapeType_PointM }
| POINTZ error { return unimplementedWithIssueDetail(sqllex, 53091, "XYZ_type") } // { $$.val = geopb.ShapeType_PointZ }
| POINTZM error { return unimplementedWithIssueDetail(sqllex, 53091, "XYZM_type") } // { $$.val = geopb.ShapeType_PointZM }
| LINESTRING { $$.val = geopb.ShapeType_LineString }
| LINESTRINGM error { return unimplementedWithIssueDetail(sqllex, 53091, "XYM_type") } // { $$.val = geopb.ShapeType_LineStringM }
| LINESTRINGZ error { return unimplementedWithIssueDetail(sqllex, 53091, "XYZ_type") } // { $$.val = geopb.ShapeType_LineStringZ }
| LINESTRINGZM error { return unimplementedWithIssueDetail(sqllex, 53091, "XYZM_type") } // { $$.val = geopb.ShapeType_LineStringZM }
| POLYGON { $$.val = geopb.ShapeType_Polygon }
| POLYGONM error { return unimplementedWithIssueDetail(sqllex, 53091, "XYM_type") } // { $$.val = geopb.ShapeType_PolygonM }
| POLYGONZ error { return unimplementedWithIssueDetail(sqllex, 53091, "XYZ_type") } // { $$.val = geopb.ShapeType_PolygonZ }
| POLYGONZM error { return unimplementedWithIssueDetail(sqllex, 53091, "XYZM_type") } // { $$.val = geopb.ShapeType_PolygonZM }
| MULTIPOINT { $$.val = geopb.ShapeType_MultiPoint }
| MULTIPOINTM error { return unimplementedWithIssueDetail(sqllex, 53091, "XYM_type") } // { $$.val = geopb.ShapeType_MultiPointM }
| MULTIPOINTZ error { return unimplementedWithIssueDetail(sqllex, 53091, "XYZ_type") } // { $$.val = geopb.ShapeType_MultiPointZ }
| MULTIPOINTZM error { return unimplementedWithIssueDetail(sqllex, 53091, "XYZM_type") } // { $$.val = geopb.ShapeType_MultiPointZM }
| MULTILINESTRING { $$.val = geopb.ShapeType_MultiLineString }
| MULTILINESTRINGM error { return unimplementedWithIssueDetail(sqllex, 53091, "XYM_type") } // { $$.val = geopb.ShapeType_MultiLineStringM }
| MULTILINESTRINGZ error { return unimplementedWithIssueDetail(sqllex, 53091, "XYZ_type") } // { $$.val = geopb.ShapeType_MultiLineStringZ }
| MULTILINESTRINGZM error { return unimplementedWithIssueDetail(sqllex, 53091, "XYZM_type") } // { $$.val = geopb.ShapeType_MultiLineStringZM }
| MULTIPOLYGON { $$.val = geopb.ShapeType_MultiPolygon }
| MULTIPOLYGONM error { return unimplementedWithIssueDetail(sqllex, 53091, "XYM_type") } // { $$.val = geopb.ShapeType_MultiPolygonM }
| MULTIPOLYGONZ error { return unimplementedWithIssueDetail(sqllex, 53091, "XYZ_type") } // { $$.val = geopb.ShapeType_MultiPolygonZ }
| MULTIPOLYGONZM error { return unimplementedWithIssueDetail(sqllex, 53091, "XYZM_type") } // { $$.val = geopb.ShapeType_MultiPolygonZM }
| GEOMETRYCOLLECTION { $$.val = geopb.ShapeType_GeometryCollection }
| GEOMETRYCOLLECTIONM error { return unimplementedWithIssueDetail(sqllex, 53091, "XYM_type") } // { $$.val = geopb.ShapeType_GeometryCollectionM }
| GEOMETRYCOLLECTIONZ error { return unimplementedWithIssueDetail(sqllex, 53091, "XYZ_type") } // { $$.val = geopb.ShapeType_GeometryCollectionZ }
| GEOMETRYCOLLECTIONZM error { return unimplementedWithIssueDetail(sqllex, 53091, "XYZM_type") } // { $$.val = geopb.ShapeType_GeometryCollectionZM }
| GEOMETRY { $$.val = geopb.ShapeType_Geometry }
| GEOMETRYM error { return unimplementedWithIssueDetail(sqllex, 53091, "XYM_type") } // { $$.val = geopb.ShapeType_GeometryM }
| GEOMETRYZ error { return unimplementedWithIssueDetail(sqllex, 53091, "XYZ_type") } // { $$.val = geopb.ShapeType_GeometryZ }
| GEOMETRYZM error { return unimplementedWithIssueDetail(sqllex, 53091, "XYZM_type") } // { $$.val = geopb.ShapeType_GeometryZM }

const_geo:
  GEOGRAPHY { $$.val = types.Geography }
| GEOMETRY  { $$.val = types.Geometry }
| BOX2D     { $$.val = types.Box2D }
| GEOMETRY '(' geo_shape_type ')'
  {
    $$.val = types.MakeGeometry($3.geoShapeType(), 0)
  }
| GEOGRAPHY '(' geo_shape_type ')'
  {
    $$.val = types.MakeGeography($3.geoShapeType(), 0)
  }
| GEOMETRY '(' geo_shape_type ',' signed_iconst ')'
  {
    val, err := $5.numVal().AsInt32()
    if err != nil {
      return setErr(sqllex, err)
    }
    $$.val = types.MakeGeometry($3.geoShapeType(), geopb.SRID(val))
  }
| GEOGRAPHY '(' geo_shape_type ',' signed_iconst ')'
  {
    val, err := $5.numVal().AsInt32()
    if err != nil {
      return setErr(sqllex, err)
    }
    $$.val = types.MakeGeography($3.geoShapeType(), geopb.SRID(val))
  }

// We have a separate const_typename to allow defaulting fixed-length types
// such as CHAR() and BIT() to an unspecified length. SQL9x requires that these
// default to a length of one, but this makes no sense for constructs like CHAR
// 'hi' and BIT '0101', where there is an obvious better choice to make. Note
// that interval_type is not included here since it must be pushed up higher
// in the rules to accommodate the postfix options (e.g. INTERVAL '1'
// YEAR). Likewise, we have to handle the generic-type-name case in
// a_expr_const to avoid premature reduce/reduce conflicts against function
// names.
const_typename:
  numeric
| bit_without_length
| character_without_length
| const_datetime
| const_geo

opt_numeric_modifiers:
  '(' iconst32 ')'
  {
    dec, err := newDecimal($2.int32(), 0)
    if err != nil {
      return setErr(sqllex, err)
    }
    $$.val = dec
  }
| '(' iconst32 ',' iconst32 ')'
  {
    dec, err := newDecimal($2.int32(), $4.int32())
    if err != nil {
      return setErr(sqllex, err)
    }
    $$.val = dec
  }
| /* EMPTY */
  {
    $$.val = nil
  }

// SQL numeric data types
numeric:
  INT
  {
    $$.val = types.Int4
  }
| INTEGER
  {
    $$.val = types.Int4
  }
| SMALLINT
  {
    $$.val = types.Int2
  }
| BIGINT
  {
    $$.val = types.Int
  }
| REAL
  {
    $$.val = types.Float4
  }
| FLOAT opt_float
  {
    $$.val = $2.colType()
  }
| DOUBLE PRECISION
  {
    $$.val = types.Float
  }
| DECIMAL opt_numeric_modifiers
  {
    typ := $2.colType()
    if typ == nil {
      typ = types.Decimal
    }
    $$.val = typ
  }
| DEC opt_numeric_modifiers
  {
    typ := $2.colType()
    if typ == nil {
      typ = types.Decimal
    }
    $$.val = typ
  }
| NUMERIC opt_numeric_modifiers
  {
    typ := $2.colType()
    if typ == nil {
      typ = types.Decimal
    }
    $$.val = typ
  }
| BOOLEAN
  {
    $$.val = types.Bool
  }

opt_float:
  '(' ICONST ')'
  {
    nv := $2.numVal()
    prec, err := nv.AsInt64()
    if err != nil {
      return setErr(sqllex, err)
    }
    typ, err := newFloat(prec)
    if err != nil {
      return setErr(sqllex, err)
    }
    $$.val = typ
  }
| /* EMPTY */
  {
    $$.val = types.Float
  }

bit_with_length:
  BIT opt_varying '(' iconst32 ')'
  {
    bit, err := newBitType($4.int32(), $2.bool())
    if err != nil { return setErr(sqllex, err) }
    $$.val = bit
  }
| VARBIT '(' iconst32 ')'
  {
    bit, err := newBitType($3.int32(), true)
    if err != nil { return setErr(sqllex, err) }
    $$.val = bit
  }

bit_without_length:
  BIT
  {
    $$.val = types.MakeBit(1)
  }
| BIT VARYING
  {
    $$.val = types.VarBit
  }
| VARBIT
  {
    $$.val = types.VarBit
  }

character_with_length:
  character_base '(' iconst32 ')'
  {
    colTyp := *$1.colType()
    n := $3.int32()
    if n == 0 {
      sqllex.Error(fmt.Sprintf("length for type %s must be at least 1", colTyp.SQLString()))
      return 1
    }
    $$.val = types.MakeScalar(types.StringFamily, colTyp.Oid(), colTyp.Precision(), n, colTyp.Locale())
  }

character_without_length:
  character_base
  {
    $$.val = $1.colType()
  }

character_base:
  char_aliases
  {
    $$.val = types.MakeChar(1)
  }
| char_aliases VARYING
  {
    $$.val = types.VarChar
  }
| VARCHAR
  {
    $$.val = types.VarChar
  }
| STRING
  {
    $$.val = types.String
  }

char_aliases:
  CHAR
| CHARACTER

opt_varying:
  VARYING     { $$.val = true }
| /* EMPTY */ { $$.val = false }

// SQL date/time types
const_datetime:
  DATE
  {
    $$.val = types.Date
  }
| TIME opt_timezone
  {
    if $2.bool() {
      $$.val = types.TimeTZ
    } else {
      $$.val = types.Time
    }
  }
| TIME '(' iconst32 ')' opt_timezone
  {
    prec := $3.int32()
    if prec < 0 || prec > 6 {
      sqllex.Error(fmt.Sprintf("precision %d out of range", prec))
      return 1
    }
    if $5.bool() {
      $$.val = types.MakeTimeTZ(prec)
    } else {
      $$.val = types.MakeTime(prec)
    }
  }
| TIMETZ                             { $$.val = types.TimeTZ }
| TIMETZ '(' iconst32 ')'
  {
    prec := $3.int32()
    if prec < 0 || prec > 6 {
      sqllex.Error(fmt.Sprintf("precision %d out of range", prec))
      return 1
    }
    $$.val = types.MakeTimeTZ(prec)
  }
| TIMESTAMP opt_timezone
  {
    if $2.bool() {
      $$.val = types.TimestampTZ
    } else {
      $$.val = types.Timestamp
    }
  }
| TIMESTAMP '(' iconst32 ')' opt_timezone
  {
    prec := $3.int32()
    if prec < 0 || prec > 6 {
      sqllex.Error(fmt.Sprintf("precision %d out of range", prec))
      return 1
    }
    if $5.bool() {
      $$.val = types.MakeTimestampTZ(prec)
    } else {
      $$.val = types.MakeTimestamp(prec)
    }
  }
| TIMESTAMPTZ
  {
    $$.val = types.TimestampTZ
  }
| TIMESTAMPTZ '(' iconst32 ')'
  {
    prec := $3.int32()
    if prec < 0 || prec > 6 {
      sqllex.Error(fmt.Sprintf("precision %d out of range", prec))
      return 1
    }
    $$.val = types.MakeTimestampTZ(prec)
  }

opt_timezone:
  WITH_LA TIME ZONE { $$.val = true; }
| WITHOUT TIME ZONE { $$.val = false; }
| /*EMPTY*/         { $$.val = false; }

interval_type:
  INTERVAL
  {
    $$.val = types.Interval
  }
| INTERVAL interval_qualifier
  {
    $$.val = types.MakeInterval($2.intervalTypeMetadata())
  }
| INTERVAL '(' iconst32 ')'
  {
    prec := $3.int32()
    if prec < 0 || prec > 6 {
      sqllex.Error(fmt.Sprintf("precision %d out of range", prec))
      return 1
    }
    $$.val = types.MakeInterval(types.IntervalTypeMetadata{Precision: prec, PrecisionIsSet: true})
  }

interval_qualifier:
  YEAR
  {
    $$.val = types.IntervalTypeMetadata{
      DurationField: types.IntervalDurationField{
        DurationType: types.IntervalDurationType_YEAR,
      },
    }
  }
| MONTH
  {
    $$.val = types.IntervalTypeMetadata{
      DurationField: types.IntervalDurationField{
        DurationType: types.IntervalDurationType_MONTH,
      },
    }
  }
| DAY
  {
    $$.val = types.IntervalTypeMetadata{
      DurationField: types.IntervalDurationField{
        DurationType: types.IntervalDurationType_DAY,
      },
    }
  }
| HOUR
  {
    $$.val = types.IntervalTypeMetadata{
      DurationField: types.IntervalDurationField{
        DurationType: types.IntervalDurationType_HOUR,
      },
    }
  }
| MINUTE
  {
    $$.val = types.IntervalTypeMetadata{
      DurationField: types.IntervalDurationField{
        DurationType: types.IntervalDurationType_MINUTE,
      },
    }
  }
| interval_second
  {
    $$.val = $1.intervalTypeMetadata()
  }
// Like Postgres, we ignore the left duration field. See explanation:
// https://www.postgresql.org/message-id/20110510040219.GD5617%40tornado.gateway.2wire.net
| YEAR TO MONTH
  {
    $$.val = types.IntervalTypeMetadata{
      DurationField: types.IntervalDurationField{
        FromDurationType: types.IntervalDurationType_YEAR,
        DurationType: types.IntervalDurationType_MONTH,
      },
    }
  }
| DAY TO HOUR
  {
    $$.val = types.IntervalTypeMetadata{
      DurationField: types.IntervalDurationField{
        FromDurationType: types.IntervalDurationType_DAY,
        DurationType: types.IntervalDurationType_HOUR,
      },
    }
  }
| DAY TO MINUTE
  {
    $$.val = types.IntervalTypeMetadata{
      DurationField: types.IntervalDurationField{
        FromDurationType: types.IntervalDurationType_DAY,
        DurationType: types.IntervalDurationType_MINUTE,
      },
    }
  }
| DAY TO interval_second
  {
    ret := $3.intervalTypeMetadata()
    ret.DurationField.FromDurationType = types.IntervalDurationType_DAY
    $$.val = ret
  }
| HOUR TO MINUTE
  {
    $$.val = types.IntervalTypeMetadata{
      DurationField: types.IntervalDurationField{
        FromDurationType: types.IntervalDurationType_HOUR,
        DurationType: types.IntervalDurationType_MINUTE,
      },
    }
  }
| HOUR TO interval_second
  {
    ret := $3.intervalTypeMetadata()
    ret.DurationField.FromDurationType = types.IntervalDurationType_HOUR
    $$.val = ret
  }
| MINUTE TO interval_second
  {
    $$.val = $3.intervalTypeMetadata()
    ret := $3.intervalTypeMetadata()
    ret.DurationField.FromDurationType = types.IntervalDurationType_MINUTE
    $$.val = ret
  }

opt_interval_qualifier:
  interval_qualifier
| /* EMPTY */
  {
    $$.val = nil
  }

interval_second:
  SECOND
  {
    $$.val = types.IntervalTypeMetadata{
      DurationField: types.IntervalDurationField{
        DurationType: types.IntervalDurationType_SECOND,
      },
    }
  }
| SECOND '(' iconst32 ')'
  {
    prec := $3.int32()
    if prec < 0 || prec > 6 {
      sqllex.Error(fmt.Sprintf("precision %d out of range", prec))
      return 1
    }
    $$.val = types.IntervalTypeMetadata{
      DurationField: types.IntervalDurationField{
        DurationType: types.IntervalDurationType_SECOND,
      },
      PrecisionIsSet: true,
      Precision: prec,
    }
  }

// General expressions. This is the heart of the expression syntax.
//
// We have two expression types: a_expr is the unrestricted kind, and b_expr is
// a subset that must be used in some places to avoid shift/reduce conflicts.
// For example, we can't do BETWEEN as "BETWEEN a_expr AND a_expr" because that
// use of AND conflicts with AND as a boolean operator. So, b_expr is used in
// BETWEEN and we remove boolean keywords from b_expr.
//
// Note that '(' a_expr ')' is a b_expr, so an unrestricted expression can
// always be used by surrounding it with parens.
//
// c_expr is all the productions that are common to a_expr and b_expr; it's
// factored out just to eliminate redundant coding.
//
// Be careful of productions involving more than one terminal token. By
// default, bison will assign such productions the precedence of their last
// terminal, but in nearly all cases you want it to be the precedence of the
// first terminal instead; otherwise you will not get the behavior you expect!
// So we use %prec annotations freely to set precedences.
a_expr:
  c_expr
| a_expr TYPECAST cast_target
  {
    $$.val = &tree.CastExpr{Expr: $1.expr(), Type: $3.typeReference(), SyntaxMode: tree.CastShort}
  }
| a_expr TYPEANNOTATE typename
  {
    $$.val = &tree.AnnotateTypeExpr{Expr: $1.expr(), Type: $3.typeReference(), SyntaxMode: tree.AnnotateShort}
  }
| a_expr COLLATE collation_name
  {
    $$.val = &tree.CollateExpr{Expr: $1.expr(), Locale: $3}
  }
| a_expr AT TIME ZONE a_expr %prec AT
  {
    $$.val = &tree.FuncExpr{Func: tree.WrapFunction("timezone"), Exprs: tree.Exprs{$5.expr(), $1.expr()}}
  }
  // These operators must be called out explicitly in order to make use of
  // bison's automatic operator-precedence handling. All other operator names
  // are handled by the generic productions using "OP", below; and all those
  // operators will have the same precedence.
  //
  // If you add more explicitly-known operators, be sure to add them also to
  // b_expr and to the math_op list below.
| '+' a_expr %prec UMINUS
  {
    // Unary plus is a no-op. Desugar immediately.
    $$.val = $2.expr()
  }
| '-' a_expr %prec UMINUS
  {
    $$.val = unaryNegation($2.expr())
  }
| '~' a_expr %prec UMINUS
  {
    $$.val = &tree.UnaryExpr{Operator: tree.UnaryComplement, Expr: $2.expr()}
  }
| SQRT a_expr
  {
    $$.val = &tree.UnaryExpr{Operator: tree.UnarySqrt, Expr: $2.expr()}
  }
| CBRT a_expr
  {
    $$.val = &tree.UnaryExpr{Operator: tree.UnaryCbrt, Expr: $2.expr()}
  }
| a_expr '+' a_expr
  {
    $$.val = &tree.BinaryExpr{Operator: tree.Plus, Left: $1.expr(), Right: $3.expr()}
  }
| a_expr '-' a_expr
  {
    $$.val = &tree.BinaryExpr{Operator: tree.Minus, Left: $1.expr(), Right: $3.expr()}
  }
| a_expr '*' a_expr
  {
    $$.val = &tree.BinaryExpr{Operator: tree.Mult, Left: $1.expr(), Right: $3.expr()}
  }
| a_expr '/' a_expr
  {
    $$.val = &tree.BinaryExpr{Operator: tree.Div, Left: $1.expr(), Right: $3.expr()}
  }
| a_expr FLOORDIV a_expr
  {
    $$.val = &tree.BinaryExpr{Operator: tree.FloorDiv, Left: $1.expr(), Right: $3.expr()}
  }
| a_expr '%' a_expr
  {
    $$.val = &tree.BinaryExpr{Operator: tree.Mod, Left: $1.expr(), Right: $3.expr()}
  }
| a_expr '^' a_expr
  {
    $$.val = &tree.BinaryExpr{Operator: tree.Pow, Left: $1.expr(), Right: $3.expr()}
  }
| a_expr '#' a_expr
  {
    $$.val = &tree.BinaryExpr{Operator: tree.Bitxor, Left: $1.expr(), Right: $3.expr()}
  }
| a_expr '&' a_expr
  {
    $$.val = &tree.BinaryExpr{Operator: tree.Bitand, Left: $1.expr(), Right: $3.expr()}
  }
| a_expr '|' a_expr
  {
    $$.val = &tree.BinaryExpr{Operator: tree.Bitor, Left: $1.expr(), Right: $3.expr()}
  }
| a_expr '<' a_expr
  {
    $$.val = &tree.ComparisonExpr{Operator: tree.LT, Left: $1.expr(), Right: $3.expr()}
  }
| a_expr '>' a_expr
  {
    $$.val = &tree.ComparisonExpr{Operator: tree.GT, Left: $1.expr(), Right: $3.expr()}
  }
| a_expr '?' a_expr
  {
    $$.val = &tree.ComparisonExpr{Operator: tree.JSONExists, Left: $1.expr(), Right: $3.expr()}
  }
| a_expr JSON_SOME_EXISTS a_expr
  {
    $$.val = &tree.ComparisonExpr{Operator: tree.JSONSomeExists, Left: $1.expr(), Right: $3.expr()}
  }
| a_expr JSON_ALL_EXISTS a_expr
  {
    $$.val = &tree.ComparisonExpr{Operator: tree.JSONAllExists, Left: $1.expr(), Right: $3.expr()}
  }
| a_expr CONTAINS a_expr
  {
    $$.val = &tree.ComparisonExpr{Operator: tree.Contains, Left: $1.expr(), Right: $3.expr()}
  }
| a_expr CONTAINED_BY a_expr
  {
    $$.val = &tree.ComparisonExpr{Operator: tree.ContainedBy, Left: $1.expr(), Right: $3.expr()}
  }
| a_expr '=' a_expr
  {
    $$.val = &tree.ComparisonExpr{Operator: tree.EQ, Left: $1.expr(), Right: $3.expr()}
  }
| a_expr CONCAT a_expr
  {
    $$.val = &tree.BinaryExpr{Operator: tree.Concat, Left: $1.expr(), Right: $3.expr()}
  }
| a_expr LSHIFT a_expr
  {
    $$.val = &tree.BinaryExpr{Operator: tree.LShift, Left: $1.expr(), Right: $3.expr()}
  }
| a_expr RSHIFT a_expr
  {
    $$.val = &tree.BinaryExpr{Operator: tree.RShift, Left: $1.expr(), Right: $3.expr()}
  }
| a_expr FETCHVAL a_expr
  {
    $$.val = &tree.BinaryExpr{Operator: tree.JSONFetchVal, Left: $1.expr(), Right: $3.expr()}
  }
| a_expr FETCHTEXT a_expr
  {
    $$.val = &tree.BinaryExpr{Operator: tree.JSONFetchText, Left: $1.expr(), Right: $3.expr()}
  }
| a_expr FETCHVAL_PATH a_expr
  {
    $$.val = &tree.BinaryExpr{Operator: tree.JSONFetchValPath, Left: $1.expr(), Right: $3.expr()}
  }
| a_expr FETCHTEXT_PATH a_expr
  {
    $$.val = &tree.BinaryExpr{Operator: tree.JSONFetchTextPath, Left: $1.expr(), Right: $3.expr()}
  }
| a_expr REMOVE_PATH a_expr
  {
    $$.val = &tree.FuncExpr{Func: tree.WrapFunction("json_remove_path"), Exprs: tree.Exprs{$1.expr(), $3.expr()}}
  }
| a_expr INET_CONTAINED_BY_OR_EQUALS a_expr
  {
    $$.val = &tree.FuncExpr{Func: tree.WrapFunction("inet_contained_by_or_equals"), Exprs: tree.Exprs{$1.expr(), $3.expr()}}
  }
| a_expr AND_AND a_expr
  {
    $$.val = &tree.ComparisonExpr{Operator: tree.Overlaps, Left: $1.expr(), Right: $3.expr()}
  }
| a_expr INET_CONTAINS_OR_EQUALS a_expr
  {
    $$.val = &tree.FuncExpr{Func: tree.WrapFunction("inet_contains_or_equals"), Exprs: tree.Exprs{$1.expr(), $3.expr()}}
  }
| a_expr LESS_EQUALS a_expr
  {
    $$.val = &tree.ComparisonExpr{Operator: tree.LE, Left: $1.expr(), Right: $3.expr()}
  }
| a_expr GREATER_EQUALS a_expr
  {
    $$.val = &tree.ComparisonExpr{Operator: tree.GE, Left: $1.expr(), Right: $3.expr()}
  }
| a_expr NOT_EQUALS a_expr
  {
    $$.val = &tree.ComparisonExpr{Operator: tree.NE, Left: $1.expr(), Right: $3.expr()}
  }
| a_expr AND a_expr
  {
    $$.val = &tree.AndExpr{Left: $1.expr(), Right: $3.expr()}
  }
| a_expr OR a_expr
  {
    $$.val = &tree.OrExpr{Left: $1.expr(), Right: $3.expr()}
  }
| NOT a_expr
  {
    $$.val = &tree.NotExpr{Expr: $2.expr()}
  }
| NOT_LA a_expr %prec NOT
  {
    $$.val = &tree.NotExpr{Expr: $2.expr()}
  }
| a_expr LIKE a_expr
  {
    $$.val = &tree.ComparisonExpr{Operator: tree.Like, Left: $1.expr(), Right: $3.expr()}
  }
| a_expr LIKE a_expr ESCAPE a_expr %prec ESCAPE
  {
    $$.val = &tree.FuncExpr{Func: tree.WrapFunction("like_escape"), Exprs: tree.Exprs{$1.expr(), $3.expr(), $5.expr()}}
  }
| a_expr NOT_LA LIKE a_expr %prec NOT_LA
  {
    $$.val = &tree.ComparisonExpr{Operator: tree.NotLike, Left: $1.expr(), Right: $4.expr()}
  }
| a_expr NOT_LA LIKE a_expr ESCAPE a_expr %prec ESCAPE
 {
   $$.val = &tree.FuncExpr{Func: tree.WrapFunction("not_like_escape"), Exprs: tree.Exprs{$1.expr(), $4.expr(), $6.expr()}}
 }
| a_expr ILIKE a_expr
  {
    $$.val = &tree.ComparisonExpr{Operator: tree.ILike, Left: $1.expr(), Right: $3.expr()}
  }
| a_expr ILIKE a_expr ESCAPE a_expr %prec ESCAPE
  {
    $$.val = &tree.FuncExpr{Func: tree.WrapFunction("ilike_escape"), Exprs: tree.Exprs{$1.expr(), $3.expr(), $5.expr()}}
  }
| a_expr NOT_LA ILIKE a_expr %prec NOT_LA
  {
    $$.val = &tree.ComparisonExpr{Operator: tree.NotILike, Left: $1.expr(), Right: $4.expr()}
  }
| a_expr NOT_LA ILIKE a_expr ESCAPE a_expr %prec ESCAPE
 {
   $$.val = &tree.FuncExpr{Func: tree.WrapFunction("not_ilike_escape"), Exprs: tree.Exprs{$1.expr(), $4.expr(), $6.expr()}}
 }
| a_expr SIMILAR TO a_expr %prec SIMILAR
  {
    $$.val = &tree.ComparisonExpr{Operator: tree.SimilarTo, Left: $1.expr(), Right: $4.expr()}
  }
| a_expr SIMILAR TO a_expr ESCAPE a_expr %prec ESCAPE
  {
    $$.val = &tree.FuncExpr{Func: tree.WrapFunction("similar_to_escape"), Exprs: tree.Exprs{$1.expr(), $4.expr(), $6.expr()}}
  }
| a_expr NOT_LA SIMILAR TO a_expr %prec NOT_LA
  {
    $$.val = &tree.ComparisonExpr{Operator: tree.NotSimilarTo, Left: $1.expr(), Right: $5.expr()}
  }
| a_expr NOT_LA SIMILAR TO a_expr ESCAPE a_expr %prec ESCAPE
  {
    $$.val = &tree.FuncExpr{Func: tree.WrapFunction("not_similar_to_escape"), Exprs: tree.Exprs{$1.expr(), $5.expr(), $7.expr()}}
  }
| a_expr '~' a_expr
  {
    $$.val = &tree.ComparisonExpr{Operator: tree.RegMatch, Left: $1.expr(), Right: $3.expr()}
  }
| a_expr NOT_REGMATCH a_expr
  {
    $$.val = &tree.ComparisonExpr{Operator: tree.NotRegMatch, Left: $1.expr(), Right: $3.expr()}
  }
| a_expr REGIMATCH a_expr
  {
    $$.val = &tree.ComparisonExpr{Operator: tree.RegIMatch, Left: $1.expr(), Right: $3.expr()}
  }
| a_expr NOT_REGIMATCH a_expr
  {
    $$.val = &tree.ComparisonExpr{Operator: tree.NotRegIMatch, Left: $1.expr(), Right: $3.expr()}
  }
| a_expr IS NAN %prec IS
  {
    $$.val = &tree.ComparisonExpr{Operator: tree.EQ, Left: $1.expr(), Right: tree.NewStrVal("NaN")}
  }
| a_expr IS NOT NAN %prec IS
  {
    $$.val = &tree.ComparisonExpr{Operator: tree.NE, Left: $1.expr(), Right: tree.NewStrVal("NaN")}
  }
| a_expr IS NULL %prec IS
  {
    $$.val = &tree.IsNullExpr{Expr: $1.expr()}
  }
| a_expr ISNULL %prec IS
  {
    $$.val = &tree.IsNullExpr{Expr: $1.expr()}
  }
| a_expr IS NOT NULL %prec IS
  {
    $$.val = &tree.IsNotNullExpr{Expr: $1.expr()}
  }
| a_expr NOTNULL %prec IS
  {
    $$.val = &tree.IsNotNullExpr{Expr: $1.expr()}
  }
| row OVERLAPS row { return unimplemented(sqllex, "overlaps") }
| a_expr IS TRUE %prec IS
  {
    $$.val = &tree.ComparisonExpr{Operator: tree.IsNotDistinctFrom, Left: $1.expr(), Right: tree.MakeDBool(true)}
  }
| a_expr IS NOT TRUE %prec IS
  {
    $$.val = &tree.ComparisonExpr{Operator: tree.IsDistinctFrom, Left: $1.expr(), Right: tree.MakeDBool(true)}
  }
| a_expr IS FALSE %prec IS
  {
    $$.val = &tree.ComparisonExpr{Operator: tree.IsNotDistinctFrom, Left: $1.expr(), Right: tree.MakeDBool(false)}
  }
| a_expr IS NOT FALSE %prec IS
  {
    $$.val = &tree.ComparisonExpr{Operator: tree.IsDistinctFrom, Left: $1.expr(), Right: tree.MakeDBool(false)}
  }
| a_expr IS UNKNOWN %prec IS
  {
    $$.val = &tree.ComparisonExpr{Operator: tree.IsNotDistinctFrom, Left: $1.expr(), Right: tree.DNull}
  }
| a_expr IS NOT UNKNOWN %prec IS
  {
    $$.val = &tree.ComparisonExpr{Operator: tree.IsDistinctFrom, Left: $1.expr(), Right: tree.DNull}
  }
| a_expr IS DISTINCT FROM a_expr %prec IS
  {
    $$.val = &tree.ComparisonExpr{Operator: tree.IsDistinctFrom, Left: $1.expr(), Right: $5.expr()}
  }
| a_expr IS NOT DISTINCT FROM a_expr %prec IS
  {
    $$.val = &tree.ComparisonExpr{Operator: tree.IsNotDistinctFrom, Left: $1.expr(), Right: $6.expr()}
  }
| a_expr IS OF '(' type_list ')' %prec IS
  {
    $$.val = &tree.IsOfTypeExpr{Expr: $1.expr(), Types: $5.typeReferences()}
  }
| a_expr IS NOT OF '(' type_list ')' %prec IS
  {
    $$.val = &tree.IsOfTypeExpr{Not: true, Expr: $1.expr(), Types: $6.typeReferences()}
  }
| a_expr BETWEEN opt_asymmetric b_expr AND a_expr %prec BETWEEN
  {
    $$.val = &tree.RangeCond{Left: $1.expr(), From: $4.expr(), To: $6.expr()}
  }
| a_expr NOT_LA BETWEEN opt_asymmetric b_expr AND a_expr %prec NOT_LA
  {
    $$.val = &tree.RangeCond{Not: true, Left: $1.expr(), From: $5.expr(), To: $7.expr()}
  }
| a_expr BETWEEN SYMMETRIC b_expr AND a_expr %prec BETWEEN
  {
    $$.val = &tree.RangeCond{Symmetric: true, Left: $1.expr(), From: $4.expr(), To: $6.expr()}
  }
| a_expr NOT_LA BETWEEN SYMMETRIC b_expr AND a_expr %prec NOT_LA
  {
    $$.val = &tree.RangeCond{Not: true, Symmetric: true, Left: $1.expr(), From: $5.expr(), To: $7.expr()}
  }
| a_expr IN in_expr
  {
    $$.val = &tree.ComparisonExpr{Operator: tree.In, Left: $1.expr(), Right: $3.expr()}
  }
| a_expr NOT_LA IN in_expr %prec NOT_LA
  {
    $$.val = &tree.ComparisonExpr{Operator: tree.NotIn, Left: $1.expr(), Right: $4.expr()}
  }
| a_expr subquery_op sub_type a_expr %prec CONCAT
  {
    op := $3.cmpOp()
    subOp := $2.op()
    subOpCmp, ok := subOp.(tree.ComparisonOperator)
    if !ok {
      sqllex.Error(fmt.Sprintf("%s %s <array> is invalid because %q is not a boolean operator",
        subOp, op, subOp))
      return 1
    }
    $$.val = &tree.ComparisonExpr{
      Operator: op,
      SubOperator: subOpCmp,
      Left: $1.expr(),
      Right: $4.expr(),
    }
  }
| DEFAULT
  {
    $$.val = tree.DefaultVal{}
  }
// The UNIQUE predicate is a standard SQL feature but not yet implemented
// in PostgreSQL (as of 10.5).
| UNIQUE '(' error { return unimplemented(sqllex, "UNIQUE predicate") }

// Restricted expressions
//
// b_expr is a subset of the complete expression syntax defined by a_expr.
//
// Presently, AND, NOT, IS, and IN are the a_expr keywords that would cause
// trouble in the places where b_expr is used. For simplicity, we just
// eliminate all the boolean-keyword-operator productions from b_expr.
b_expr:
  c_expr
| b_expr TYPECAST cast_target
  {
    $$.val = &tree.CastExpr{Expr: $1.expr(), Type: $3.typeReference(), SyntaxMode: tree.CastShort}
  }
| b_expr TYPEANNOTATE typename
  {
    $$.val = &tree.AnnotateTypeExpr{Expr: $1.expr(), Type: $3.typeReference(), SyntaxMode: tree.AnnotateShort}
  }
| '+' b_expr %prec UMINUS
  {
    $$.val = $2.expr()
  }
| '-' b_expr %prec UMINUS
  {
    $$.val = unaryNegation($2.expr())
  }
| '~' b_expr %prec UMINUS
  {
    $$.val = &tree.UnaryExpr{Operator: tree.UnaryComplement, Expr: $2.expr()}
  }
| b_expr '+' b_expr
  {
    $$.val = &tree.BinaryExpr{Operator: tree.Plus, Left: $1.expr(), Right: $3.expr()}
  }
| b_expr '-' b_expr
  {
    $$.val = &tree.BinaryExpr{Operator: tree.Minus, Left: $1.expr(), Right: $3.expr()}
  }
| b_expr '*' b_expr
  {
    $$.val = &tree.BinaryExpr{Operator: tree.Mult, Left: $1.expr(), Right: $3.expr()}
  }
| b_expr '/' b_expr
  {
    $$.val = &tree.BinaryExpr{Operator: tree.Div, Left: $1.expr(), Right: $3.expr()}
  }
| b_expr FLOORDIV b_expr
  {
    $$.val = &tree.BinaryExpr{Operator: tree.FloorDiv, Left: $1.expr(), Right: $3.expr()}
  }
| b_expr '%' b_expr
  {
    $$.val = &tree.BinaryExpr{Operator: tree.Mod, Left: $1.expr(), Right: $3.expr()}
  }
| b_expr '^' b_expr
  {
    $$.val = &tree.BinaryExpr{Operator: tree.Pow, Left: $1.expr(), Right: $3.expr()}
  }
| b_expr '#' b_expr
  {
    $$.val = &tree.BinaryExpr{Operator: tree.Bitxor, Left: $1.expr(), Right: $3.expr()}
  }
| b_expr '&' b_expr
  {
    $$.val = &tree.BinaryExpr{Operator: tree.Bitand, Left: $1.expr(), Right: $3.expr()}
  }
| b_expr '|' b_expr
  {
    $$.val = &tree.BinaryExpr{Operator: tree.Bitor, Left: $1.expr(), Right: $3.expr()}
  }
| b_expr '<' b_expr
  {
    $$.val = &tree.ComparisonExpr{Operator: tree.LT, Left: $1.expr(), Right: $3.expr()}
  }
| b_expr '>' b_expr
  {
    $$.val = &tree.ComparisonExpr{Operator: tree.GT, Left: $1.expr(), Right: $3.expr()}
  }
| b_expr '=' b_expr
  {
    $$.val = &tree.ComparisonExpr{Operator: tree.EQ, Left: $1.expr(), Right: $3.expr()}
  }
| b_expr CONCAT b_expr
  {
    $$.val = &tree.BinaryExpr{Operator: tree.Concat, Left: $1.expr(), Right: $3.expr()}
  }
| b_expr LSHIFT b_expr
  {
    $$.val = &tree.BinaryExpr{Operator: tree.LShift, Left: $1.expr(), Right: $3.expr()}
  }
| b_expr RSHIFT b_expr
  {
    $$.val = &tree.BinaryExpr{Operator: tree.RShift, Left: $1.expr(), Right: $3.expr()}
  }
| b_expr LESS_EQUALS b_expr
  {
    $$.val = &tree.ComparisonExpr{Operator: tree.LE, Left: $1.expr(), Right: $3.expr()}
  }
| b_expr GREATER_EQUALS b_expr
  {
    $$.val = &tree.ComparisonExpr{Operator: tree.GE, Left: $1.expr(), Right: $3.expr()}
  }
| b_expr NOT_EQUALS b_expr
  {
    $$.val = &tree.ComparisonExpr{Operator: tree.NE, Left: $1.expr(), Right: $3.expr()}
  }
| b_expr IS DISTINCT FROM b_expr %prec IS
  {
    $$.val = &tree.ComparisonExpr{Operator: tree.IsDistinctFrom, Left: $1.expr(), Right: $5.expr()}
  }
| b_expr IS NOT DISTINCT FROM b_expr %prec IS
  {
    $$.val = &tree.ComparisonExpr{Operator: tree.IsNotDistinctFrom, Left: $1.expr(), Right: $6.expr()}
  }
| b_expr IS OF '(' type_list ')' %prec IS
  {
    $$.val = &tree.IsOfTypeExpr{Expr: $1.expr(), Types: $5.typeReferences()}
  }
| b_expr IS NOT OF '(' type_list ')' %prec IS
  {
    $$.val = &tree.IsOfTypeExpr{Not: true, Expr: $1.expr(), Types: $6.typeReferences()}
  }

// Productions that can be used in both a_expr and b_expr.
//
// Note: productions that refer recursively to a_expr or b_expr mostly cannot
// appear here. However, it's OK to refer to a_exprs that occur inside
// parentheses, such as function arguments; that cannot introduce ambiguity to
// the b_expr syntax.
//
c_expr:
  d_expr
| d_expr array_subscripts
  {
    $$.val = &tree.IndirectionExpr{
      Expr: $1.expr(),
      Indirection: $2.arraySubscripts(),
    }
  }
| case_expr
| EXISTS select_with_parens
  {
    $$.val = &tree.Subquery{Select: $2.selectStmt(), Exists: true}
  }

// Productions that can be followed by a postfix operator.
//
// Currently we support array indexing (see c_expr above).
//
// TODO(knz/jordan): this is the rule that can be extended to support
// composite types (#27792) with e.g.:
//
//     | '(' a_expr ')' field_access_ops
//
//     [...]
//
//     // field_access_ops supports the notations:
//     // - .a
//     // - .a[123]
//     // - .a.b[123][5456].c.d
//     // NOT [123] directly, this is handled in c_expr above.
//
//     field_access_ops:
//       field_access_op
//     | field_access_op other_subscripts
//
//     field_access_op:
//       '.' name
//     other_subscripts:
//       other_subscript
//     | other_subscripts other_subscript
//     other_subscript:
//        field_access_op
//     |  array_subscripts

d_expr:
  ICONST
  {
    $$.val = $1.numVal()
  }
| FCONST
  {
    $$.val = $1.numVal()
  }
| SCONST
  {
    $$.val = tree.NewStrVal($1)
  }
| BCONST
  {
    $$.val = tree.NewBytesStrVal($1)
  }
| BITCONST
  {
    d, err := tree.ParseDBitArray($1)
    if err != nil { return setErr(sqllex, err) }
    $$.val = d
  }
| func_name '(' expr_list opt_sort_clause ')' SCONST { return unimplemented(sqllex, $1.unresolvedName().String() + "(...) SCONST") }
| typed_literal
  {
    $$.val = $1.expr()
  }
| interval_value
  {
    $$.val = $1.expr()
  }
| TRUE
  {
    $$.val = tree.MakeDBool(true)
  }
| FALSE
  {
    $$.val = tree.MakeDBool(false)
  }
| NULL
  {
    $$.val = tree.DNull
  }
| column_path_with_star
  {
    $$.val = tree.Expr($1.unresolvedName())
  }
| '@' iconst64
  {
    colNum := $2.int64()
    if colNum < 1 || colNum > int64(MaxInt) {
      sqllex.Error(fmt.Sprintf("invalid column ordinal: @%d", colNum))
      return 1
    }
    $$.val = tree.NewOrdinalReference(int(colNum-1))
  }
| PLACEHOLDER
  {
    p := $1.placeholder()
    sqllex.(*lexer).UpdateNumPlaceholders(p)
    $$.val = p
  }
// TODO(knz/jordan): extend this for compound types. See explanation above.
| '(' a_expr ')' '.' '*'
  {
    $$.val = &tree.TupleStar{Expr: $2.expr()}
  }
| '(' a_expr ')' '.' unrestricted_name
  {
    $$.val = &tree.ColumnAccessExpr{Expr: $2.expr(), ColName: $5 }
  }
| '(' a_expr ')' '.' '@' ICONST
  {
    idx, err := $6.numVal().AsInt32()
    if err != nil || idx <= 0 { return setErr(sqllex, err) }
    $$.val = &tree.ColumnAccessExpr{Expr: $2.expr(), ByIndex: true, ColIndex: int(idx-1)}
  }
| '(' a_expr ')'
  {
    $$.val = &tree.ParenExpr{Expr: $2.expr()}
  }
| func_expr
| select_with_parens %prec UMINUS
  {
    $$.val = &tree.Subquery{Select: $1.selectStmt()}
  }
| labeled_row
  {
    $$.val = $1.tuple()
  }
| ARRAY select_with_parens %prec UMINUS
  {
    $$.val = &tree.ArrayFlatten{Subquery: &tree.Subquery{Select: $2.selectStmt()}}
  }
| ARRAY row
  {
    $$.val = &tree.Array{Exprs: $2.tuple().Exprs}
  }
| ARRAY array_expr
  {
    $$.val = $2.expr()
  }
| GROUPING '(' expr_list ')' { return unimplemented(sqllex, "d_expr grouping") }

func_application:
  func_name '(' ')'
  {
    $$.val = &tree.FuncExpr{Func: $1.resolvableFuncRefFromName()}
  }
| func_name '(' expr_list opt_sort_clause ')'
  {
    $$.val = &tree.FuncExpr{Func: $1.resolvableFuncRefFromName(), Exprs: $3.exprs(), OrderBy: $4.orderBy(), AggType: tree.GeneralAgg}
  }
| func_name '(' VARIADIC a_expr opt_sort_clause ')' { return unimplemented(sqllex, "variadic") }
| func_name '(' expr_list ',' VARIADIC a_expr opt_sort_clause ')' { return unimplemented(sqllex, "variadic") }
| func_name '(' ALL expr_list opt_sort_clause ')'
  {
    $$.val = &tree.FuncExpr{Func: $1.resolvableFuncRefFromName(), Type: tree.AllFuncType, Exprs: $4.exprs(), OrderBy: $5.orderBy(), AggType: tree.GeneralAgg}
  }
// TODO(ridwanmsharif): Once DISTINCT is supported by window aggregates,
// allow ordering to be specified below.
| func_name '(' DISTINCT expr_list ')'
  {
    $$.val = &tree.FuncExpr{Func: $1.resolvableFuncRefFromName(), Type: tree.DistinctFuncType, Exprs: $4.exprs()}
  }
| func_name '(' '*' ')'
  {
    $$.val = &tree.FuncExpr{Func: $1.resolvableFuncRefFromName(), Exprs: tree.Exprs{tree.StarExpr()}}
  }
| func_name '(' error { return helpWithFunction(sqllex, $1.resolvableFuncRefFromName()) }

// typed_literal represents expressions like INT '4', or generally <TYPE> SCONST.
// This rule handles both the case of qualified and non-qualified typenames.
typed_literal:
  // The key here is that none of the keywords in the func_name_no_crdb_extra
  // production can overlap with the type rules in const_typename, otherwise
  // we will have conflicts between this rule and the one below.
  func_name_no_crdb_extra SCONST
  {
    name := $1.unresolvedName()
    if name.NumParts == 1 {
      typName := name.Parts[0]
      /* FORCE DOC */
      // See https://www.postgresql.org/docs/9.1/static/datatype-character.html
      // Postgres supports a special character type named "char" (with the quotes)
      // that is a single-character column type. It's used by system tables.
      // Eventually this clause will be used to parse user-defined types as well,
      // since their names can be quoted.
      if typName == "char" {
        $$.val = &tree.CastExpr{Expr: tree.NewStrVal($2), Type: types.MakeQChar(0), SyntaxMode: tree.CastPrepend}
      } else if typName == "serial" {
        switch sqllex.(*lexer).nakedIntType.Width() {
        case 32:
          $$.val = &tree.CastExpr{Expr: tree.NewStrVal($2), Type: &types.Serial4Type, SyntaxMode: tree.CastPrepend}
        default:
          $$.val = &tree.CastExpr{Expr: tree.NewStrVal($2), Type: &types.Serial8Type, SyntaxMode: tree.CastPrepend}
        }
      } else {
        // Check the the type is one of our "non-keyword" type names.
        // Otherwise, package it up as a type reference for later.
        // However, if the type name is one of our known unsupported
        // types, return an unimplemented error message.
        var typ tree.ResolvableTypeReference
        var ok bool
        var err error
        var unimp int
        typ, ok, unimp = types.TypeForNonKeywordTypeName(typName)
        if !ok {
          switch unimp {
            case 0:
              // In this case, we don't think this type is one of our
              // known unsupported types, so make a type reference for it.
              aIdx := sqllex.(*lexer).NewAnnotation()
              typ, err = name.ToUnresolvedObjectName(aIdx)
              if err != nil { return setErr(sqllex, err) }
            case -1:
              return unimplemented(sqllex, "type name " + typName)
            default:
              return unimplementedWithIssueDetail(sqllex, unimp, typName)
          }
        }
      $$.val = &tree.CastExpr{Expr: tree.NewStrVal($2), Type: typ, SyntaxMode: tree.CastPrepend}
      }
    } else {
      aIdx := sqllex.(*lexer).NewAnnotation()
      res, err := name.ToUnresolvedObjectName(aIdx)
      if err != nil { return setErr(sqllex, err) }
      $$.val = &tree.CastExpr{Expr: tree.NewStrVal($2), Type: res, SyntaxMode: tree.CastPrepend}
    }
  }
| const_typename SCONST
  {
    $$.val = &tree.CastExpr{Expr: tree.NewStrVal($2), Type: $1.colType(), SyntaxMode: tree.CastPrepend}
  }

// func_expr and its cousin func_expr_windowless are split out from c_expr just
// so that we have classifications for "everything that is a function call or
// looks like one". This isn't very important, but it saves us having to
// document which variants are legal in places like "FROM function()" or the
// backwards-compatible functional-index syntax for CREATE INDEX. (Note that
// many of the special SQL functions wouldn't actually make any sense as
// functional index entries, but we ignore that consideration here.)
func_expr:
  func_application within_group_clause filter_clause over_clause
  {
    f := $1.expr().(*tree.FuncExpr)
    w := $2.expr().(*tree.FuncExpr)
    if w.AggType != 0 {
      f.AggType = w.AggType
      f.OrderBy = w.OrderBy
    }
    f.Filter = $3.expr()
    f.WindowDef = $4.windowDef()
    $$.val = f
  }
| func_expr_common_subexpr
  {
    $$.val = $1.expr()
  }

// As func_expr but does not accept WINDOW functions directly (but they can
// still be contained in arguments for functions etc). Use this when window
// expressions are not allowed, where needed to disambiguate the grammar
// (e.g. in CREATE INDEX).
func_expr_windowless:
  func_application { $$.val = $1.expr() }
| func_expr_common_subexpr { $$.val = $1.expr() }

// Special expressions that are considered to be functions.
func_expr_common_subexpr:
  COLLATION FOR '(' a_expr ')'
  {
    $$.val = &tree.FuncExpr{Func: tree.WrapFunction("pg_collation_for"), Exprs: tree.Exprs{$4.expr()}}
  }
| CURRENT_DATE
  {
    $$.val = &tree.FuncExpr{Func: tree.WrapFunction($1)}
  }
| CURRENT_SCHEMA
  {
    $$.val = &tree.FuncExpr{Func: tree.WrapFunction($1)}
  }
// Special identifier current_catalog is equivalent to current_database().
// https://www.postgresql.org/docs/10/static/functions-info.html
| CURRENT_CATALOG
  {
    $$.val = &tree.FuncExpr{Func: tree.WrapFunction("current_database")}
  }
| CURRENT_TIMESTAMP
  {
    $$.val = &tree.FuncExpr{Func: tree.WrapFunction($1)}
  }
| CURRENT_TIME
  {
    $$.val = &tree.FuncExpr{Func: tree.WrapFunction($1)}
  }
| LOCALTIMESTAMP
  {
    $$.val = &tree.FuncExpr{Func: tree.WrapFunction($1)}
  }
| LOCALTIME
  {
    $$.val = &tree.FuncExpr{Func: tree.WrapFunction($1)}
  }
| CURRENT_USER
  {
    $$.val = &tree.FuncExpr{Func: tree.WrapFunction($1)}
  }
// Special identifier current_role is equivalent to current_user.
// https://www.postgresql.org/docs/10/static/functions-info.html
| CURRENT_ROLE
  {
    $$.val = &tree.FuncExpr{Func: tree.WrapFunction("current_user")}
  }
| SESSION_USER
  {
    $$.val = &tree.FuncExpr{Func: tree.WrapFunction("current_user")}
  }
| USER
  {
    $$.val = &tree.FuncExpr{Func: tree.WrapFunction("current_user")}
  }
| CAST '(' a_expr AS cast_target ')'
  {
    $$.val = &tree.CastExpr{Expr: $3.expr(), Type: $5.typeReference(), SyntaxMode: tree.CastExplicit}
  }
| ANNOTATE_TYPE '(' a_expr ',' typename ')'
  {
    $$.val = &tree.AnnotateTypeExpr{Expr: $3.expr(), Type: $5.typeReference(), SyntaxMode: tree.AnnotateExplicit}
  }
| IF '(' a_expr ',' a_expr ',' a_expr ')'
  {
    $$.val = &tree.IfExpr{Cond: $3.expr(), True: $5.expr(), Else: $7.expr()}
  }
| IFERROR '(' a_expr ',' a_expr ',' a_expr ')'
  {
    $$.val = &tree.IfErrExpr{Cond: $3.expr(), Else: $5.expr(), ErrCode: $7.expr()}
  }
| IFERROR '(' a_expr ',' a_expr ')'
  {
    $$.val = &tree.IfErrExpr{Cond: $3.expr(), Else: $5.expr()}
  }
| ISERROR '(' a_expr ')'
  {
    $$.val = &tree.IfErrExpr{Cond: $3.expr()}
  }
| ISERROR '(' a_expr ',' a_expr ')'
  {
    $$.val = &tree.IfErrExpr{Cond: $3.expr(), ErrCode: $5.expr()}
  }
| NULLIF '(' a_expr ',' a_expr ')'
  {
    $$.val = &tree.NullIfExpr{Expr1: $3.expr(), Expr2: $5.expr()}
  }
| IFNULL '(' a_expr ',' a_expr ')'
  {
    $$.val = &tree.CoalesceExpr{Name: "IFNULL", Exprs: tree.Exprs{$3.expr(), $5.expr()}}
  }
| COALESCE '(' expr_list ')'
  {
    $$.val = &tree.CoalesceExpr{Name: "COALESCE", Exprs: $3.exprs()}
  }
| special_function

special_function:
  CURRENT_DATE '(' ')'
  {
    $$.val = &tree.FuncExpr{Func: tree.WrapFunction($1)}
  }
| CURRENT_DATE '(' error { return helpWithFunctionByName(sqllex, $1) }
| CURRENT_SCHEMA '(' ')'
  {
    $$.val = &tree.FuncExpr{Func: tree.WrapFunction($1)}
  }
| CURRENT_SCHEMA '(' error { return helpWithFunctionByName(sqllex, $1) }
| CURRENT_TIMESTAMP '(' ')'
  {
    $$.val = &tree.FuncExpr{Func: tree.WrapFunction($1)}
  }
| CURRENT_TIMESTAMP '(' a_expr ')'
  {
    $$.val = &tree.FuncExpr{Func: tree.WrapFunction($1), Exprs: tree.Exprs{$3.expr()}}
  }
| CURRENT_TIMESTAMP '(' error { return helpWithFunctionByName(sqllex, $1) }
| CURRENT_TIME '(' ')'
  {
    $$.val = &tree.FuncExpr{Func: tree.WrapFunction($1)}
  }
| CURRENT_TIME '(' a_expr ')'
  {
    $$.val = &tree.FuncExpr{Func: tree.WrapFunction($1), Exprs: tree.Exprs{$3.expr()}}
  }
| CURRENT_TIME '(' error { return helpWithFunctionByName(sqllex, $1) }
| LOCALTIMESTAMP '(' ')'
  {
    $$.val = &tree.FuncExpr{Func: tree.WrapFunction($1)}
  }
| LOCALTIMESTAMP '(' a_expr ')'
  {
    $$.val = &tree.FuncExpr{Func: tree.WrapFunction($1), Exprs: tree.Exprs{$3.expr()}}
  }
| LOCALTIMESTAMP '(' error { return helpWithFunctionByName(sqllex, $1) }
| LOCALTIME '(' ')'
  {
    $$.val = &tree.FuncExpr{Func: tree.WrapFunction($1)}
  }
| LOCALTIME '(' a_expr ')'
  {
    $$.val = &tree.FuncExpr{Func: tree.WrapFunction($1), Exprs: tree.Exprs{$3.expr()}}
  }
| LOCALTIME '(' error { return helpWithFunctionByName(sqllex, $1) }
| CURRENT_USER '(' ')'
  {
    $$.val = &tree.FuncExpr{Func: tree.WrapFunction($1)}
  }
| CURRENT_USER '(' error { return helpWithFunctionByName(sqllex, $1) }
| EXTRACT '(' extract_list ')'
  {
    $$.val = &tree.FuncExpr{Func: tree.WrapFunction($1), Exprs: $3.exprs()}
  }
| EXTRACT '(' error { return helpWithFunctionByName(sqllex, $1) }
| EXTRACT_DURATION '(' extract_list ')'
  {
    $$.val = &tree.FuncExpr{Func: tree.WrapFunction($1), Exprs: $3.exprs()}
  }
| EXTRACT_DURATION '(' error { return helpWithFunctionByName(sqllex, $1) }
| OVERLAY '(' overlay_list ')'
  {
    $$.val = &tree.FuncExpr{Func: tree.WrapFunction($1), Exprs: $3.exprs()}
  }
| OVERLAY '(' error { return helpWithFunctionByName(sqllex, $1) }
| POSITION '(' position_list ')'
  {
    $$.val = &tree.FuncExpr{Func: tree.WrapFunction("strpos"), Exprs: $3.exprs()}
  }
| SUBSTRING '(' substr_list ')'
  {
    $$.val = &tree.FuncExpr{Func: tree.WrapFunction($1), Exprs: $3.exprs()}
  }
| SUBSTRING '(' error { return helpWithFunctionByName(sqllex, $1) }
| TREAT '(' a_expr AS typename ')' { return unimplemented(sqllex, "treat") }
| TRIM '(' BOTH trim_list ')'
  {
    $$.val = &tree.FuncExpr{Func: tree.WrapFunction("btrim"), Exprs: $4.exprs()}
  }
| TRIM '(' LEADING trim_list ')'
  {
    $$.val = &tree.FuncExpr{Func: tree.WrapFunction("ltrim"), Exprs: $4.exprs()}
  }
| TRIM '(' TRAILING trim_list ')'
  {
    $$.val = &tree.FuncExpr{Func: tree.WrapFunction("rtrim"), Exprs: $4.exprs()}
  }
| TRIM '(' trim_list ')'
  {
    $$.val = &tree.FuncExpr{Func: tree.WrapFunction("btrim"), Exprs: $3.exprs()}
  }
| GREATEST '(' expr_list ')'
  {
    $$.val = &tree.FuncExpr{Func: tree.WrapFunction($1), Exprs: $3.exprs()}
  }
| GREATEST '(' error { return helpWithFunctionByName(sqllex, $1) }
| LEAST '(' expr_list ')'
  {
    $$.val = &tree.FuncExpr{Func: tree.WrapFunction($1), Exprs: $3.exprs()}
  }
| LEAST '(' error { return helpWithFunctionByName(sqllex, $1) }


// Aggregate decoration clauses
within_group_clause:
  WITHIN GROUP '(' single_sort_clause ')'
  {
    $$.val = &tree.FuncExpr{OrderBy: $4.orderBy(), AggType: tree.OrderedSetAgg}
  }
| /* EMPTY */
  {
    $$.val = &tree.FuncExpr{}
  }

filter_clause:
  FILTER '(' WHERE a_expr ')'
  {
    $$.val = $4.expr()
  }
| /* EMPTY */
  {
    $$.val = tree.Expr(nil)
  }

// Window Definitions
window_clause:
  WINDOW window_definition_list
  {
    $$.val = $2.window()
  }
| /* EMPTY */
  {
    $$.val = tree.Window(nil)
  }

window_definition_list:
  window_definition
  {
    $$.val = tree.Window{$1.windowDef()}
  }
| window_definition_list ',' window_definition
  {
    $$.val = append($1.window(), $3.windowDef())
  }

window_definition:
  window_name AS window_specification
  {
    n := $3.windowDef()
    n.Name = tree.Name($1)
    $$.val = n
  }

over_clause:
  OVER window_specification
  {
    $$.val = $2.windowDef()
  }
| OVER window_name
  {
    $$.val = &tree.WindowDef{Name: tree.Name($2)}
  }
| /* EMPTY */
  {
    $$.val = (*tree.WindowDef)(nil)
  }

window_specification:
  '(' opt_existing_window_name opt_partition_clause
    opt_sort_clause opt_frame_clause ')'
  {
    $$.val = &tree.WindowDef{
      RefName: tree.Name($2),
      Partitions: $3.exprs(),
      OrderBy: $4.orderBy(),
      Frame: $5.windowFrame(),
    }
  }

// If we see PARTITION, RANGE, ROWS, or GROUPS as the first token after the '('
// of a window_specification, we want the assumption to be that there is no
// existing_window_name; but those keywords are unreserved and so could be
// names. We fix this by making them have the same precedence as IDENT and
// giving the empty production here a slightly higher precedence, so that the
// shift/reduce conflict is resolved in favor of reducing the rule. These
// keywords are thus precluded from being an existing_window_name but are not
// reserved for any other purpose.
opt_existing_window_name:
  name
| /* EMPTY */ %prec CONCAT
  {
    $$ = ""
  }

opt_partition_clause:
  PARTITION BY expr_list
  {
    $$.val = $3.exprs()
  }
| /* EMPTY */
  {
    $$.val = tree.Exprs(nil)
  }

opt_frame_clause:
  RANGE frame_extent opt_frame_exclusion
  {
    $$.val = &tree.WindowFrame{
      Mode: tree.RANGE,
      Bounds: $2.windowFrameBounds(),
      Exclusion: $3.windowFrameExclusion(),
    }
  }
| ROWS frame_extent opt_frame_exclusion
  {
    $$.val = &tree.WindowFrame{
      Mode: tree.ROWS,
      Bounds: $2.windowFrameBounds(),
      Exclusion: $3.windowFrameExclusion(),
    }
  }
| GROUPS frame_extent opt_frame_exclusion
  {
    $$.val = &tree.WindowFrame{
      Mode: tree.GROUPS,
      Bounds: $2.windowFrameBounds(),
      Exclusion: $3.windowFrameExclusion(),
    }
  }
| /* EMPTY */
  {
    $$.val = (*tree.WindowFrame)(nil)
  }

frame_extent:
  frame_bound
  {
    startBound := $1.windowFrameBound()
    switch {
    case startBound.BoundType == tree.UnboundedFollowing:
      sqllex.Error("frame start cannot be UNBOUNDED FOLLOWING")
      return 1
    case startBound.BoundType == tree.OffsetFollowing:
      sqllex.Error("frame starting from following row cannot end with current row")
      return 1
    }
    $$.val = tree.WindowFrameBounds{StartBound: startBound}
  }
| BETWEEN frame_bound AND frame_bound
  {
    startBound := $2.windowFrameBound()
    endBound := $4.windowFrameBound()
    switch {
    case startBound.BoundType == tree.UnboundedFollowing:
      sqllex.Error("frame start cannot be UNBOUNDED FOLLOWING")
      return 1
    case endBound.BoundType == tree.UnboundedPreceding:
      sqllex.Error("frame end cannot be UNBOUNDED PRECEDING")
      return 1
    case startBound.BoundType == tree.CurrentRow && endBound.BoundType == tree.OffsetPreceding:
      sqllex.Error("frame starting from current row cannot have preceding rows")
      return 1
    case startBound.BoundType == tree.OffsetFollowing && endBound.BoundType == tree.OffsetPreceding:
      sqllex.Error("frame starting from following row cannot have preceding rows")
      return 1
    case startBound.BoundType == tree.OffsetFollowing && endBound.BoundType == tree.CurrentRow:
      sqllex.Error("frame starting from following row cannot have preceding rows")
      return 1
    }
    $$.val = tree.WindowFrameBounds{StartBound: startBound, EndBound: endBound}
  }

// This is used for both frame start and frame end, with output set up on the
// assumption it's frame start; the frame_extent productions must reject
// invalid cases.
frame_bound:
  UNBOUNDED PRECEDING
  {
    $$.val = &tree.WindowFrameBound{BoundType: tree.UnboundedPreceding}
  }
| UNBOUNDED FOLLOWING
  {
    $$.val = &tree.WindowFrameBound{BoundType: tree.UnboundedFollowing}
  }
| CURRENT ROW
  {
    $$.val = &tree.WindowFrameBound{BoundType: tree.CurrentRow}
  }
| a_expr PRECEDING
  {
    $$.val = &tree.WindowFrameBound{
      OffsetExpr: $1.expr(),
      BoundType: tree.OffsetPreceding,
    }
  }
| a_expr FOLLOWING
  {
    $$.val = &tree.WindowFrameBound{
      OffsetExpr: $1.expr(),
      BoundType: tree.OffsetFollowing,
    }
  }

opt_frame_exclusion:
  EXCLUDE CURRENT ROW
  {
    $$.val = tree.ExcludeCurrentRow
  }
| EXCLUDE GROUP
  {
    $$.val = tree.ExcludeGroup
  }
| EXCLUDE TIES
  {
    $$.val = tree.ExcludeTies
  }
| EXCLUDE NO OTHERS
  {
    // EXCLUDE NO OTHERS is equivalent to omitting the frame exclusion clause.
    $$.val = tree.NoExclusion
  }
| /* EMPTY */
  {
    $$.val = tree.NoExclusion
  }

// Supporting nonterminals for expressions.

// Explicit row production.
//
// SQL99 allows an optional ROW keyword, so we can now do single-element rows
// without conflicting with the parenthesized a_expr production. Without the
// ROW keyword, there must be more than one a_expr inside the parens.
row:
  ROW '(' opt_expr_list ')'
  {
    $$.val = &tree.Tuple{Exprs: $3.exprs(), Row: true}
  }
| expr_tuple_unambiguous
  {
    $$.val = $1.tuple()
  }

labeled_row:
  row
| '(' row AS name_list ')'
  {
    t := $2.tuple()
    labels := $4.nameList()
    t.Labels = make([]string, len(labels))
    for i, l := range labels {
      t.Labels[i] = string(l)
    }
    $$.val = t
  }

sub_type:
  ANY
  {
    $$.val = tree.Any
  }
| SOME
  {
    $$.val = tree.Some
  }
| ALL
  {
    $$.val = tree.All
  }

math_op:
  '+' { $$.val = tree.Plus  }
| '-' { $$.val = tree.Minus }
| '*' { $$.val = tree.Mult  }
| '/' { $$.val = tree.Div   }
| FLOORDIV { $$.val = tree.FloorDiv }
| '%' { $$.val = tree.Mod    }
| '&' { $$.val = tree.Bitand }
| '|' { $$.val = tree.Bitor  }
| '^' { $$.val = tree.Pow }
| '#' { $$.val = tree.Bitxor }
| '<' { $$.val = tree.LT }
| '>' { $$.val = tree.GT }
| '=' { $$.val = tree.EQ }
| LESS_EQUALS    { $$.val = tree.LE }
| GREATER_EQUALS { $$.val = tree.GE }
| NOT_EQUALS     { $$.val = tree.NE }

subquery_op:
  math_op
| LIKE         { $$.val = tree.Like     }
| NOT_LA LIKE  { $$.val = tree.NotLike  }
| ILIKE        { $$.val = tree.ILike    }
| NOT_LA ILIKE { $$.val = tree.NotILike }
  // cannot put SIMILAR TO here, because SIMILAR TO is a hack.
  // the regular expression is preprocessed by a function (similar_escape),
  // and the ~ operator for posix regular expressions is used.
  //        x SIMILAR TO y     ->    x ~ similar_escape(y)
  // this transformation is made on the fly by the parser upwards.
  // however the SubLink structure which handles any/some/all stuff
  // is not ready for such a thing.

// expr_tuple1_ambiguous is a tuple expression with at least one expression.
// The allowable syntax is:
// ( )         -- empty tuple.
// ( E )       -- just one value, this is potentially ambiguous with
//             -- grouping parentheses. The ambiguity is resolved
//             -- by only allowing expr_tuple1_ambiguous on the RHS
//             -- of a IN expression.
// ( E, E, E ) -- comma-separated values, no trailing comma allowed.
// ( E, )      -- just one value with a comma, makes the syntax unambiguous
//             -- with grouping parentheses. This is not usually produced
//             -- by SQL clients, but can be produced by pretty-printing
//             -- internally in CockroachDB.
expr_tuple1_ambiguous:
  '(' ')'
  {
    $$.val = &tree.Tuple{}
  }
| '(' tuple1_ambiguous_values ')'
  {
    $$.val = &tree.Tuple{Exprs: $2.exprs()}
  }

tuple1_ambiguous_values:
  a_expr
  {
    $$.val = tree.Exprs{$1.expr()}
  }
| a_expr ','
  {
    $$.val = tree.Exprs{$1.expr()}
  }
| a_expr ',' expr_list
  {
     $$.val = append(tree.Exprs{$1.expr()}, $3.exprs()...)
  }

// expr_tuple_unambiguous is a tuple expression with zero or more
// expressions. The allowable syntax is:
// ( )         -- zero values
// ( E, )      -- just one value. This is unambiguous with the (E) grouping syntax.
// ( E, E, E ) -- comma-separated values, more than 1.
expr_tuple_unambiguous:
  '(' ')'
  {
    $$.val = &tree.Tuple{}
  }
| '(' tuple1_unambiguous_values ')'
  {
    $$.val = &tree.Tuple{Exprs: $2.exprs()}
  }

tuple1_unambiguous_values:
  a_expr ','
  {
    $$.val = tree.Exprs{$1.expr()}
  }
| a_expr ',' expr_list
  {
     $$.val = append(tree.Exprs{$1.expr()}, $3.exprs()...)
  }

opt_expr_list:
  expr_list
| /* EMPTY */
  {
    $$.val = tree.Exprs(nil)
  }

expr_list:
  a_expr
  {
    $$.val = tree.Exprs{$1.expr()}
  }
| expr_list ',' a_expr
  {
    $$.val = append($1.exprs(), $3.expr())
  }

type_list:
  typename
  {
    $$.val = []tree.ResolvableTypeReference{$1.typeReference()}
  }
| type_list ',' typename
  {
    $$.val = append($1.typeReferences(), $3.typeReference())
  }

array_expr:
  '[' opt_expr_list ']'
  {
    $$.val = &tree.Array{Exprs: $2.exprs()}
  }
| '[' array_expr_list ']'
  {
    $$.val = &tree.Array{Exprs: $2.exprs()}
  }

array_expr_list:
  array_expr
  {
    $$.val = tree.Exprs{$1.expr()}
  }
| array_expr_list ',' array_expr
  {
    $$.val = append($1.exprs(), $3.expr())
  }

extract_list:
  extract_arg FROM a_expr
  {
    $$.val = tree.Exprs{tree.NewStrVal($1), $3.expr()}
  }
| expr_list
  {
    $$.val = $1.exprs()
  }

// TODO(vivek): Narrow down to just IDENT once the other
// terms are not keywords.
extract_arg:
  IDENT
| YEAR
| MONTH
| DAY
| HOUR
| MINUTE
| SECOND
| SCONST

// OVERLAY() arguments
// SQL99 defines the OVERLAY() function:
//   - overlay(text placing text from int for int)
//   - overlay(text placing text from int)
// and similarly for binary strings
overlay_list:
  a_expr overlay_placing substr_from substr_for
  {
    $$.val = tree.Exprs{$1.expr(), $2.expr(), $3.expr(), $4.expr()}
  }
| a_expr overlay_placing substr_from
  {
    $$.val = tree.Exprs{$1.expr(), $2.expr(), $3.expr()}
  }
| expr_list
  {
    $$.val = $1.exprs()
  }

overlay_placing:
  PLACING a_expr
  {
    $$.val = $2.expr()
  }

// position_list uses b_expr not a_expr to avoid conflict with general IN
position_list:
  b_expr IN b_expr
  {
    $$.val = tree.Exprs{$3.expr(), $1.expr()}
  }
| /* EMPTY */
  {
    $$.val = tree.Exprs(nil)
  }

// SUBSTRING() arguments
// SQL9x defines a specific syntax for arguments to SUBSTRING():
//   - substring(text from int for int)
//   - substring(text from int) get entire string from starting point "int"
//   - substring(text for int) get first "int" characters of string
//   - substring(text from pattern) get entire string matching pattern
//   - substring(text from pattern for escape) same with specified escape char
// We also want to support generic substring functions which accept
// the usual generic list of arguments. So we will accept both styles
// here, and convert the SQL9x style to the generic list for further
// processing. - thomas 2000-11-28
substr_list:
  a_expr substr_from substr_for
  {
    $$.val = tree.Exprs{$1.expr(), $2.expr(), $3.expr()}
  }
| a_expr substr_for substr_from
  {
    $$.val = tree.Exprs{$1.expr(), $3.expr(), $2.expr()}
  }
| a_expr substr_from
  {
    $$.val = tree.Exprs{$1.expr(), $2.expr()}
  }
| a_expr substr_for
  {
    $$.val = tree.Exprs{$1.expr(), tree.NewDInt(1), $2.expr()}
  }
| opt_expr_list
  {
    $$.val = $1.exprs()
  }

substr_from:
  FROM a_expr
  {
    $$.val = $2.expr()
  }

substr_for:
  FOR a_expr
  {
    $$.val = $2.expr()
  }

trim_list:
  a_expr FROM expr_list
  {
    $$.val = append($3.exprs(), $1.expr())
  }
| FROM expr_list
  {
    $$.val = $2.exprs()
  }
| expr_list
  {
    $$.val = $1.exprs()
  }

in_expr:
  select_with_parens
  {
    $$.val = &tree.Subquery{Select: $1.selectStmt()}
  }
| expr_tuple1_ambiguous

// Define SQL-style CASE clause.
// - Full specification
//      CASE WHEN a = b THEN c ... ELSE d END
// - Implicit argument
//      CASE a WHEN b THEN c ... ELSE d END
case_expr:
  CASE case_arg when_clause_list case_default END
  {
    $$.val = &tree.CaseExpr{Expr: $2.expr(), Whens: $3.whens(), Else: $4.expr()}
  }

when_clause_list:
  // There must be at least one
  when_clause
  {
    $$.val = []*tree.When{$1.when()}
  }
| when_clause_list when_clause
  {
    $$.val = append($1.whens(), $2.when())
  }

when_clause:
  WHEN a_expr THEN a_expr
  {
    $$.val = &tree.When{Cond: $2.expr(), Val: $4.expr()}
  }

case_default:
  ELSE a_expr
  {
    $$.val = $2.expr()
  }
| /* EMPTY */
  {
    $$.val = tree.Expr(nil)
  }

case_arg:
  a_expr
| /* EMPTY */
  {
    $$.val = tree.Expr(nil)
  }

array_subscript:
  '[' a_expr ']'
  {
    $$.val = &tree.ArraySubscript{Begin: $2.expr()}
  }
| '[' opt_slice_bound ':' opt_slice_bound ']'
  {
    $$.val = &tree.ArraySubscript{Begin: $2.expr(), End: $4.expr(), Slice: true}
  }

opt_slice_bound:
  a_expr
| /*EMPTY*/
  {
    $$.val = tree.Expr(nil)
  }

array_subscripts:
  array_subscript
  {
    $$.val = tree.ArraySubscripts{$1.arraySubscript()}
  }
| array_subscripts array_subscript
  {
    $$.val = append($1.arraySubscripts(), $2.arraySubscript())
  }

opt_asymmetric:
  ASYMMETRIC {}
| /* EMPTY */ {}

target_list:
  target_elem
  {
    $$.val = tree.SelectExprs{$1.selExpr()}
  }
| target_list ',' target_elem
  {
    $$.val = append($1.selExprs(), $3.selExpr())
  }

target_elem:
  a_expr AS target_name
  {
    $$.val = tree.SelectExpr{Expr: $1.expr(), As: tree.UnrestrictedName($3)}
  }
  // We support omitting AS only for column labels that aren't any known
  // keyword. There is an ambiguity against postfix operators: is "a ! b" an
  // infix expression, or a postfix expression and a column label?  We prefer
  // to resolve this as an infix expression, which we accomplish by assigning
  // IDENT a precedence higher than POSTFIXOP.
| a_expr IDENT
  {
    $$.val = tree.SelectExpr{Expr: $1.expr(), As: tree.UnrestrictedName($2)}
  }
| a_expr
  {
    $$.val = tree.SelectExpr{Expr: $1.expr()}
  }
| '*'
  {
    $$.val = tree.StarSelectExpr()
  }

// Names and constants.

table_index_name_list:
  table_index_name
  {
    $$.val = tree.TableIndexNames{$1.newTableIndexName()}
  }
| table_index_name_list ',' table_index_name
  {
    $$.val = append($1.newTableIndexNames(), $3.newTableIndexName())
  }

table_pattern_list:
  table_pattern
  {
    $$.val = tree.TablePatterns{$1.unresolvedName()}
  }
| table_pattern_list ',' table_pattern
  {
    $$.val = append($1.tablePatterns(), $3.unresolvedName())
  }

// An index can be specified in a few different ways:
//
//   - with explicit table name:
//       <table>@<index>
//       <schema>.<table>@<index>
//       <catalog/db>.<table>@<index>
//       <catalog/db>.<schema>.<table>@<index>
//
//   - without explicit table name:
//       <index>
//       <schema>.<index>
//       <catalog/db>.<index>
//       <catalog/db>.<schema>.<index>
table_index_name:
  table_name '@' index_name
  {
    name := $1.unresolvedObjectName().ToTableName()
    $$.val = tree.TableIndexName{
       Table: name,
       Index: tree.UnrestrictedName($3),
    }
  }
| standalone_index_name
  {
    // Treat it as a table name, then pluck out the ObjectName.
    name := $1.unresolvedObjectName().ToTableName()
    indexName := tree.UnrestrictedName(name.ObjectName)
    name.ObjectName = ""
    $$.val = tree.TableIndexName{
        Table: name,
        Index: indexName,
    }
  }

// table_pattern selects zero or more tables using a wildcard.
// Accepted patterns:
// - Patterns accepted by db_object_name
//   <table>
//   <schema>.<table>
//   <catalog/db>.<schema>.<table>
// - Wildcards:
//   <db/catalog>.<schema>.*
//   <schema>.*
//   *
table_pattern:
  simple_db_object_name
  {
     $$.val = $1.unresolvedObjectName().ToUnresolvedName()
  }
| complex_table_pattern

// complex_table_pattern is the part of table_pattern which recognizes
// every pattern not composed of a single identifier.
complex_table_pattern:
  complex_db_object_name
  {
     $$.val = $1.unresolvedObjectName().ToUnresolvedName()
  }
| db_object_name_component '.' unrestricted_name '.' '*'
  {
     $$.val = &tree.UnresolvedName{Star: true, NumParts: 3, Parts: tree.NameParts{"", $3, $1}}
  }
| db_object_name_component '.' '*'
  {
     $$.val = &tree.UnresolvedName{Star: true, NumParts: 2, Parts: tree.NameParts{"", $1}}
  }
| '*'
  {
     $$.val = &tree.UnresolvedName{Star: true, NumParts: 1}
  }

name_list:
  name
  {
    $$.val = tree.NameList{tree.Name($1)}
  }
| name_list ',' name
  {
    $$.val = append($1.nameList(), tree.Name($3))
  }

// Constants
numeric_only:
  signed_iconst
| signed_fconst

int_expr_list:
  signed_iconst
  {
    $$.val = tree.Exprs{$1.expr()}
  }
| int_expr_list ',' signed_iconst
  {
    $$.val = append($1.exprs(), $3.expr())
  }

signed_iconst:
  ICONST
| only_signed_iconst

only_signed_iconst:
  '+' ICONST
  {
    $$.val = $2.numVal()
  }
| '-' ICONST
  {
    n := $2.numVal()
    n.SetNegative()
    $$.val = n
  }

signed_fconst:
  FCONST
| only_signed_fconst

only_signed_fconst:
  '+' FCONST
  {
    $$.val = $2.numVal()
  }
| '-' FCONST
  {
    n := $2.numVal()
    n.SetNegative()
    $$.val = n
  }

// iconst32 accepts only unsigned integer literals that fit in an int32.
iconst32:
  ICONST
  {
    val, err := $1.numVal().AsInt32()
    if err != nil { return setErr(sqllex, err) }
    $$.val = val
  }

// signed_iconst64 is a variant of signed_iconst which only accepts (signed) integer literals that fit in an int64.
// If you use signed_iconst, you have to call AsInt64(), which returns an error if the value is too big.
// This rule just doesn't match in that case.
signed_iconst64:
  signed_iconst
  {
    val, err := $1.numVal().AsInt64()
    if err != nil { return setErr(sqllex, err) }
    $$.val = val
  }

// iconst64 accepts only unsigned integer literals that fit in an int64.
iconst64:
  ICONST
  {
    val, err := $1.numVal().AsInt64()
    if err != nil { return setErr(sqllex, err) }
    $$.val = val
  }

interval_value:
  INTERVAL SCONST opt_interval_qualifier
  {
    var err error
    var d tree.Datum
    if $3.val == nil {
      d, err = tree.ParseDInterval($2)
    } else {
      d, err = tree.ParseDIntervalWithTypeMetadata($2, $3.intervalTypeMetadata())
    }
    if err != nil { return setErr(sqllex, err) }
    $$.val = d
  }
| INTERVAL '(' iconst32 ')' SCONST
  {
    prec := $3.int32()
    if prec < 0 || prec > 6 {
      sqllex.Error(fmt.Sprintf("precision %d out of range", prec))
      return 1
    }
    d, err := tree.ParseDIntervalWithTypeMetadata($5, types.IntervalTypeMetadata{
      Precision: prec,
      PrecisionIsSet: true,
    })
    if err != nil { return setErr(sqllex, err) }
    $$.val = d
  }

// Name classification hierarchy.
//
// IDENT is the lexeme returned by the lexer for identifiers that match no
// known keyword. In most cases, we can accept certain keywords as names, not
// only IDENTs. We prefer to accept as many such keywords as possible to
// minimize the impact of "reserved words" on programmers. So, we divide names
// into several possible classes. The classification is chosen in part to make
// keywords acceptable as names wherever possible.

// Names specific to syntactic positions.
//
// The non-terminals "name", "unrestricted_name", "non_reserved_word",
// "unreserved_keyword", "non_reserved_word_or_sconst" etc. defined
// below are low-level, structural constructs.
//
// They are separate only because having them all as one rule would
// make the rest of the grammar ambiguous. However, because they are
// separate the question is then raised throughout the rest of the
// grammar: which of the name non-terminals should one use when
// defining a grammar rule?  Is an index a "name" or
// "unrestricted_name"? A partition? What about an index option?
//
// To make the decision easier, this section of the grammar creates
// meaningful, purpose-specific aliases to the non-terminals. These
// both make it easier to decide "which one should I use in this
// context" and also improves the readability of
// automatically-generated syntax diagrams.

// Note: newlines between non-terminals matter to the doc generator.

collation_name:        unrestricted_name

index_name:            unrestricted_name

opt_index_name:        opt_name

target_name:           unrestricted_name

constraint_name:       name

database_name:         name

column_name:           name

table_alias_name:      name

statistics_name:       name

window_name:           name

view_name:             table_name

trigger_name:          name

type_name:             db_object_name

sequence_name:         db_object_name

schema_name:           name

opt_schema_name:       opt_name

table_name:            db_object_name

standalone_index_name: db_object_name

explain_option_name:   non_reserved_word

cursor_name:           name

tablespace_name:       name

partition_name:        name

routine_name:         db_object_name

// Names for column references.
// Accepted patterns:
// <colname>
// <table>.<colname>
// <schema>.<table>.<colname>
// <catalog/db>.<schema>.<table>.<colname>
//
// Note: the rule for accessing compound types, if those are ever
// supported, is not to be handled here. The syntax `a.b.c.d....y.z`
// in `select a.b.c.d from t` *always* designates a column `z` in a
// table `y`, regardless of the meaning of what's before.
column_path:
  name
  {
      $$.val = &tree.UnresolvedName{NumParts:1, Parts: tree.NameParts{$1}}
  }
| prefixed_column_path

prefixed_column_path:
  db_object_name_component '.' unrestricted_name
  {
      $$.val = &tree.UnresolvedName{NumParts:2, Parts: tree.NameParts{$3,$1}}
  }
| db_object_name_component '.' unrestricted_name '.' unrestricted_name
  {
      $$.val = &tree.UnresolvedName{NumParts:3, Parts: tree.NameParts{$5,$3,$1}}
  }
| db_object_name_component '.' unrestricted_name '.' unrestricted_name '.' unrestricted_name
  {
      $$.val = &tree.UnresolvedName{NumParts:4, Parts: tree.NameParts{$7,$5,$3,$1}}
  }

// Names for column references and wildcards.
// Accepted patterns:
// - those from column_path
// - <table>.*
// - <schema>.<table>.*
// - <catalog/db>.<schema>.<table>.*
// The single unqualified star is handled separately by target_elem.
column_path_with_star:
  column_path
| db_object_name_component '.' unrestricted_name '.' unrestricted_name '.' '*'
  {
    $$.val = &tree.UnresolvedName{Star:true, NumParts:4, Parts: tree.NameParts{"",$5,$3,$1}}
  }
| db_object_name_component '.' unrestricted_name '.' '*'
  {
    $$.val = &tree.UnresolvedName{Star:true, NumParts:3, Parts: tree.NameParts{"",$3,$1}}
  }
| db_object_name_component '.' '*'
  {
    $$.val = &tree.UnresolvedName{Star:true, NumParts:2, Parts: tree.NameParts{"",$1}}
  }

// Names for functions.
// The production for a qualified func_name has to exactly match the production
// for a column_path, because we cannot tell which we are parsing until
// we see what comes after it ('(' or SCONST for a func_name, anything else for
// a name).
// However we cannot use column_path directly, because for a single function name
// we allow more possible tokens than a simple column name.
func_name:
  type_function_name
  {
    $$.val = &tree.UnresolvedName{NumParts:1, Parts: tree.NameParts{$1}}
  }
| prefixed_column_path

// func_name_no_crdb_extra is the same rule as func_name, but does not
// contain some CRDB specific keywords like FAMILY.
func_name_no_crdb_extra:
  type_function_name_no_crdb_extra
  {
    $$.val = &tree.UnresolvedName{NumParts:1, Parts: tree.NameParts{$1}}
  }
| prefixed_column_path

// Names for database objects (tables, sequences, views, stored functions).
// Accepted patterns:
// <table>
// <schema>.<table>
// <catalog/db>.<schema>.<table>
db_object_name:
  simple_db_object_name
| complex_db_object_name

// simple_db_object_name is the part of db_object_name that recognizes
// simple identifiers.
simple_db_object_name:
  db_object_name_component
  {
    aIdx := sqllex.(*lexer).NewAnnotation()
    res, err := tree.NewUnresolvedObjectName(1, [3]string{$1}, aIdx)
    if err != nil { return setErr(sqllex, err) }
    $$.val = res
  }

// complex_db_object_name is the part of db_object_name that recognizes
// composite names (not simple identifiers).
// It is split away from db_object_name in order to enable the definition
// of table_pattern.
complex_db_object_name:
  db_object_name_component '.' unrestricted_name
  {
    aIdx := sqllex.(*lexer).NewAnnotation()
    res, err := tree.NewUnresolvedObjectName(2, [3]string{$3, $1}, aIdx)
    if err != nil { return setErr(sqllex, err) }
    $$.val = res
  }
| db_object_name_component '.' unrestricted_name '.' unrestricted_name
  {
    aIdx := sqllex.(*lexer).NewAnnotation()
    res, err := tree.NewUnresolvedObjectName(3, [3]string{$5, $3, $1}, aIdx)
    if err != nil { return setErr(sqllex, err) }
    $$.val = res
  }

// DB object name component -- this cannot not include any reserved
// keyword because of ambiguity after FROM, but we've been too lax
// with reserved keywords and made INDEX and FAMILY reserved, so we're
// trying to gain them back here.
db_object_name_component:
  name
| type_func_name_crdb_extra_keyword
| cockroachdb_extra_reserved_keyword

// General name --- names that can be column, table, etc names.
name:
  IDENT
| unreserved_keyword
| col_name_keyword

opt_name:
  name
| /* EMPTY */
  {
    $$ = ""
  }

opt_name_parens:
  '(' name ')'
  {
    $$ = $2
  }
| /* EMPTY */
  {
    $$ = ""
  }

// Structural, low-level names

// Non-reserved word and also string literal constants.
non_reserved_word_or_sconst:
  non_reserved_word
| SCONST

// Type/function identifier --- names that can be type or function names.
type_function_name:
  IDENT
| unreserved_keyword
| type_func_name_keyword

// Type/function identifier without CRDB extra reserved keywords.
type_function_name_no_crdb_extra:
  IDENT
| unreserved_keyword
| type_func_name_no_crdb_extra_keyword

// Any not-fully-reserved word --- these names can be, eg, variable names.
non_reserved_word:
  IDENT
| unreserved_keyword
| col_name_keyword
| type_func_name_keyword

// Unrestricted name --- allowable names when there is no ambiguity with even
// reserved keywords, like in "AS" clauses. This presently includes *all*
// Postgres keywords.
unrestricted_name:
  IDENT
| unreserved_keyword
| col_name_keyword
| type_func_name_keyword
| reserved_keyword

// Keyword category lists. Generally, every keyword present in the Postgres
// grammar should appear in exactly one of these lists.
//
// Put a new keyword into the first list that it can go into without causing
// shift or reduce conflicts. The earlier lists define "less reserved"
// categories of keywords.
//
// "Unreserved" keywords --- available for use as any kind of name.
unreserved_keyword:
  ABORT
| ACCESS
| ACTION
| ADD
| ADMIN
| AFTER
| AGGREGATE
| ALLOW_CONNECTIONS
| ALTER
| ALWAYS
| AT
| ATOMIC
| ATTACH
| ATTRIBUTE
| AUTOMATIC
| BACKUP
| BACKUPS
| BEFORE
| BEGIN
| BINARY
| BUCKET_COUNT
| BUNDLE
| BY
| CACHE
| CHAIN
| CALL
| CALLED
| CANCEL
| CANCELQUERY
| CASCADE
| CASCADED
| CHANGEFEED
| CLOSE
| CLUSTER
| COLLATION_VERSION
| COLUMNS
| COMMENT
| COMMENTS
| COMMIT
| COMMITTED
| COMPACT
| COMPLETE
| COMPRESSION
| CONFLICT
| CONFIGURATION
| CONFIGURATIONS
| CONFIGURE
| CONNECTION
| CONSTRAINTS
| CONTROLCHANGEFEED
| CONTROLJOB
| CONVERSION
| CONVERT
| COPY
| COST
| CREATEDB
| CREATELOGIN
| CREATEROLE
| CUBE
| CURRENT
| CYCLE
| DATA
| DATABASE
| DATABASES
| DAY
| DEALLOCATE
| DECLARE
| DEFAULTS
| DEFERRED
| DEFINER
| DELETE
| DEPENDS
| DESTINATION
| DETACH
| DETACHED
| DISABLE
| DISCARD
| DOMAIN
| DOUBLE
| DROP
| EACH
| ENABLE
| ENCODING
| ENCRYPTION_PASSPHRASE
| ENUM
| ENUMS
| ESCAPE
| EXCLUDE
| EXCLUDING
| EXECUTE
| EXECUTION
| EXPERIMENTAL
| EXPERIMENTAL_AUDIT
| EXPERIMENTAL_FINGERPRINTS
| EXPERIMENTAL_REPLICA
| EXPIRATION
| EXPLAIN
| EXPORT
| EXPRESSION
| EXTENDED
| EXTENSION
| EXTERNAL
| FILES
| FILTER
| FINALIZE
| FIRST
| FOLLOWING
| FORCE
| FORCE_INDEX
| FUNCTION
| FUNCTIONS
| GENERATED
| GEOMETRYM
| GEOMETRYZ
| GEOMETRYZM
| GEOMETRYCOLLECTION
| GEOMETRYCOLLECTIONM
| GEOMETRYCOLLECTIONZ
| GEOMETRYCOLLECTIONZM
| GLOBAL
| GRANTED
| GRANTS
| GROUPS
| HANDLER
| HASH
| HIGH
| HISTOGRAM
| HOUR
| ICU_LOCALE
| ICU_RULES
| IDENTITY
| IMMEDIATE
| IMMUTABLE
| IMPORT
| INCLUDE
| INCLUDING
| INCREMENT
| INCREMENTAL
| INDEXES
| INHERIT
| INHERITS
| INJECT
| INLINE
| INPUT
| INSERT
| INSTEAD
| INTERLEAVE
| INTO_DB
| INVERTED
| INVOKER
| ISOLATION
| IS_TEMPLATE
| JOB
| JOBS
| JSON
| KEY
| KEYS
| KMS
| KV
| LANGUAGE
| LARGE
| LAST
| LATEST
| LC_COLLATE
| LC_CTYPE
| LEAKPROOF
| LEASE
| LESS
| LEVEL
| LINESTRING
| LIST
| LOCAL
| LOCALE
| LOCALE_PROVIDER
| LOCKED
| LOGGED
| LOGIN
| LOOKUP
| LOW
| MAIN
| MATCH
| MATERIALIZED
| MAXVALUE
| MERGE
| METHOD
| MINUTE
| MINVALUE
| MODIFYCLUSTERSETTING
| MULTILINESTRING
| MULTILINESTRINGM
| MULTILINESTRINGZ
| MULTILINESTRINGZM
| MULTIPOINT
| MULTIPOINTM
| MULTIPOINTZ
| MULTIPOINTZM
| MULTIPOLYGON
| MULTIPOLYGONM
| MULTIPOLYGONZ
| MULTIPOLYGONZM
| MODULUS
| MONTH
| NAMES
| NAN
| NEVER
| NEW
| NEXT
| NO
| NORMAL
| NO_INDEX_JOIN
| NOCREATEDB
| NOCREATELOGIN
| NOCANCELQUERY
| NOCREATEROLE
| NOCONTROLCHANGEFEED
| NOCONTROLJOB
| NOLOGIN
| NOMODIFYCLUSTERSETTING
| NOVIEWACTIVITY
| NOWAIT
| NULLS
| IGNORE_FOREIGN_KEYS
| OBJECT
| OF
| OFF
| OID
| OIDS
| OLD
| OPERATOR
| OPT
| OPTION
| OPTIONS
| ORDINALITY
| OTHERS
| OVER
| OWNED
| OWNER
| PARALLEL
| PARAMETER
| PARENT
| PARTIAL
| PARTITION
| PARTITIONS
| PASSWORD
| PAUSE
| PAUSED
| PHYSICAL
| PLAIN
| PLAN
| PLANS
| POINTM
| POINTZ
| POINTZM
| POLYGONM
| POLYGONZ
| POLYGONZM
| PRECEDING
| PREPARE
| PRESERVE
| PRIORITY
| PRIVILEGES
| PROCEDURAL
| PROCEDURE
| PROCEDURES
| PUBLIC
| PUBLICATION
| QUERIES
| QUERY
| RANGE
| RANGES
| READ
| RECURRING
| RECURSIVE
| REF
| REFERENCING
| REFRESH
| REINDEX
| RELEASE
| REMAINDER
| RENAME
| REPEATABLE
| REPLACE
| REPLICA
| RESET
| RESTART
| RESTORE
| RESTRICT
| RESTRICTED
| RESUME
| RETRY
| RETURN
| RETURNS
| REVISION_HISTORY
| REVOKE
| ROLE
| ROLES
| ROLLBACK
| ROLLUP
| ROUTINE
| ROUTINES
| ROWS
| RULE
| RUNNING
| SAFE
| SCHEDULE
| SCHEDULES
| SETTING
| SETTINGS
| STATEMENT
| STATUS
| SAVEPOINT
| SCATTER
| SCHEMA
| SCHEMAS
| SCRUB
| SEARCH
| SECOND
| SECURITY
| SEED
| SERIALIZABLE
| SEQUENCE
| SEQUENCES
| SERVER
| SESSION
| SESSIONS
| SET
| SHARE
| SHOW
| SIMPLE
| SKIP
| SKIP_MISSING_FOREIGN_KEYS
| SKIP_MISSING_SEQUENCES
| SKIP_MISSING_SEQUENCE_OWNERS
| SKIP_MISSING_VIEWS
| SNAPSHOT
| SPLIT
| SQL
| STABLE
| START
| STATISTICS
| STDIN
| STORAGE
| STORE
| STORED
| STRATEGY
| STRICT
| SUBSCRIPTION
| SUPPORT
| SYNTAX
| SYSTEM
| TABLES
| TABLESPACE
| TEMP
| TEMPLATE
| TEMPORARY
| TEXT
| TIES
| TRACE
| TRANSACTION
| TRANSACTIONS
| TRANSFORM
| TRIGGER
| TRUNCATE
| TRUSTED
| TYPE
| TYPES
| THROTTLING
| UNBOUNDED
| UNCOMMITTED
| UNKNOWN
| UNLOGGED
| UNSPLIT
| UNTIL
| UNSAFE
| UPDATE
| UPSERT
| USAGE
| USE
| USERS
| VALID
| VALIDATE
| VALIDATOR
| VALUE
| VARYING
| VERSION
| VIEW
| VIEWACTIVITY
| WITHIN
| WITHOUT
| WRITE
| YEAR
| ZONE

// Column identifier --- keywords that can be column, table, etc names.
//
// Many of these keywords will in fact be recognized as type or function names
// too; but they have special productions for the purpose, and so can't be
// treated as "generic" type or function names.
//
// The type names appearing here are not usable as function names because they
// can be followed by '(' in typename productions, which looks too much like a
// function call for an LR(1) parser.
col_name_keyword:
  ANNOTATE_TYPE
| BETWEEN
| BIGINT
| BIT
| BOOLEAN
| BOX2D
| CHAR
| CHARACTER
| CHARACTERISTICS
| COALESCE
| DEC
| DECIMAL
| EXISTS
| EXTRACT
| EXTRACT_DURATION
| FLOAT
| GEOGRAPHY
| GEOMETRY
| GREATEST
| GROUPING
| IF
| IFERROR
| IFNULL
| INT
| INTEGER
| INTERVAL
| ISERROR
| LEAST
| NULLIF
| NUMERIC
| OUT
| OVERLAY
| POINT
| POLYGON
| POSITION
| PRECISION
| REAL
| ROW
| SMALLINT
| STRING
| SUBSTRING
| TIME
| TIMETZ
| TIMESTAMP
| TIMESTAMPTZ
| TREAT
| TRIM
| VALUES
| VARBIT
| VARCHAR
| VIRTUAL
| VOLATILE
| WORK

// type_func_name_keyword contains both the standard set of
// type_func_name_keyword's along with the set of CRDB extensions.
type_func_name_keyword:
  type_func_name_no_crdb_extra_keyword
| type_func_name_crdb_extra_keyword

// Type/function identifier --- keywords that can be type or function names.
//
// Most of these are keywords that are used as operators in expressions; in
// general such keywords can't be column names because they would be ambiguous
// with variables, but they are unambiguous as function identifiers.
//
// Do not include POSITION, SUBSTRING, etc here since they have explicit
// productions in a_expr to support the goofy SQL9x argument syntax.
// - thomas 2000-11-28
//
// *** DO NOT ADD COCKROACHDB-SPECIFIC KEYWORDS HERE ***
//
// See type_func_name_crdb_extra_keyword below.
type_func_name_no_crdb_extra_keyword:
  AUTHORIZATION
| COLLATION
| CROSS
| FULL
| INNER
| ILIKE
| IS
| ISNULL
| JOIN
| LEFT
| LIKE
| NATURAL
| NONE
| NOTNULL
| OUTER
| OVERLAPS
| RIGHT
| SIMILAR

// CockroachDB-specific keywords that can be used in type/function
// identifiers.
//
// *** REFRAIN FROM ADDING KEYWORDS HERE ***
//
// Adding keywords here creates non-resolvable incompatibilities with
// postgres clients.
//
type_func_name_crdb_extra_keyword:
  FAMILY

// Reserved keyword --- these keywords are usable only as a unrestricted_name.
//
// Keywords appear here if they could not be distinguished from variable, type,
// or function names in some contexts.
//
// *** NEVER ADD KEYWORDS HERE ***
//
// See cockroachdb_extra_reserved_keyword below.
//
reserved_keyword:
  ALL
| ANALYSE
| ANALYZE
| AND
| ANY
| ARRAY
| AS
| ASC
| ASYMMETRIC
| BOTH
| CASE
| CAST
| CHECK
| COLLATE
| COLUMN
| CONCURRENTLY
| CONNECT
| CONSTRAINT
| CREATE
| CURRENT_CATALOG
| CURRENT_DATE
| CURRENT_ROLE
| CURRENT_SCHEMA
| CURRENT_TIME
| CURRENT_TIMESTAMP
| CURRENT_USER
| DEFAULT
| DEFERRABLE
| DESC
| DISTINCT
| DO
| ELSE
| END
| EXCEPT
| FALSE
| FETCH
| FOR
| FOREIGN
| FROM
| GRANT
| GROUP
| HAVING
| IN
| INITIALLY
| INTERSECT
| INTO
| LATERAL
| LEADING
| LIMIT
| LOCALTIME
| LOCALTIMESTAMP
| NOT
| NULL
| OFFSET
| ON
| ONLY
| OR
| ORDER
| PLACING
| PRIMARY
| REFERENCES
| RETURNING
| SELECT
| SESSION_USER
| SOME
| SYMMETRIC
| TABLE
| THEN
| TO
| TRAILING
| TRUE
| UNION
| UNIQUE
| USER
| USING
| VARIADIC
| WHEN
| WHERE
| WINDOW
| WITH
| WRAPPER
| cockroachdb_extra_reserved_keyword

// Reserved keywords in CockroachDB, in addition to those reserved in
// PostgreSQL.
//
// *** REFRAIN FROM ADDING KEYWORDS HERE ***
//
// Adding keywords here creates non-resolvable incompatibilities with
// postgres clients.
cockroachdb_extra_reserved_keyword:
  INDEX
| NOTHING

%%<|MERGE_RESOLUTION|>--- conflicted
+++ resolved
@@ -7400,7 +7400,6 @@
       Persistence: $2.persistence(),
       IfNotExists: true,
       Options: $8.seqOpts(),
-<<<<<<< HEAD
     }
   }
 
@@ -7527,8 +7526,6 @@
     if !ok {
       sqllex.Error(fmt.Sprintf("invalid column name: %q", tree.ErrString($3.unresolvedName())))
             return 1
-=======
->>>>>>> 2cbde833
     }
     $$.val = tree.SequenceOption{Name: tree.SeqOptOwnedBy, ColumnItemVal: columnItem}
   }
@@ -7547,151 +7544,6 @@
     x := $3.int64()
     $$.val = tree.SequenceOption{Name: tree.SeqOptRestart, IntVal: &x}
   }
-<<<<<<< HEAD
-=======
-
-opt_create_seq_option_list:
-  create_seq_option_list
-| /* EMPTY */
-  {
-    $$.val = []tree.SequenceOption(nil)
-  }
-
-create_seq_option_list:
-  create_seq_option_elem
-  {
-    $$.val = []tree.SequenceOption{$1.seqOpt()}
-  }
-| create_seq_option_list create_seq_option_elem
-  {
-    $$.val = append($1.seqOpts(), $2.seqOpt())
-  }
-
-create_seq_option_elem:
-  seq_as_type
-| seq_increment
-| seq_minvalue
-| seq_maxvalue
-| seq_start
-| seq_cache
-| seq_cycle
-| seq_owned_by
-
-opt_alter_seq_option_list:
-  alter_seq_option_list
-| /* EMPTY */
-  {
-    $$.val = []tree.SequenceOption(nil)
-  }
-
-alter_seq_option_list:
-  alter_seq_option_elem
-  {
-    $$.val = []tree.SequenceOption{$1.seqOpt()}
-  }
-| alter_seq_option_list alter_seq_option_elem
-  {
-    $$.val = append($1.seqOpts(), $2.seqOpt())
-  }
-
-alter_seq_option_elem:
-  create_seq_option_elem
-| seq_restart
-
-seq_as_type:
-  AS typename
-  {
-    $$.val = tree.SequenceOption{Name: tree.SeqOptAs, AsType: $2.typeReference()}
-  }
-
-seq_increment:
-  INCREMENT signed_iconst64
-  {
-    x := $2.int64()
-    $$.val = tree.SequenceOption{Name: tree.SeqOptIncrement, IntVal: &x}
-  }
-| INCREMENT BY signed_iconst64
-  {
-    x := $3.int64()
-    $$.val = tree.SequenceOption{Name: tree.SeqOptIncrement, IntVal: &x}
-  }
-
-seq_minvalue:
-  MINVALUE signed_iconst64
-  {
-    x := $2.int64()
-    $$.val = tree.SequenceOption{Name: tree.SeqOptMinValue, IntVal: &x}
-  }
-| NO MINVALUE
-  {
-    $$.val = tree.SequenceOption{Name: tree.SeqOptMinValue}
-  }
-
-seq_maxvalue:
-  MAXVALUE signed_iconst64
-  {
-    x := $2.int64()
-    $$.val = tree.SequenceOption{Name: tree.SeqOptMaxValue, IntVal: &x}
-  }
-| NO MAXVALUE
-  {
-    $$.val = tree.SequenceOption{Name: tree.SeqOptMaxValue}
-  }
-
-seq_start:
-  START opt_with signed_iconst64
-  {
-    x := $3.int64()
-    $$.val = tree.SequenceOption{Name: tree.SeqOptStart, IntVal: &x}
-  }
-
-seq_cache:
-  CACHE signed_iconst64
-  {
-    x := $2.int64()
-    $$.val = tree.SequenceOption{Name: tree.SeqOptCache, IntVal: &x}
-  }
-
-seq_cycle:
-  CYCLE
-  {
-    $$.val = tree.SequenceOption{Name: tree.SeqOptCycle}
-  }
-| NO CYCLE
-  {
-    $$.val = tree.SequenceOption{Name: tree.SeqOptNoCycle}
-  }
-
-seq_owned_by:
-  OWNED BY column_path
-  {
-    varName, err := $3.unresolvedName().NormalizeVarName()
-    if err != nil {
-      return setErr(sqllex, err)
-    }
-    columnItem, ok := varName.(*tree.ColumnItem)
-    if !ok {
-      sqllex.Error(fmt.Sprintf("invalid column name: %q", tree.ErrString($3.unresolvedName())))
-            return 1
-    }
-    $$.val = tree.SequenceOption{Name: tree.SeqOptOwnedBy, ColumnItemVal: columnItem}
-  }
-| OWNED BY NONE
-  {
-    $$.val = tree.SequenceOption{Name: tree.SeqOptOwnedBy, ColumnItemVal: nil}
-  }
-
-seq_restart:
-  RESTART
-  {
-    $$.val = tree.SequenceOption{Name: tree.SeqOptRestart}
-  }
-| RESTART opt_with signed_iconst64
-  {
-    x := $3.int64()
-    $$.val = tree.SequenceOption{Name: tree.SeqOptRestart, IntVal: &x}
-  }
->>>>>>> 2cbde833
 
 // %Help: TRUNCATE - empty one or more tables
 // %Category: DML
