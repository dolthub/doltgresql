--- conflicted
+++ resolved
@@ -39,11 +39,8 @@
 
 	"github.com/dolthub/doltgresql/server/initialization"
 	"github.com/dolthub/doltgresql/server/logrepl"
-<<<<<<< HEAD
 	"github.com/dolthub/doltgresql/server/pg_catalog"
-=======
 	"github.com/dolthub/doltgresql/servercfg"
->>>>>>> 9d1183e7
 )
 
 const (
@@ -163,13 +160,9 @@
 		}
 	}()
 
-<<<<<<< HEAD
 	systemSchemaConfig := newSystemSchemaConfig()
 
-	sqlserver.ConfigureServices(serverConfig, controller, Version, dEnv, systemSchemaConfig)
-=======
-	sqlserver.ConfigureServices(ssCfg, controller, Version, dEnv)
->>>>>>> 9d1183e7
+	sqlserver.ConfigureServices(ssCfg, controller, Version, dEnv, systemSchemaConfig)
 	go controller.Start(newCtx)
 
 	err = controller.WaitForStart()
@@ -193,7 +186,6 @@
 	return controller, nil
 }
 
-<<<<<<< HEAD
 func newSystemSchemaConfig() *sql.SystemSchemaConfig {
 	return &sql.SystemSchemaConfig{
 		SystemSchema: pg_catalog.NewPgCatalogDatabase(),
@@ -203,14 +195,6 @@
 	}
 }
 
-// startReplication begins the background thread that replicates from Postgres, if one is configured.
-func startReplication(serverConfig sqlserver.ServerConfig) (*logrepl.LogicalReplicator, error) {
-	cfg, ok := serverConfig.(*DoltgresServerConfig)
-	if !ok {
-		// no config file specified, so no replication
-		cli.Println("No config file specified, so no replication")
-		return nil, nil
-=======
 // createDatabase creates the database named on the local server using the configuration values to connect, returning
 // any error
 func createDatabase(cfg doltservercfg.ServerConfig, dbName string) error {
@@ -226,7 +210,6 @@
 	conn, err := pgx.Connect(ctx, dns)
 	if err != nil {
 		return err
->>>>>>> 9d1183e7
 	}
 
 	defer conn.Close(ctx)
