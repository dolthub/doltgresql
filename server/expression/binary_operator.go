// Copyright 2024 Dolthub, Inc.
//
// Licensed under the Apache License, Version 2.0 (the "License");
// you may not use this file except in compliance with the License.
// You may obtain a copy of the License at
//
//     http://www.apache.org/licenses/LICENSE-2.0
//
// Unless required by applicable law or agreed to in writing, software
// distributed under the License is distributed on an "AS IS" BASIS,
// WITHOUT WARRANTIES OR CONDITIONS OF ANY KIND, either express or implied.
// See the License for the specific language governing permissions and
// limitations under the License.

package expression

import (
	"fmt"

	"github.com/dolthub/go-mysql-server/sql"
	"github.com/dolthub/go-mysql-server/sql/expression"
	vitess "github.com/dolthub/vitess/go/vt/sqlparser"

	"github.com/dolthub/doltgresql/server/functions/framework"
)

// BinaryOperator represents a VALUE OPERATOR VALUE expression.
type BinaryOperator struct {
	operator     framework.Operator
	compiledFunc framework.Function
}

var _ vitess.Injectable = (*BinaryOperator)(nil)
var _ sql.Expression = (*BinaryOperator)(nil)
var _ expression.BinaryExpression = (*BinaryOperator)(nil)
var _ expression.Equality = (*BinaryOperator)(nil)

// NewBinaryOperator returns a new *BinaryOperator.
func NewBinaryOperator(operator framework.Operator) *BinaryOperator {
	return &BinaryOperator{operator: operator}
}

// Children implements the sql.Expression interface.
func (b *BinaryOperator) Children() []sql.Expression {
	return b.compiledFunc.Children()
}

// Eval implements the sql.Expression interface.
func (b *BinaryOperator) Eval(ctx *sql.Context, row sql.Row) (any, error) {
	return b.compiledFunc.Eval(ctx, row)
}

// IsNullable implements the sql.Expression interface.
func (b *BinaryOperator) IsNullable() bool {
	return b.compiledFunc.IsNullable()
}

// RepresentsEquality implements the expression.Equality interface.
func (b *BinaryOperator) RepresentsEquality() bool {
	return b.operator == framework.Operator_BinaryEqual
}

// Resolved implements the sql.Expression interface.
func (b *BinaryOperator) Resolved() bool {
	return b.compiledFunc.Resolved()
}

// String implements the sql.Expression interface.
func (b *BinaryOperator) String() string {
	if b.compiledFunc == nil {
		return fmt.Sprintf("? %s ?", b.operator.String())
	}
	// We know that we'll always have two parameters here
	switch f := b.compiledFunc.(type) {
	case *framework.CompiledFunction:
		return fmt.Sprintf("%s %s %s",
			f.Arguments[0].String(), b.operator.String(), f.Arguments[1].String())
	case *framework.QuickFunction2:
		return fmt.Sprintf("%s %s %s",
			f.Arguments[0].String(), b.operator.String(), f.Arguments[1].String())
	default:
		return fmt.Sprintf("unexpected binary operator function type: %T", b.compiledFunc)
	}
}

// SwapParameters implements the expression.Equality interface.
func (b *BinaryOperator) SwapParameters(ctx *sql.Context) (expression.Equality, error) {
	// TODO: for now we'll assume this is valid, but we should check for the `COMMUTATOR` property on the operator
	f, err := b.WithResolvedChildren([]any{b.Right(), b.Left()})
	if err != nil {
		return nil, err
	}
	return f.(expression.Equality), nil
}

// ToComparer implements the expression.Equality interface.
func (b *BinaryOperator) ToComparer() (expression.Comparer, error) {
	return NewJoinComparator(b)
}

// Type implements the sql.Expression interface.
func (b *BinaryOperator) Type() sql.Type {
	return b.compiledFunc.Type()
}

// WithChildren implements the sql.Expression interface.
func (b *BinaryOperator) WithChildren(children ...sql.Expression) (sql.Expression, error) {
	if len(children) != 2 {
		return nil, sql.ErrInvalidChildrenNumber.New(b, len(children), 2)
	}
	if b.compiledFunc != nil {
		compiledFunc, err := b.compiledFunc.WithChildren(children...)
		if err != nil {
			return nil, err
		}
		return &BinaryOperator{
			operator:     b.operator,
			compiledFunc: compiledFunc.(*framework.CompiledFunction),
		}, nil
	} else {
		binOp, err := b.WithResolvedChildren([]any{children[0], children[1]})
		if err != nil {
			return nil, err
		}
		return binOp.(sql.Expression), nil
	}
<<<<<<< HEAD
=======
	return &BinaryOperator{
		operator:     b.operator,
		compiledFunc: compiledFunc.(framework.Function),
	}, nil
>>>>>>> 8dd85c7b
}

// WithResolvedChildren implements the vitess.InjectableExpression interface.
func (b *BinaryOperator) WithResolvedChildren(children []any) (any, error) {
	if len(children) != 2 {
		return nil, fmt.Errorf("invalid vitess child count, expected `2` but got `%d`", len(children))
	}
	left, ok := children[0].(sql.Expression)
	if !ok {
		return nil, fmt.Errorf("expected vitess child to be an expression but has type `%T`", children[0])
	}
	right, ok := children[1].(sql.Expression)
	if !ok {
		return nil, fmt.Errorf("expected vitess child to be an expression but has type `%T`", children[1])
	}
	funcName := "internal_binary_operator_func_" + b.operator.String()
	compiledFunc := framework.GetBinaryFunction(b.operator).Compile(funcName, left, right)
	if compiledFunc == nil {
		return nil, fmt.Errorf("operator does not exist: %s %s %s",
			left.Type().String(), b.operator.String(), right.Type().String())
	}
	return &BinaryOperator{
		operator:     b.operator,
		compiledFunc: compiledFunc,
	}, nil
}

// Operator returns the operator that is used.
func (b *BinaryOperator) Operator() framework.Operator {
	return b.operator
}

// Left implements the expression.BinaryExpression interface.
func (b *BinaryOperator) Left() sql.Expression {
	// We know that we'll always have two parameters here
	switch f := b.compiledFunc.(type) {
	case *framework.CompiledFunction:
		return f.Arguments[0]
	case *framework.QuickFunction2:
		return f.Arguments[0]
	default:
		return nil
	}
}

// Right implements the expression.BinaryExpression interface.
func (b *BinaryOperator) Right() sql.Expression {
	// We know that we'll always have two parameters here
	switch f := b.compiledFunc.(type) {
	case *framework.CompiledFunction:
		return f.Arguments[1]
	case *framework.QuickFunction2:
		return f.Arguments[1]
	default:
		return nil
	}
}<|MERGE_RESOLUTION|>--- conflicted
+++ resolved
@@ -115,7 +115,7 @@
 		}
 		return &BinaryOperator{
 			operator:     b.operator,
-			compiledFunc: compiledFunc.(*framework.CompiledFunction),
+			compiledFunc: compiledFunc.(framework.Function),
 		}, nil
 	} else {
 		binOp, err := b.WithResolvedChildren([]any{children[0], children[1]})
@@ -124,13 +124,6 @@
 		}
 		return binOp.(sql.Expression), nil
 	}
-<<<<<<< HEAD
-=======
-	return &BinaryOperator{
-		operator:     b.operator,
-		compiledFunc: compiledFunc.(framework.Function),
-	}, nil
->>>>>>> 8dd85c7b
 }
 
 // WithResolvedChildren implements the vitess.InjectableExpression interface.
