--- conflicted
+++ resolved
@@ -39,12 +39,8 @@
 		if err != nil {
 			return nil, err
 		}
-<<<<<<< HEAD
+
 		collection, err := core.GetSequencesCollectionFromContext(ctx)
-=======
-
-		collection, err := core.GetCollectionFromContext(ctx)
->>>>>>> 390495f0
 		if err != nil {
 			return nil, err
 		}
