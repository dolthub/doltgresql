--- conflicted
+++ resolved
@@ -426,13 +426,9 @@
 }
 
 // describe handles the description of the given query. This will post the ParameterDescription and RowDescription messages.
-<<<<<<< HEAD
-func (l *Listener) describe(conn net.Conn, mysqlConn *mysql.Conn, message messages.Describe, statement ConvertedQuery) error {
+func (l *Listener) describe(conn net.Conn, mysqlConn *mysql.Conn, message messages.Describe, statement ConvertedQuery) (err error) {
 	logrus.Warnf("describing statement %v", statement)
 	
-=======
-func (l *Listener) describe(conn net.Conn, mysqlConn *mysql.Conn, message messages.Describe, statement ConvertedQuery) (err error) {
->>>>>>> 70844fd0
 	//TODO: fully support prepared statements
 	if err := connection.Send(conn, messages.ParameterDescription{
 		ObjectIDs: nil,
