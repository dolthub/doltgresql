// Copyright 2023 Dolthub, Inc.
//
// Licensed under the Apache License, Version 2.0 (the "License");
// you may not use this file except in compliance with the License.
// You may obtain a copy of the License at
//
//     http://www.apache.org/licenses/LICENSE-2.0
//
// Unless required by applicable law or agreed to in writing, software
// distributed under the License is distributed on an "AS IS" BASIS,
// WITHOUT WARRANTIES OR CONDITIONS OF ANY KIND, either express or implied.
// See the License for the specific language governing permissions and
// limitations under the License.

package ast

import (
	"fmt"
	"sort"

	vitess "github.com/dolthub/vitess/go/vt/sqlparser"

	"github.com/dolthub/doltgresql/postgres/parser/sem/tree"
	"github.com/dolthub/doltgresql/utils"
)

// assignTableDef handles tree.TableDef nodes for *vitess.DDL targets. Some table defs, such as indexes, affect other
// defs, such as columns, and they're therefore dependent on columns being handled first. It is up to the caller to
// ensure that all defs have been ordered properly before calling. assignTableDefs handles the sort for you, so this
// notice is only relevant when individually calling assignTableDef.
func assignTableDef(ctx *Context, node tree.TableDef, target *vitess.DDL) error {
	switch node := node.(type) {
	case *tree.CheckConstraintTableDef:
		if target.TableSpec == nil {
			target.TableSpec = &vitess.TableSpec{}
		}
		expr, err := nodeExpr(ctx, node.Expr)
		if err != nil {
			return err
		}
		target.TableSpec.Constraints = append(target.TableSpec.Constraints, &vitess.ConstraintDefinition{
			Name: string(node.Name),
			Details: &vitess.CheckConstraintDefinition{
				Expr:     expr,
				Enforced: true,
			},
		})
		return nil
	case *tree.ColumnTableDef:
		if target.TableSpec == nil {
			target.TableSpec = &vitess.TableSpec{}
		}
		columnDef, err := nodeColumnTableDef(ctx, node)
		if err != nil {
			return err
		}
		target.TableSpec.AddColumn(columnDef)
		return nil
	case *tree.ForeignKeyConstraintTableDef:
		if target.TableSpec == nil {
			target.TableSpec = &vitess.TableSpec{}
		}
		fkDef, err := nodeForeignKeyConstraintTableDef(ctx, node)
		if err != nil {
			return err
		}
		target.TableSpec.Constraints = append(target.TableSpec.Constraints, &vitess.ConstraintDefinition{
			Name:    string(node.Name),
			Details: fkDef,
		})
		return nil
	case *tree.IndexTableDef:
		if target.TableSpec == nil {
			target.TableSpec = &vitess.TableSpec{}
		}
		indexDef, err := nodeIndexTableDef(ctx, node)
		if err != nil {
			return err
		}
		target.TableSpec.Indexes = append(target.TableSpec.Indexes, indexDef)
		return nil
	case *tree.LikeTableDef:
		if len(node.Options) > 0 {
			return fmt.Errorf("options for LIKE are not yet supported")
		}
		tableName, err := nodeTableName(ctx, &node.Name)
		if err != nil {
			return err
		}
		target.OptLike = &vitess.OptLike{
<<<<<<< HEAD
			LikeTable: tableName,
			//LikeTables: []vitess.TableName{tableName},
=======
			LikeTables: []vitess.TableName{tableName},
>>>>>>> f0786584
		}
		return nil
	case *tree.UniqueConstraintTableDef:
		if target.TableSpec == nil {
			target.TableSpec = &vitess.TableSpec{}
		}
		indexDef, err := nodeIndexTableDef(ctx, &node.IndexTableDef)
		if err != nil {
			return err
		}
		indexDef.Info.Unique = true
		indexDef.Info.Primary = node.PrimaryKey
		// If we're setting a primary key, then we need to make sure that all of the columns are also set to NOT NULL
		if indexDef.Info.Primary {
			tableColumns := utils.SliceToMapValues(target.TableSpec.Columns, func(col *vitess.ColumnDefinition) string {
				return col.Name.String()
			})
			for _, indexedColumn := range indexDef.Columns {
				if column, ok := tableColumns[indexedColumn.Column.String()]; ok {
					column.Type.Null = false
					column.Type.NotNull = true
				}
			}
		}
		target.TableSpec.Indexes = append(target.TableSpec.Indexes, indexDef)
		return nil
	case nil:
		return nil
	default:
		return fmt.Errorf("unknown table definition encountered")
	}
}

// assignTableDefs handles tree.TableDefs nodes for *vitess.DDL targets. This also sorts table defs by whether they're
// dependent on other table defs evaluating first. Some table defs, such as indexes, affect other defs, such as columns,
// and they're therefore dependent on columns being handled first.
func assignTableDefs(ctx *Context, node tree.TableDefs, target *vitess.DDL) error {
	sortedNode := make(tree.TableDefs, len(node))
	copy(sortedNode, node)
	sort.Slice(sortedNode, func(i, j int) bool {
		var cmps [2]int
		for cmpsIdx := range []tree.TableDef{sortedNode[i], sortedNode[j]} {
			switch sortedNode[i].(type) {
			case *tree.IndexTableDef:
				cmps[cmpsIdx] = 1
			case *tree.UniqueConstraintTableDef:
				cmps[cmpsIdx] = 2
			default:
				cmps[cmpsIdx] = 0
			}
		}
		return cmps[0] < cmps[1]
	})
	for i := range sortedNode {
		if err := assignTableDef(ctx, sortedNode[i], target); err != nil {
			return err
		}
	}
	return nil
}<|MERGE_RESOLUTION|>--- conflicted
+++ resolved
@@ -88,12 +88,7 @@
 			return err
 		}
 		target.OptLike = &vitess.OptLike{
-<<<<<<< HEAD
-			LikeTable: tableName,
-			//LikeTables: []vitess.TableName{tableName},
-=======
 			LikeTables: []vitess.TableName{tableName},
->>>>>>> f0786584
 		}
 		return nil
 	case *tree.UniqueConstraintTableDef:
