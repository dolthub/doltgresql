--- conflicted
+++ resolved
@@ -1,11 +1,6 @@
 module github.com/dolthub/doltgresql
 
-go 1.24.0
-<<<<<<< HEAD
-
-toolchain go1.24.1
-=======
->>>>>>> 454dfb37
+go 1.24.1
 
 require (
 	github.com/PuerkitoBio/goquery v1.8.1
